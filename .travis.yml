language: php

sudo: false

addons:
    apt_packages:
        - parallel
        - language-pack-fr-base

matrix:
    include:
        - php: hhvm
        - php: 5.3
        - php: 5.4
        - php: 5.5
        - php: 5.6
          env: deps=high
        - php: 7
          env: deps=low
    fast_finish: true

services: mongodb

env:
    global:
        - deps=no
        - SYMFONY_DEPRECATIONS_HELPER=weak

before_install:
    - if [[ "$deps" = "no" ]] && [[ "$TRAVIS_PHP_VERSION" =~ 5.[45] ]] && [[ "$TRAVIS_PULL_REQUEST" != "false" ]]; then export deps=skip; fi;
    - if [ "$deps" != "skip" ]; then composer self-update; fi;
    - if [[ "$TRAVIS_PHP_VERSION" != "hhvm" ]]; then echo "memory_limit = -1" >> ~/.phpenv/versions/$(phpenv version-name)/etc/conf.d/travis.ini; fi;
    - if [[ "$TRAVIS_PHP_VERSION" = 5.* ]]; then phpenv config-rm xdebug.ini; fi;
    - if [[ "$TRAVIS_PHP_VERSION" = 5.* ]]; then echo "extension = mongo.so" >> ~/.phpenv/versions/$(phpenv version-name)/etc/php.ini; fi;
    - if [[ "$TRAVIS_PHP_VERSION" =~ 5.[34] ]]; then echo "extension = apc.so" >> ~/.phpenv/versions/$(phpenv version-name)/etc/php.ini; fi;
    - if [[ "$TRAVIS_PHP_VERSION" = 5.* ]]; then (pecl install -f memcached-2.1.0 && echo "extension = memcache.so" >> ~/.phpenv/versions/$(phpenv version-name)/etc/php.ini) || echo "Let's continue without memcache extension"; fi;
    - if [[ "$TRAVIS_PHP_VERSION" = 5.* ]] && [ "$deps" = "no" ]; then (cd src/Symfony/Component/Debug/Resources/ext && phpize && ./configure && make && echo "extension = $(pwd)/modules/symfony_debug.so" >> ~/.phpenv/versions/$(phpenv version-name)/etc/php.ini); fi;
    - if [[ "$TRAVIS_PHP_VERSION" != "hhvm" ]]; then echo "extension = ldap.so" >> ~/.phpenv/versions/$(phpenv version-name)/etc/php.ini; fi;
    - if [[ "$TRAVIS_PHP_VERSION" != "hhvm" ]]; then php -i; fi;
    - if [ "$deps" != "skip" ]; then ./phpunit install; fi;
    - export PHPUNIT="$(readlink -f ./phpunit)"

install:
    - if [ "$TRAVIS_BRANCH" = "master" ]; then export COMPOSER_ROOT_VERSION=dev-master; else export COMPOSER_ROOT_VERSION="$TRAVIS_BRANCH".x-dev; fi;
    - if [ "$deps" = "no" ]; then export SYMFONY_DEPRECATIONS_HELPER=strict; fi;
    - if [ "$deps" = "no" ]; then composer --prefer-source install; fi;
    - if [ "$deps" != "skip" ]; then COMPONENTS=$(find src/Symfony -mindepth 3 -type f -name phpunit.xml.dist -printf '%h\n'); fi;
    - if [ "$deps" != "skip" ] && [ "$deps" != "no" ]; then php .travis.php $TRAVIS_COMMIT_RANGE $TRAVIS_BRANCH $COMPONENTS; fi;

script:
    - if [ "$deps" = "no" ]; then echo "$COMPONENTS" | parallel --gnu '$PHPUNIT --exclude-group tty,benchmark,intl-data {}'; fi;
    - if [ "$deps" = "no" ]; then echo -e "\\nRunning tests requiring tty"; $PHPUNIT --group tty; fi;
<<<<<<< HEAD
    - if [ "$deps" = "high" ]; then echo "$COMPONENTS" | parallel --gnu -j10% 'echo -e "\\nRunning {} tests"; cd {}; composer --prefer-source update; $PHPUNIT --exclude-group tty,benchmark,intl-data,legacy'; fi;
    - if [ "$deps" = "low" ]; then echo "$COMPONENTS" | parallel --gnu -j10% 'echo -e "\\nRunning {} tests"; cd {}; composer --prefer-source --prefer-lowest --prefer-stable update; $PHPUNIT --exclude-group tty,benchmark,intl-data'; fi;
=======
    - if [ "$deps" = "high" ]; then echo "$COMPONENTS" | parallel --gnu -j10% 'cd {}; composer --prefer-source update; $PHPUNIT --exclude-group tty,benchmark,intl-data'; fi;
    - if [ "$deps" = "low" ]; then echo "$COMPONENTS" | parallel --gnu -j10% 'cd {}; composer --prefer-source --prefer-lowest --prefer-stable update; $PHPUNIT --exclude-group tty,benchmark,intl-data'; fi;
>>>>>>> 52dbc3b7
    - if [ "$deps" = "skip" ]; then echo 'This matrix line is skipped for pull requests.'; fi;<|MERGE_RESOLUTION|>--- conflicted
+++ resolved
@@ -50,11 +50,6 @@
 script:
     - if [ "$deps" = "no" ]; then echo "$COMPONENTS" | parallel --gnu '$PHPUNIT --exclude-group tty,benchmark,intl-data {}'; fi;
     - if [ "$deps" = "no" ]; then echo -e "\\nRunning tests requiring tty"; $PHPUNIT --group tty; fi;
-<<<<<<< HEAD
-    - if [ "$deps" = "high" ]; then echo "$COMPONENTS" | parallel --gnu -j10% 'echo -e "\\nRunning {} tests"; cd {}; composer --prefer-source update; $PHPUNIT --exclude-group tty,benchmark,intl-data,legacy'; fi;
-    - if [ "$deps" = "low" ]; then echo "$COMPONENTS" | parallel --gnu -j10% 'echo -e "\\nRunning {} tests"; cd {}; composer --prefer-source --prefer-lowest --prefer-stable update; $PHPUNIT --exclude-group tty,benchmark,intl-data'; fi;
-=======
-    - if [ "$deps" = "high" ]; then echo "$COMPONENTS" | parallel --gnu -j10% 'cd {}; composer --prefer-source update; $PHPUNIT --exclude-group tty,benchmark,intl-data'; fi;
+    - if [ "$deps" = "high" ]; then echo "$COMPONENTS" | parallel --gnu -j10% 'cd {}; composer --prefer-source update; $PHPUNIT --exclude-group tty,benchmark,intl-data,legacy'; fi;
     - if [ "$deps" = "low" ]; then echo "$COMPONENTS" | parallel --gnu -j10% 'cd {}; composer --prefer-source --prefer-lowest --prefer-stable update; $PHPUNIT --exclude-group tty,benchmark,intl-data'; fi;
->>>>>>> 52dbc3b7
     - if [ "$deps" = "skip" ]; then echo 'This matrix line is skipped for pull requests.'; fi;