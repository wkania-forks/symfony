--- conflicted
+++ resolved
@@ -74,14 +74,11 @@
         "monolog/monolog": "~1.11",
         "ocramius/proxy-manager": "~0.4|~1.0",
         "egulias/email-validator": "~1.2",
-<<<<<<< HEAD
-        "symfony/security-acl": "~2.8|~3.0"
-=======
+        "symfony/security-acl": "~2.8|~3.0",
         "phpdocumentor/reflection": "^1.0.7"
     },
     "conflict": {
         "phpdocumentor/reflection": "<1.0.7"
->>>>>>> 4a98f287
     },
     "autoload": {
         "psr-4": {
