--- conflicted
+++ resolved
@@ -19,13 +19,8 @@
         "php": ">=7.2.5",
         "ext-xml": "*",
         "doctrine/event-manager": "~1.0",
-<<<<<<< HEAD
-        "doctrine/persistence": "^1.3",
+        "doctrine/persistence": "^1.3|^2",
         "twig/twig": "^2.10|^3.0",
-=======
-        "doctrine/persistence": "^1.3|^2",
-        "twig/twig": "^1.41|^2.10|^3.0",
->>>>>>> 2c84ea2b
         "psr/cache": "~1.0",
         "psr/container": "^1.0",
         "psr/event-dispatcher": "^1.0",
