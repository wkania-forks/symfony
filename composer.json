--- conflicted
+++ resolved
@@ -154,11 +154,8 @@
         "twig/markdown-extra": "^2.12"
     },
     "conflict": {
-<<<<<<< HEAD
         "doctrine/dbal": "<2.10",
-=======
         "egulias/email-validator": "~3.0.0",
->>>>>>> d8cfa3e9
         "masterminds/html5": "<2.6",
         "phpdocumentor/reflection-docblock": "<3.2.2",
         "phpdocumentor/type-resolver": "<1.4.0",
