{
    "name": "symfony/proxy-manager-bridge",
    "type": "symfony-bridge",
    "description": "Symfony ProxyManager Bridge",
    "keywords": [],
    "homepage": "https://symfony.com",
    "license": "MIT",
    "authors": [
        {
            "name": "Fabien Potencier",
            "email": "fabien@symfony.com"
        },
        {
            "name": "Symfony Community",
            "homepage": "https://symfony.com/contributors"
        }
    ],
    "require": {
        "php": ">=5.5.9",
        "symfony/dependency-injection": "~2.8|~3.0",
        "ocramius/proxy-manager": "~0.4|~1.0"
    },
    "require-dev": {
<<<<<<< HEAD
        "symfony/phpunit-bridge": "~2.8|~3.0",
        "symfony/config": "~2.8|~3.0"
=======
        "symfony/config": "~2.3|~3.0.0"
>>>>>>> c8475c93
    },
    "autoload": {
        "psr-4": { "Symfony\\Bridge\\ProxyManager\\": "" }
    },
    "minimum-stability": "dev",
    "extra": {
        "branch-alias": {
            "dev-master": "3.0-dev"
        }
    }
}<|MERGE_RESOLUTION|>--- conflicted
+++ resolved
@@ -21,12 +21,7 @@
         "ocramius/proxy-manager": "~0.4|~1.0"
     },
     "require-dev": {
-<<<<<<< HEAD
-        "symfony/phpunit-bridge": "~2.8|~3.0",
         "symfony/config": "~2.8|~3.0"
-=======
-        "symfony/config": "~2.3|~3.0.0"
->>>>>>> c8475c93
     },
     "autoload": {
         "psr-4": { "Symfony\\Bridge\\ProxyManager\\": "" }
