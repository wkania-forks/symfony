--- conflicted
+++ resolved
@@ -81,16 +81,9 @@
 }
 
 EOTXT;
-<<<<<<< HEAD
 
         if (PHP_VERSION_ID >= 70000) {
             $expected = preg_replace('/%(.*?)%/', '($context["$1"] ?? null)', $expected);
-=======
-        if (\PHP_VERSION_ID >= 70000) {
-            $expected = preg_replace('/%(.*?)%/', '($context["$1"] ?? null)', $expected);
-        } elseif (\PHP_VERSION_ID >= 50400) {
-            $expected = preg_replace('/%(.*?)%/', '(isset($context["$1"]) ? $context["$1"] : null)', $expected);
->>>>>>> bd62b148
         } else {
             $expected = preg_replace('/%(.*?)%/', '(isset($context["$1"]) ? $context["$1"] : null)', $expected);
         }
@@ -122,11 +115,6 @@
 
         if (\PHP_VERSION_ID >= 70000) {
             $expected = preg_replace('/%(.*?)%/', '($context["$1"] ?? null)', $expected);
-<<<<<<< HEAD
-=======
-        } elseif (\PHP_VERSION_ID >= 50400) {
-            $expected = preg_replace('/%(.*?)%/', '(isset($context["$1"]) ? $context["$1"] : null)', $expected);
->>>>>>> bd62b148
         } else {
             $expected = preg_replace('/%(.*?)%/', '(isset($context["$1"]) ? $context["$1"] : null)', $expected);
         }
