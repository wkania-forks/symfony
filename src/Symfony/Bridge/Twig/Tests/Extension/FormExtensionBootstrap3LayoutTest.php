--- conflicted
+++ resolved
@@ -43,11 +43,7 @@
             'bootstrap_3_layout.html.twig',
             'custom_widgets.html.twig',
         ), $environment);
-<<<<<<< HEAD
-        $this->renderer = new TwigRenderer($rendererEngine, $this->getMock('Symfony\Component\Security\Csrf\CsrfTokenManagerInterface'));
-=======
         $this->renderer = new TwigRenderer($rendererEngine, $this->getMockBuilder('Symfony\Component\Security\Csrf\CsrfTokenManagerInterface')->getMock());
->>>>>>> 0a9e391f
         $this->registerTwigRuntimeLoader($environment, $this->renderer);
     }
 
