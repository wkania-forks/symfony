{
    "name": "symfony/twig-bridge",
    "type": "symfony-bridge",
    "description": "Symfony Twig Bridge",
    "keywords": [],
    "homepage": "https://symfony.com",
    "license": "MIT",
    "authors": [
        {
            "name": "Fabien Potencier",
            "email": "fabien@symfony.com"
        },
        {
            "name": "Symfony Community",
            "homepage": "https://symfony.com/contributors"
        }
    ],
    "require": {
        "php": "^7.1.3",
        "twig/twig": "^1.35|^2.4.4"
    },
    "require-dev": {
<<<<<<< HEAD
        "symfony/asset": "~3.4|~4.0",
        "symfony/dependency-injection": "~3.4|~4.0",
        "symfony/finder": "~3.4|~4.0",
        "symfony/form": "^3.4.9|^4.0.9",
        "symfony/http-foundation": "~3.4|~4.0",
        "symfony/http-kernel": "~3.4|~4.0",
=======
        "symfony/asset": "~2.8|~3.0|~4.0",
        "symfony/dependency-injection": "~2.8|~3.0|~4.0",
        "symfony/finder": "~2.8|~3.0|~4.0",
        "symfony/form": "^3.4.13|~4.0.13|^4.1.2",
        "symfony/http-foundation": "^3.3.11|~4.0",
        "symfony/http-kernel": "~3.2|~4.0",
>>>>>>> 69509728
        "symfony/polyfill-intl-icu": "~1.0",
        "symfony/routing": "~3.4|~4.0",
        "symfony/templating": "~3.4|~4.0",
        "symfony/translation": "~3.4|~4.0",
        "symfony/yaml": "~3.4|~4.0",
        "symfony/security": "~3.4|~4.0",
        "symfony/security-acl": "~2.8|~3.0",
        "symfony/stopwatch": "~3.4|~4.0",
        "symfony/console": "~3.4|~4.0",
        "symfony/var-dumper": "~3.4|~4.0",
        "symfony/expression-language": "~3.4|~4.0",
        "symfony/web-link": "~3.4|~4.0",
        "symfony/workflow": "~3.4|~4.0"
    },
    "conflict": {
        "symfony/form": "<3.4.13|>=4.0,<4.0.13|>=4.1,<4.1.2",
        "symfony/console": "<3.4"
    },
    "suggest": {
        "symfony/finder": "",
        "symfony/asset": "For using the AssetExtension",
        "symfony/form": "For using the FormExtension",
        "symfony/http-kernel": "For using the HttpKernelExtension",
        "symfony/routing": "For using the RoutingExtension",
        "symfony/templating": "For using the TwigEngine",
        "symfony/translation": "For using the TranslationExtension",
        "symfony/yaml": "For using the YamlExtension",
        "symfony/security": "For using the SecurityExtension",
        "symfony/stopwatch": "For using the StopwatchExtension",
        "symfony/var-dumper": "For using the DumpExtension",
        "symfony/expression-language": "For using the ExpressionExtension",
        "symfony/web-link": "For using the WebLinkExtension"
    },
    "autoload": {
        "psr-4": { "Symfony\\Bridge\\Twig\\": "" },
        "exclude-from-classmap": [
            "/Tests/"
        ]
    },
    "minimum-stability": "dev",
    "extra": {
        "branch-alias": {
            "dev-master": "4.0-dev"
        }
    }
}<|MERGE_RESOLUTION|>--- conflicted
+++ resolved
@@ -20,21 +20,12 @@
         "twig/twig": "^1.35|^2.4.4"
     },
     "require-dev": {
-<<<<<<< HEAD
         "symfony/asset": "~3.4|~4.0",
         "symfony/dependency-injection": "~3.4|~4.0",
         "symfony/finder": "~3.4|~4.0",
-        "symfony/form": "^3.4.9|^4.0.9",
+        "symfony/form": "^3.4.13|~4.0.13|^4.1.2",
         "symfony/http-foundation": "~3.4|~4.0",
         "symfony/http-kernel": "~3.4|~4.0",
-=======
-        "symfony/asset": "~2.8|~3.0|~4.0",
-        "symfony/dependency-injection": "~2.8|~3.0|~4.0",
-        "symfony/finder": "~2.8|~3.0|~4.0",
-        "symfony/form": "^3.4.13|~4.0.13|^4.1.2",
-        "symfony/http-foundation": "^3.3.11|~4.0",
-        "symfony/http-kernel": "~3.2|~4.0",
->>>>>>> 69509728
         "symfony/polyfill-intl-icu": "~1.0",
         "symfony/routing": "~3.4|~4.0",
         "symfony/templating": "~3.4|~4.0",
