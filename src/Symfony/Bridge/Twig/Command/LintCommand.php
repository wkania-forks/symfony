<?php

/*
 * This file is part of the Symfony package.
 *
 * (c) Fabien Potencier <fabien@symfony.com>
 *
 * For the full copyright and license information, please view the LICENSE
 * file that was distributed with this source code.
 */

namespace Symfony\Bridge\Twig\Command;

use Symfony\Component\Console\Command\Command;
use Symfony\Component\Console\Exception\InvalidArgumentException;
use Symfony\Component\Console\Exception\RuntimeException;
use Symfony\Component\Console\Input\InputArgument;
use Symfony\Component\Console\Input\InputInterface;
use Symfony\Component\Console\Input\InputOption;
use Symfony\Component\Console\Output\OutputInterface;
use Symfony\Component\Console\Style\SymfonyStyle;
use Symfony\Component\Finder\Finder;
use Twig\Environment;
use Twig\Error\Error;
use Twig\Loader\ArrayLoader;
use Twig\Loader\FilesystemLoader;
use Twig\Source;

/**
 * Command that will validate your template syntax and output encountered errors.
 *
 * @author Marc Weistroff <marc.weistroff@sensiolabs.com>
 * @author Jérôme Tamarelle <jerome@tamarelle.net>
 */
class LintCommand extends Command
{
    protected static $defaultName = 'lint:twig';
    protected static $defaultDescription = 'Lints a Twig template and outputs encountered errors';

    private $twig;

    public function __construct(Environment $twig)
    {
        parent::__construct();

        $this->twig = $twig;
    }

    protected function configure()
    {
        $this
<<<<<<< HEAD
            ->setDescription(self::$defaultDescription)
=======
            ->setDescription('Lint a template and outputs encountered errors')
>>>>>>> 7ed3d36f
            ->addOption('format', null, InputOption::VALUE_REQUIRED, 'The output format', 'txt')
            ->addOption('show-deprecations', null, InputOption::VALUE_NONE, 'Show deprecations as errors')
            ->addArgument('filename', InputArgument::IS_ARRAY, 'A file, a directory or "-" for reading from STDIN')
            ->setHelp(<<<'EOF'
The <info>%command.name%</info> command lints a template and outputs to STDOUT
the first encountered syntax error.

You can validate the syntax of contents passed from STDIN:

  <info>cat filename | php %command.full_name% -</info>

Or the syntax of a file:

  <info>php %command.full_name% filename</info>

Or of a whole directory:

  <info>php %command.full_name% dirname</info>
  <info>php %command.full_name% dirname --format=json</info>

EOF
            )
        ;
    }

    protected function execute(InputInterface $input, OutputInterface $output)
    {
        $io = new SymfonyStyle($input, $output);
        $filenames = $input->getArgument('filename');
        $showDeprecations = $input->getOption('show-deprecations');

        if (['-'] === $filenames) {
            return $this->display($input, $output, $io, [$this->validate(file_get_contents('php://stdin'), uniqid('sf_', true))]);
        }

        if (!$filenames) {
            $loader = $this->twig->getLoader();
            if ($loader instanceof FilesystemLoader) {
                $paths = [];
                foreach ($loader->getNamespaces() as $namespace) {
                    $paths[] = $loader->getPaths($namespace);
                }
                $filenames = array_merge(...$paths);
            }

            if (!$filenames) {
                throw new RuntimeException('Please provide a filename or pipe template content to STDIN.');
            }
        }

        if ($showDeprecations) {
            $prevErrorHandler = set_error_handler(static function ($level, $message, $file, $line) use (&$prevErrorHandler) {
                if (\E_USER_DEPRECATED === $level) {
                    $templateLine = 0;
                    if (preg_match('/ at line (\d+)[ .]/', $message, $matches)) {
                        $templateLine = $matches[1];
                    }

                    throw new Error($message, $templateLine);
                }

                return $prevErrorHandler ? $prevErrorHandler($level, $message, $file, $line) : false;
            });
        }

        try {
            $filesInfo = $this->getFilesInfo($filenames);
        } finally {
            if ($showDeprecations) {
                restore_error_handler();
            }
        }

        return $this->display($input, $output, $io, $filesInfo);
    }

    private function getFilesInfo(array $filenames): array
    {
        $filesInfo = [];
        foreach ($filenames as $filename) {
            foreach ($this->findFiles($filename) as $file) {
                $filesInfo[] = $this->validate(file_get_contents($file), $file);
            }
        }

        return $filesInfo;
    }

    protected function findFiles(string $filename)
    {
        if (is_file($filename)) {
            return [$filename];
        } elseif (is_dir($filename)) {
            return Finder::create()->files()->in($filename)->name('*.twig');
        }

        throw new RuntimeException(sprintf('File or directory "%s" is not readable.', $filename));
    }

    private function validate(string $template, string $file): array
    {
        $realLoader = $this->twig->getLoader();
        try {
            $temporaryLoader = new ArrayLoader([$file => $template]);
            $this->twig->setLoader($temporaryLoader);
            $nodeTree = $this->twig->parse($this->twig->tokenize(new Source($template, $file)));
            $this->twig->compile($nodeTree);
            $this->twig->setLoader($realLoader);
        } catch (Error $e) {
            $this->twig->setLoader($realLoader);

            return ['template' => $template, 'file' => $file, 'line' => $e->getTemplateLine(), 'valid' => false, 'exception' => $e];
        }

        return ['template' => $template, 'file' => $file, 'valid' => true];
    }

    private function display(InputInterface $input, OutputInterface $output, SymfonyStyle $io, array $files)
    {
        switch ($input->getOption('format')) {
            case 'txt':
                return $this->displayTxt($output, $io, $files);
            case 'json':
                return $this->displayJson($output, $files);
            default:
                throw new InvalidArgumentException(sprintf('The format "%s" is not supported.', $input->getOption('format')));
        }
    }

    private function displayTxt(OutputInterface $output, SymfonyStyle $io, array $filesInfo)
    {
        $errors = 0;

        foreach ($filesInfo as $info) {
            if ($info['valid'] && $output->isVerbose()) {
                $io->comment('<info>OK</info>'.($info['file'] ? sprintf(' in %s', $info['file']) : ''));
            } elseif (!$info['valid']) {
                ++$errors;
                $this->renderException($io, $info['template'], $info['exception'], $info['file']);
            }
        }

        if (0 === $errors) {
            $io->success(sprintf('All %d Twig files contain valid syntax.', \count($filesInfo)));
        } else {
            $io->warning(sprintf('%d Twig files have valid syntax and %d contain errors.', \count($filesInfo) - $errors, $errors));
        }

        return min($errors, 1);
    }

    private function displayJson(OutputInterface $output, array $filesInfo)
    {
        $errors = 0;

        array_walk($filesInfo, function (&$v) use (&$errors) {
            $v['file'] = (string) $v['file'];
            unset($v['template']);
            if (!$v['valid']) {
                $v['message'] = $v['exception']->getMessage();
                unset($v['exception']);
                ++$errors;
            }
        });

        $output->writeln(json_encode($filesInfo, \JSON_PRETTY_PRINT | \JSON_UNESCAPED_SLASHES));

        return min($errors, 1);
    }

    private function renderException(OutputInterface $output, string $template, Error $exception, string $file = null)
    {
        $line = $exception->getTemplateLine();

        if ($file) {
            $output->text(sprintf('<error> ERROR </error> in %s (line %s)', $file, $line));
        } else {
            $output->text(sprintf('<error> ERROR </error> (line %s)', $line));
        }

        // If the line is not known (this might happen for deprecations if we fail at detecting the line for instance),
        // we render the message without context, to ensure the message is displayed.
        if ($line <= 0) {
            $output->text(sprintf('<error> >> %s</error> ', $exception->getRawMessage()));

            return;
        }

        foreach ($this->getContext($template, $line) as $lineNumber => $code) {
            $output->text(sprintf(
                '%s %-6s %s',
                $lineNumber === $line ? '<error> >> </error>' : '    ',
                $lineNumber,
                $code
            ));
            if ($lineNumber === $line) {
                $output->text(sprintf('<error> >> %s</error> ', $exception->getRawMessage()));
            }
        }
    }

    private function getContext(string $template, int $line, int $context = 3)
    {
        $lines = explode("\n", $template);

        $position = max(0, $line - $context);
        $max = min(\count($lines), $line - 1 + $context);

        $result = [];
        while ($position < $max) {
            $result[$position + 1] = $lines[$position];
            ++$position;
        }

        return $result;
    }
}<|MERGE_RESOLUTION|>--- conflicted
+++ resolved
@@ -35,7 +35,7 @@
 class LintCommand extends Command
 {
     protected static $defaultName = 'lint:twig';
-    protected static $defaultDescription = 'Lints a Twig template and outputs encountered errors';
+    protected static $defaultDescription = 'Lint a Twig template and outputs encountered errors';
 
     private $twig;
 
@@ -49,11 +49,7 @@
     protected function configure()
     {
         $this
-<<<<<<< HEAD
             ->setDescription(self::$defaultDescription)
-=======
-            ->setDescription('Lint a template and outputs encountered errors')
->>>>>>> 7ed3d36f
             ->addOption('format', null, InputOption::VALUE_REQUIRED, 'The output format', 'txt')
             ->addOption('show-deprecations', null, InputOption::VALUE_NONE, 'Show deprecations as errors')
             ->addArgument('filename', InputArgument::IS_ARRAY, 'A file, a directory or "-" for reading from STDIN')
