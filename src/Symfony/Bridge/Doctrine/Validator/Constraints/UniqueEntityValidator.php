--- conflicted
+++ resolved
@@ -134,13 +134,9 @@
         $errorPath = null !== $constraint->errorPath ? $constraint->errorPath : $fields[0];
         $invalidValue = isset($criteria[$errorPath]) ? $criteria[$errorPath] : $criteria[$fields[0]];
 
-<<<<<<< HEAD
         $this->buildViolation($constraint->message)
             ->atPath($errorPath)
-            ->setInvalidValue($criteria[$fields[0]])
+            ->setInvalidValue($invalidValue)
             ->addViolation();
-=======
-        $this->context->addViolationAt($errorPath, $constraint->message, array(), $invalidValue);
->>>>>>> d03a9052
     }
 }