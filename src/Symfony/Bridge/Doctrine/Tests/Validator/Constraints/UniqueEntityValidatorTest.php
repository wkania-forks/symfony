<?php

/*
 * This file is part of the Symfony package.
 *
 * (c) Fabien Potencier <fabien@symfony.com>
 *
 * For the full copyright and license information, please view the LICENSE
 * file that was distributed with this source code.
 */

namespace Symfony\Bridge\Doctrine\Tests\Validator\Constraints;

use Doctrine\Common\Persistence\ManagerRegistry;
use Doctrine\Common\Persistence\ObjectManager;
use Doctrine\Common\Persistence\ObjectRepository;
use Symfony\Bridge\Doctrine\Test\DoctrineTestHelper;
use Symfony\Bridge\Doctrine\Tests\Fixtures\CompositeIntIdEntity;
use Symfony\Bridge\Doctrine\Tests\Fixtures\SingleIntIdEntity;
use Symfony\Bridge\Doctrine\Tests\Fixtures\DoubleNameEntity;
use Symfony\Bridge\Doctrine\Tests\Fixtures\AssociationEntity;
use Symfony\Bridge\Doctrine\Validator\Constraints\UniqueEntity;
use Symfony\Bridge\Doctrine\Validator\Constraints\UniqueEntityValidator;
use Symfony\Component\Validator\Tests\Constraints\AbstractConstraintValidatorTest;
use Symfony\Component\Validator\Validation;
use Doctrine\ORM\Tools\SchemaTool;

/**
 * @author Bernhard Schussek <bschussek@gmail.com>
 */
class UniqueEntityValidatorTest extends AbstractConstraintValidatorTest
{
    const EM_NAME = 'foo';

    /**
     * @var ObjectManager
     */
    protected $em;

    /**
     * @var ManagerRegistry
     */
    protected $registry;

    /**
     * @var ObjectRepository
     */
    protected $repository;

    protected function getApiVersion()
    {
        return Validation::API_VERSION_2_5;
    }

    protected function setUp()
    {
        $this->em = DoctrineTestHelper::createTestEntityManager();
        $this->registry = $this->createRegistryMock($this->em);
        $this->createSchema($this->em);

        parent::setUp();
    }

    protected function createRegistryMock(ObjectManager $em = null)
    {
        $registry = $this->getMock('Doctrine\Common\Persistence\ManagerRegistry');
        $registry->expects($this->any())
                 ->method('getManager')
                 ->with($this->equalTo(self::EM_NAME))
                 ->will($this->returnValue($em));

        return $registry;
    }

    protected function createRepositoryMock()
    {
        $repository = $this->getMockBuilder('Doctrine\Common\Persistence\ObjectRepository')
            ->setMethods(array('findByCustom', 'find', 'findAll', 'findOneBy', 'findBy', 'getClassName'))
            ->getMock()
        ;

        return $repository;
    }

    protected function createEntityManagerMock($repositoryMock)
    {
        $em = $this->getMockBuilder('Doctrine\Common\Persistence\ObjectManager')
            ->getMock()
        ;
        $em->expects($this->any())
             ->method('getRepository')
             ->will($this->returnValue($repositoryMock))
        ;

        $classMetadata = $this->getMock('Doctrine\Common\Persistence\Mapping\ClassMetadata');
        $classMetadata
            ->expects($this->any())
            ->method('hasField')
            ->will($this->returnValue(true))
        ;
        $reflParser = $this->getMockBuilder('Doctrine\Common\Reflection\StaticReflectionParser')
            ->disableOriginalConstructor()
            ->getMock()
        ;
        $refl = $this->getMockBuilder('Doctrine\Common\Reflection\StaticReflectionProperty')
            ->setConstructorArgs(array($reflParser, 'property-name'))
            ->setMethods(array('getValue'))
            ->getMock()
        ;
        $refl
            ->expects($this->any())
            ->method('getValue')
            ->will($this->returnValue(true))
        ;
        $classMetadata->reflFields = array('name' => $refl);
        $em->expects($this->any())
             ->method('getClassMetadata')
             ->will($this->returnValue($classMetadata))
        ;

        return $em;
    }

    protected function createValidator()
    {
        return new UniqueEntityValidator($this->registry);
    }

    private function createSchema(ObjectManager $em)
    {
        $schemaTool = new SchemaTool($em);
        $schemaTool->createSchema(array(
            $em->getClassMetadata('Symfony\Bridge\Doctrine\Tests\Fixtures\SingleIntIdEntity'),
            $em->getClassMetadata('Symfony\Bridge\Doctrine\Tests\Fixtures\DoubleNameEntity'),
            $em->getClassMetadata('Symfony\Bridge\Doctrine\Tests\Fixtures\CompositeIntIdEntity'),
            $em->getClassMetadata('Symfony\Bridge\Doctrine\Tests\Fixtures\AssociationEntity'),
        ));
    }

    /**
     * This is a functional test as there is a large integration necessary to get the validator working.
     */
    public function testValidateUniqueness()
    {
        $constraint = new UniqueEntity(array(
            'message' => 'myMessage',
            'fields' => array('name'),
            'em' => self::EM_NAME,
        ));

        $entity1 = new SingleIntIdEntity(1, 'Foo');
        $entity2 = new SingleIntIdEntity(2, 'Foo');

        $this->validator->validate($entity1, $constraint);

        $this->assertNoViolation();

        $this->em->persist($entity1);
        $this->em->flush();

        $this->validator->validate($entity1, $constraint);

        $this->assertNoViolation();

        $this->validator->validate($entity2, $constraint);

        $this->buildViolation('myMessage')
            ->atPath('property.path.name')
            ->setInvalidValue('Foo')
            ->assertRaised();
    }

    public function testValidateCustomErrorPath()
    {
        $constraint = new UniqueEntity(array(
            'message' => 'myMessage',
            'fields' => array('name'),
            'em' => self::EM_NAME,
            'errorPath' => 'bar',
        ));

        $entity1 = new SingleIntIdEntity(1, 'Foo');
        $entity2 = new SingleIntIdEntity(2, 'Foo');

        $this->em->persist($entity1);
        $this->em->flush();

        $this->validator->validate($entity2, $constraint);

        $this->buildViolation('myMessage')
            ->atPath('property.path.bar')
            ->setInvalidValue('Foo')
            ->assertRaised();
    }

    public function testValidateUniquenessWithNull()
    {
        $constraint = new UniqueEntity(array(
            'message' => 'myMessage',
            'fields' => array('name'),
            'em' => self::EM_NAME,
        ));

        $entity1 = new SingleIntIdEntity(1, null);
        $entity2 = new SingleIntIdEntity(2, null);

        $this->em->persist($entity1);
        $this->em->persist($entity2);
        $this->em->flush();

        $this->validator->validate($entity1, $constraint);

        $this->assertNoViolation();
    }

    public function testValidateUniquenessWithIgnoreNull()
    {
        $constraint = new UniqueEntity(array(
            'message' => 'myMessage',
            'fields' => array('name', 'name2'),
            'em' => self::EM_NAME,
            'ignoreNull' => false,
        ));

        $entity1 = new DoubleNameEntity(1, 'Foo', null);
        $entity2 = new DoubleNameEntity(2, 'Foo', null);

        $this->validator->validate($entity1, $constraint);

        $this->assertNoViolation();

        $this->em->persist($entity1);
        $this->em->flush();

        $this->validator->validate($entity1, $constraint);

        $this->assertNoViolation();

        $this->validator->validate($entity2, $constraint);

        $this->buildViolation('myMessage')
            ->atPath('property.path.name')
            ->setInvalidValue('Foo')
            ->assertRaised();
    }

<<<<<<< HEAD
    public function testValidateUniquenessAfterConsideringMultipleQueryResults()
    {
        $constraint = new UniqueEntity(array(
            'message' => 'myMessage',
            'fields' => array('name'),
            'em' => self::EM_NAME,
        ));

        $entity1 = new SingleIntIdEntity(1, 'Foo');
        $entity2 = new SingleIntIdEntity(2, 'Foo');

        $this->em->persist($entity1);
        $this->em->persist($entity2);
=======
    public function testValidateUniquenessWithValidCustomErrorPath()
    {
        $constraint = new UniqueEntity(array(
            'message' => 'myMessage',
            'fields' => array('name', 'name2'),
            'em' => self::EM_NAME,
            'errorPath' => "name2",
        ));

        $entity1 = new DoubleNameEntity(1, 'Foo', "Bar");
        $entity2 = new DoubleNameEntity(2, 'Foo', "Bar");

        $this->validator->validate($entity1, $constraint);

        $this->assertNoViolation();

        $this->em->persist($entity1);
>>>>>>> d03a9052
        $this->em->flush();

        $this->validator->validate($entity1, $constraint);

<<<<<<< HEAD
        $this->buildViolation('myMessage')
            ->atPath('property.path.name')
            ->setInvalidValue('Foo')
            ->assertRaised();

        $this->context->getViolations()->remove(0);
=======
        $this->assertNoViolation();
>>>>>>> d03a9052

        $this->validator->validate($entity2, $constraint);

        $this->buildViolation('myMessage')
<<<<<<< HEAD
            ->atPath('property.path.name')
            ->setInvalidValue('Foo')
=======
            ->atPath('property.path.name2')
            ->setInvalidValue('Bar')
>>>>>>> d03a9052
            ->assertRaised();
    }

    public function testValidateUniquenessUsingCustomRepositoryMethod()
    {
        $constraint = new UniqueEntity(array(
            'message' => 'myMessage',
            'fields' => array('name'),
            'em' => self::EM_NAME,
            'repositoryMethod' => 'findByCustom',
        ));

        $repository = $this->createRepositoryMock();
        $repository->expects($this->once())
             ->method('findByCustom')
             ->will($this->returnValue(array()))
        ;
        $this->em = $this->createEntityManagerMock($repository);
        $this->registry = $this->createRegistryMock($this->em);
        $this->validator = $this->createValidator();
        $this->validator->initialize($this->context);

        $entity1 = new SingleIntIdEntity(1, 'foo');

        $this->validator->validate($entity1, $constraint);

        $this->assertNoViolation();
    }

    public function testValidateUniquenessWithUnrewoundArray()
    {
        $constraint = new UniqueEntity(array(
            'message' => 'myMessage',
            'fields' => array('name'),
            'em' => self::EM_NAME,
            'repositoryMethod' => 'findByCustom',
        ));

        $entity = new SingleIntIdEntity(1, 'foo');

        $repository = $this->createRepositoryMock();
        $repository->expects($this->once())
            ->method('findByCustom')
            ->will(
                $this->returnCallback(function () use ($entity) {
                    $returnValue = array(
                        $entity,
                    );
                    next($returnValue);

                    return $returnValue;
                })
            )
        ;
        $this->em = $this->createEntityManagerMock($repository);
        $this->registry = $this->createRegistryMock($this->em);
        $this->validator = $this->createValidator();
        $this->validator->initialize($this->context);

        $this->validator->validate($entity, $constraint);

        $this->assertNoViolation();
    }

    /**
     * @group GH-1635
     */
    public function testAssociatedEntity()
    {
        $constraint = new UniqueEntity(array(
            'message' => 'myMessage',
            'fields' => array('single'),
            'em' => self::EM_NAME,
        ));

        $entity1 = new SingleIntIdEntity(1, 'foo');
        $associated = new AssociationEntity();
        $associated->single = $entity1;
        $associated2 = new AssociationEntity();
        $associated2->single = $entity1;

        $this->em->persist($entity1);
        $this->em->persist($associated);
        $this->em->flush();

        $this->validator->validate($associated, $constraint);

        $this->assertNoViolation();

        $this->em->persist($associated2);
        $this->em->flush();

        $this->validator->validate($associated2, $constraint);

        $this->buildViolation('myMessage')
            ->atPath('property.path.single')
            ->setInvalidValue(1)
            ->assertRaised();
    }

    public function testAssociatedEntityWithNull()
    {
        $constraint = new UniqueEntity(array(
            'message' => 'myMessage',
            'fields' => array('single'),
            'em' => self::EM_NAME,
            'ignoreNull' => false,
        ));

        $associated = new AssociationEntity();
        $associated->single = null;

        $this->em->persist($associated);
        $this->em->flush();

        $this->validator->validate($associated, $constraint);

        $this->assertNoViolation();
    }

    /**
     * @expectedException \Symfony\Component\Validator\Exception\ConstraintDefinitionException
     * @expectedExceptionMessage Associated entities are not allowed to have more than one identifier field
     * @group GH-1635
     */
    public function testAssociatedCompositeEntity()
    {
        $constraint = new UniqueEntity(array(
            'message' => 'myMessage',
            'fields' => array('composite'),
            'em' => self::EM_NAME,
        ));

        $composite = new CompositeIntIdEntity(1, 1, "test");
        $associated = new AssociationEntity();
        $associated->composite = $composite;

        $this->em->persist($composite);
        $this->em->persist($associated);
        $this->em->flush();

        $this->validator->validate($associated, $constraint);
    }

    /**
     * @expectedException \Symfony\Component\Validator\Exception\ConstraintDefinitionException
     * @expectedExceptionMessage Object manager "foo" does not exist.
     */
    public function testDedicatedEntityManagerNullObject()
    {
        $constraint = new UniqueEntity(array(
            'message' => 'myMessage',
            'fields' => array('name'),
            'em' => self::EM_NAME,
        ));

        $this->em = null;
        $this->registry = $this->createRegistryMock($this->em);
        $this->validator = $this->createValidator();
        $this->validator->initialize($this->context);

        $entity = new SingleIntIdEntity(1, null);

        $this->validator->validate($entity, $constraint);
    }

    /**
     * @expectedException \Symfony\Component\Validator\Exception\ConstraintDefinitionException
     * @expectedExceptionMessage Unable to find the object manager associated with an entity of class "Symfony\Bridge\Doctrine\Tests\Fixtures\SingleIntIdEntity"
     */
    public function testEntityManagerNullObject()
    {
        $constraint = new UniqueEntity(array(
            'message' => 'myMessage',
            'fields' => array('name'),
            // no "em" option set
        ));

        $this->em = null;
        $this->registry = $this->createRegistryMock($this->em);
        $this->validator = $this->createValidator();
        $this->validator->initialize($this->context);

        $entity = new SingleIntIdEntity(1, null);

        $this->validator->validate($entity, $constraint);
    }
}<|MERGE_RESOLUTION|>--- conflicted
+++ resolved
@@ -244,21 +244,6 @@
             ->assertRaised();
     }
 
-<<<<<<< HEAD
-    public function testValidateUniquenessAfterConsideringMultipleQueryResults()
-    {
-        $constraint = new UniqueEntity(array(
-            'message' => 'myMessage',
-            'fields' => array('name'),
-            'em' => self::EM_NAME,
-        ));
-
-        $entity1 = new SingleIntIdEntity(1, 'Foo');
-        $entity2 = new SingleIntIdEntity(2, 'Foo');
-
-        $this->em->persist($entity1);
-        $this->em->persist($entity2);
-=======
     public function testValidateUniquenessWithValidCustomErrorPath()
     {
         $constraint = new UniqueEntity(array(
@@ -276,32 +261,17 @@
         $this->assertNoViolation();
 
         $this->em->persist($entity1);
->>>>>>> d03a9052
-        $this->em->flush();
-
-        $this->validator->validate($entity1, $constraint);
-
-<<<<<<< HEAD
+        $this->em->flush();
+
+        $this->validator->validate($entity1, $constraint);
+
+        $this->assertNoViolation();
+
+        $this->validator->validate($entity2, $constraint);
+
         $this->buildViolation('myMessage')
-            ->atPath('property.path.name')
-            ->setInvalidValue('Foo')
-            ->assertRaised();
-
-        $this->context->getViolations()->remove(0);
-=======
-        $this->assertNoViolation();
->>>>>>> d03a9052
-
-        $this->validator->validate($entity2, $constraint);
-
-        $this->buildViolation('myMessage')
-<<<<<<< HEAD
-            ->atPath('property.path.name')
-            ->setInvalidValue('Foo')
-=======
             ->atPath('property.path.name2')
             ->setInvalidValue('Bar')
->>>>>>> d03a9052
             ->assertRaised();
     }
 
