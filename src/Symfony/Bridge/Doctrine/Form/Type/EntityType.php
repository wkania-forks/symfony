<?php

/*
 * This file is part of the Symfony package.
 *
 * (c) Fabien Potencier <fabien@symfony.com>
 *
 * For the full copyright and license information, please view the LICENSE
 * file that was distributed with this source code.
 */

namespace Symfony\Bridge\Doctrine\Form\Type;

use Doctrine\Common\Persistence\ObjectManager;
use Doctrine\ORM\Query\Parameter;
use Doctrine\ORM\QueryBuilder;
use Symfony\Bridge\Doctrine\Form\ChoiceList\ORMQueryBuilderLoader;
use Symfony\Component\Form\Exception\UnexpectedTypeException;
use Symfony\Component\OptionsResolver\Options;
use Symfony\Component\OptionsResolver\OptionsResolver;

class EntityType extends DoctrineType
{
    public function configureOptions(OptionsResolver $resolver)
    {
        parent::configureOptions($resolver);

        // Invoke the query builder closure so that we can cache choice lists
        // for equal query builders
        $queryBuilderNormalizer = function (Options $options, $queryBuilder) {
            if (\is_callable($queryBuilder)) {
                $queryBuilder = $queryBuilder($options['em']->getRepository($options['class']));

                if (null !== $queryBuilder && !$queryBuilder instanceof QueryBuilder) {
                    throw new UnexpectedTypeException($queryBuilder, 'Doctrine\ORM\QueryBuilder');
                }
            }

            return $queryBuilder;
        };

        $resolver->setNormalizer('query_builder', $queryBuilderNormalizer);
        $resolver->setAllowedTypes('query_builder', ['null', 'callable', 'Doctrine\ORM\QueryBuilder']);
    }

    /**
     * Return the default loader object.
     *
     * @return ORMQueryBuilderLoader
     */
    public function getLoader(ObjectManager $manager, QueryBuilder $queryBuilder, string $class)
    {
        return new ORMQueryBuilderLoader($queryBuilder);
    }

    /**
     * {@inheritdoc}
     */
    public function getBlockPrefix()
    {
        return 'entity';
    }

    /**
     * We consider two query builders with an equal SQL string and
     * equal parameters to be equal.
     *
<<<<<<< HEAD
     * @return array
     *
     * @internal This method is public to be usable as callback. It should not
     *           be used in user code.
     */
    public function getQueryBuilderPartsForCachingHash(QueryBuilder $queryBuilder)
=======
     * @internal This method is public to be usable as callback. It should not
     *           be used in user code.
     */
    public function getQueryBuilderPartsForCachingHash(QueryBuilder $queryBuilder): ?array
>>>>>>> 8073b8ab
    {
        return [
            $queryBuilder->getQuery()->getSQL(),
            array_map([$this, 'parameterToArray'], $queryBuilder->getParameters()->toArray()),
        ];
    }

    /**
     * Converts a query parameter to an array.
     */
    private function parameterToArray(Parameter $parameter): array
    {
        return [$parameter->getName(), $parameter->getType(), $parameter->getValue()];
    }
}<|MERGE_RESOLUTION|>--- conflicted
+++ resolved
@@ -65,19 +65,10 @@
      * We consider two query builders with an equal SQL string and
      * equal parameters to be equal.
      *
-<<<<<<< HEAD
-     * @return array
-     *
-     * @internal This method is public to be usable as callback. It should not
-     *           be used in user code.
-     */
-    public function getQueryBuilderPartsForCachingHash(QueryBuilder $queryBuilder)
-=======
      * @internal This method is public to be usable as callback. It should not
      *           be used in user code.
      */
     public function getQueryBuilderPartsForCachingHash(QueryBuilder $queryBuilder): ?array
->>>>>>> 8073b8ab
     {
         return [
             $queryBuilder->getQuery()->getSQL(),
