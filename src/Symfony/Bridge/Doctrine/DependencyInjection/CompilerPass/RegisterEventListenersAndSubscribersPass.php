--- conflicted
+++ resolved
@@ -125,15 +125,8 @@
      * and knowing that the \SplPriorityQueue class does not respect the FIFO method,
      * we should not use this class.
      *
-<<<<<<< HEAD
-     * @see https://bugs.php.net/bug.php?id=53710
-     * @see https://bugs.php.net/bug.php?id=60926
-=======
      * @see https://bugs.php.net/53710
      * @see https://bugs.php.net/60926
-     *
-     * @return array
->>>>>>> fdf6fc34
      */
     private function findAndSortTags(string $tagName, ContainerBuilder $container): array
     {
