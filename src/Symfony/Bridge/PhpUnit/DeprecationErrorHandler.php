--- conflicted
+++ resolved
@@ -188,17 +188,12 @@
 
                 $displayDeprecations($deprecations);
 
-<<<<<<< HEAD
-                if (DeprecationErrorHandler::MODE_WEAK !== $mode && $mode < $deprecations['unsilencedCount'] + $deprecations['remainingCount'] + $deprecations['otherCount']) {
-                    exit(1);
-=======
                 // store failing status
-                $isFailing = 'weak' !== $mode && ($deprecations['unsilenced'] || $deprecations['remaining'] || $deprecations['other']);
+                $isFailing = DeprecationErrorHandler::MODE_WEAK !== $mode && $mode < $deprecations['unsilencedCount'] + $deprecations['remainingCount'] + $deprecations['otherCount'];
 
                 // reset deprecations array
                 foreach ($deprecations as $group => $arrayOrInt) {
                     $deprecations[$group] = is_int($arrayOrInt) ? 0 : array();
->>>>>>> ec9a109b
                 }
 
                 register_shutdown_function(function () use (&$deprecations, $isFailing, $displayDeprecations, $mode) {
@@ -209,7 +204,7 @@
                         }
                     }
                     $displayDeprecations($deprecations);
-                    if ($isFailing || 'weak' !== $mode && ($deprecations['unsilenced'] || $deprecations['remaining'] || $deprecations['other'])) {
+                    if ($isFailing || DeprecationErrorHandler::MODE_WEAK !== $mode && $mode < $deprecations['unsilencedCount'] + $deprecations['remainingCount'] + $deprecations['otherCount']) {
                         exit(1);
                     }
                 });
