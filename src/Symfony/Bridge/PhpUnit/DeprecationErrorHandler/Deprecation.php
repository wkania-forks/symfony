--- conflicted
+++ resolved
@@ -89,37 +89,30 @@
             }
         }
 
-<<<<<<< HEAD
-        if (isset($line['object']) || isset($line['class'])) {
-            set_error_handler(function () {});
-            $parsedMsg = unserialize($this->message);
-            restore_error_handler();
-            if ($parsedMsg && isset($parsedMsg['deprecation'])) {
-                $this->message = $parsedMsg['deprecation'];
-                $this->originClass = $parsedMsg['class'];
-                $this->originMethod = $parsedMsg['method'];
-                if (isset($parsedMsg['files_stack'])) {
-                    $this->originalFilesStack = $parsedMsg['files_stack'];
-                }
-                // If the deprecation has been triggered via
-                // \Symfony\Bridge\PhpUnit\Legacy\SymfonyTestsListenerTrait::endTest()
-                // then we need to use the serialized information to determine
-                // if the error has been triggered from vendor code.
-                if (isset($parsedMsg['triggering_file'])) {
-                    $this->triggeringFile = $parsedMsg['triggering_file'];
-                }
-
-                return;
-            }
-
-            if (!isset($line['class'], $trace[$i - 2]['function']) || 0 !== strpos($line['class'], SymfonyTestsListenerFor::class)) {
-                $this->originClass = isset($line['object']) ? \get_class($line['object']) : $line['class'];
-                $this->originMethod = $line['function'];
-=======
         if (!isset($line['object']) && !isset($line['class'])) {
             return;
         }
->>>>>>> 9030fd36
+
+        set_error_handler(function () {});
+        $parsedMsg = unserialize($this->message);
+        restore_error_handler();
+        if ($parsedMsg && isset($parsedMsg['deprecation'])) {
+            $this->message = $parsedMsg['deprecation'];
+            $this->originClass = $parsedMsg['class'];
+            $this->originMethod = $parsedMsg['method'];
+            if (isset($parsedMsg['files_stack'])) {
+                $this->originalFilesStack = $parsedMsg['files_stack'];
+            }
+            // If the deprecation has been triggered via
+            // \Symfony\Bridge\PhpUnit\Legacy\SymfonyTestsListenerTrait::endTest()
+            // then we need to use the serialized information to determine
+            // if the error has been triggered from vendor code.
+            if (isset($parsedMsg['triggering_file'])) {
+                $this->triggeringFile = $parsedMsg['triggering_file'];
+            }
+
+            return;
+        }
 
         if (!isset($line['class'], $trace[$i - 2]['function']) || 0 !== strpos($line['class'], SymfonyTestsListenerFor::class)) {
             $this->originClass = isset($line['object']) ? \get_class($line['object']) : $line['class'];
@@ -128,35 +121,13 @@
             return;
         }
 
-<<<<<<< HEAD
-                return;
-            }
-=======
-        $test = isset($line['args'][0]) ? $line['args'][0] : null;
+        $test = $line['args'][0] ?? null;
 
         if (($test instanceof TestCase || $test instanceof TestSuite) && ('trigger_error' !== $trace[$i - 2]['function'] || isset($trace[$i - 2]['class']))) {
             $this->originClass = \get_class($line['args'][0]);
             $this->originMethod = $line['args'][0]->getName();
 
             return;
-        }
-
-        set_error_handler(function () {});
-        $parsedMsg = unserialize($this->message);
-        restore_error_handler();
-        $this->message = $parsedMsg['deprecation'];
-        $this->originClass = $parsedMsg['class'];
-        $this->originMethod = $parsedMsg['method'];
-        if (isset($parsedMsg['files_stack'])) {
-            $this->originalFilesStack = $parsedMsg['files_stack'];
-        }
-        // If the deprecation has been triggered via
-        // \Symfony\Bridge\PhpUnit\Legacy\SymfonyTestsListenerTrait::endTest()
-        // then we need to use the serialized information to determine
-        // if the error has been triggered from vendor code.
-        if (isset($parsedMsg['triggering_file'])) {
-            $this->triggeringFile = $parsedMsg['triggering_file'];
->>>>>>> 9030fd36
         }
     }
 
