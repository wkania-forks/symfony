<?php

/*
 * This file is part of the Symfony package.
 *
 * (c) Fabien Potencier <fabien@symfony.com>
 *
 * For the full copyright and license information, please view the LICENSE
 * file that was distributed with this source code.
 */

namespace Symfony\Bridge\PhpUnit\DeprecationErrorHandler;

use PHPUnit\Util\Test;

/**
 * @internal
 */
class Deprecation
{
    const PATH_TYPE_VENDOR = 'path_type_vendor';
    const PATH_TYPE_SELF = 'path_type_internal';
    const PATH_TYPE_UNDETERMINED = 'path_type_undetermined';

    const TYPE_SELF = 'type_self';
    const TYPE_DIRECT = 'type_direct';
    const TYPE_INDIRECT = 'type_indirect';
    const TYPE_UNDETERMINED = 'type_undetermined';

    private $trace = [];
    private $message;
    private $originClass;
    private $originMethod;
    private $triggeringFile;

    /** @var string[] Absolute paths to vendor directories */
    private static $vendors;

    /**
     * @var string[] Absolute paths to source or tests of the project, cache
     *               directories exlcuded because it is based on autoloading
     *               rules and cache systems typically do not use those
     */
    private static $internalPaths = [];

    private $originalFilesStack;

    /**
     * @param string $message
     * @param string $file
     */
    public function __construct($message, array $trace, $file)
    {
        $this->trace = $trace;
        $this->message = $message;
        $i = \count($trace);
        while (1 < $i && $this->lineShouldBeSkipped($trace[--$i])) {
            // No-op
        }
        $line = $trace[$i];
        $this->triggeringFile = $file;
        if (isset($line['object']) || isset($line['class'])) {
<<<<<<< HEAD
            $parsedMsg = @unserialize($this->message);
            if ($parsedMsg && isset($parsedMsg['deprecation'])) {
=======
            if (isset($line['class']) && 0 === strpos($line['class'], SymfonyTestsListenerFor::class)) {
                set_error_handler(function () {});
                $parsedMsg = unserialize($this->message);
                restore_error_handler();
>>>>>>> b7cd4c7d
                $this->message = $parsedMsg['deprecation'];
                $this->originClass = $parsedMsg['class'];
                $this->originMethod = $parsedMsg['method'];
                $this->originalFilesStack = $parsedMsg['files_stack'];
                // If the deprecation has been triggered via
                // \Symfony\Bridge\PhpUnit\Legacy\SymfonyTestsListenerTrait::endTest()
                // then we need to use the serialized information to determine
                // if the error has been triggered from vendor code.
                if (isset($parsedMsg['triggering_file'])) {
                    $this->triggeringFile = $parsedMsg['triggering_file'];
                }

                return;
            }
            $this->originClass = isset($line['object']) ? \get_class($line['object']) : $line['class'];
            $this->originMethod = $line['function'];
        }
    }

    /**
     * @return bool
     */
    private function lineShouldBeSkipped(array $line)
    {
        if (!isset($line['class'])) {
            return true;
        }
        $class = $line['class'];

        return 'ReflectionMethod' === $class || 0 === strpos($class, 'PHPUnit_') || 0 === strpos($class, 'PHPUnit\\');
    }

    /**
     * @return bool
     */
    public function originatesFromAnObject()
    {
        return isset($this->originClass);
    }

    /**
     * @return string
     */
    public function originatingClass()
    {
        if (null === $this->originClass) {
            throw new \LogicException('Check with originatesFromAnObject() before calling this method.');
        }

        return $this->originClass;
    }

    /**
     * @return string
     */
    public function originatingMethod()
    {
        if (null === $this->originMethod) {
            throw new \LogicException('Check with originatesFromAnObject() before calling this method.');
        }

        return $this->originMethod;
    }

    /**
     * @return string
     */
    public function getMessage()
    {
        return $this->message;
    }

    /**
     * @return bool
     */
    public function isLegacy()
    {
        $class = $this->originatingClass();
        $method = $this->originatingMethod();

        return 0 === strpos($method, 'testLegacy')
            || 0 === strpos($method, 'provideLegacy')
            || 0 === strpos($method, 'getLegacy')
            || strpos($class, '\Legacy')
            || \in_array('legacy', Test::getGroups($class, $method), true);
    }

    /**
     * @return bool
     */
    public function isMuted()
    {
        if ('Function ReflectionType::__toString() is deprecated' !== $this->message) {
            return false;
        }
        if (isset($this->trace[1]['class'])) {
            return 0 === strpos($this->trace[1]['class'], 'PHPUnit\\');
        }

        return false !== strpos($this->triggeringFile, \DIRECTORY_SEPARATOR.'vendor'.\DIRECTORY_SEPARATOR.'phpunit'.\DIRECTORY_SEPARATOR);
    }

    /**
     * Tells whether both the calling package and the called package are vendor
     * packages.
     *
     * @return string
     */
    public function getType()
    {
        $triggeringFilePathType = $this->getPathType($this->triggeringFile);
        if (self::PATH_TYPE_SELF === $triggeringFilePathType) {
            return self::TYPE_SELF;
        }
        if (self::PATH_TYPE_UNDETERMINED === $triggeringFilePathType) {
            return self::TYPE_UNDETERMINED;
        }
        $erroringFile = $erroringPackage = null;

        foreach ($this->getOriginalFilesStack() as $file) {
            if ('-' === $file || 'Standard input code' === $file || !realpath($file)) {
                continue;
            }
            if (self::PATH_TYPE_SELF === $this->getPathType($file)) {
                return self::TYPE_DIRECT;
            }
            if (self::PATH_TYPE_UNDETERMINED === $this->getPathType($file)) {
                return self::TYPE_UNDETERMINED;
            }
            if (null !== $erroringFile && null !== $erroringPackage) {
                $package = $this->getPackage($file);
                if ('composer' !== $package && $package !== $erroringPackage) {
                    return self::TYPE_INDIRECT;
                }
                continue;
            }
            $erroringFile = $file;
            $erroringPackage = $this->getPackage($file);
        }

        return self::TYPE_DIRECT;
    }

    private function getOriginalFilesStack()
    {
        if (null === $this->originalFilesStack) {
            $this->originalFilesStack = [];
            foreach ($this->trace as $frame) {
                if (!isset($frame['file']) || \in_array($frame['function'], ['require', 'require_once', 'include', 'include_once'], true)) {
                    continue;
                }

                $this->originalFilesStack[] = $frame['file'];
            }
        }

        return $this->originalFilesStack;
    }

    /**
     * getPathType() should always be called prior to calling this method.
     *
     * @param string $path
     *
     * @return string
     */
    private function getPackage($path)
    {
        $path = realpath($path) ?: $path;
        foreach (self::getVendors() as $vendorRoot) {
            if (0 === strpos($path, $vendorRoot)) {
                $relativePath = substr($path, \strlen($vendorRoot) + 1);
                $vendor = strstr($relativePath, \DIRECTORY_SEPARATOR, true);
                if (false === $vendor) {
                    throw new \RuntimeException(sprintf('Could not find directory separator "%s" in path "%s".', \DIRECTORY_SEPARATOR, $relativePath));
                }

                return rtrim($vendor.'/'.strstr(substr(
                    $relativePath,
                    \strlen($vendor) + 1
                ), \DIRECTORY_SEPARATOR, true), '/');
            }
        }

        throw new \RuntimeException(sprintf('No vendors found for path "%s".', $path));
    }

    /**
     * @return string[] an array of paths
     */
    private static function getVendors()
    {
        if (null === self::$vendors) {
            self::$vendors = $paths = [];
            foreach (get_declared_classes() as $class) {
                if ('C' === $class[0] && 0 === strpos($class, 'ComposerAutoloaderInit')) {
                    $r = new \ReflectionClass($class);
                    $v = \dirname(\dirname($r->getFileName()));
                    if (file_exists($v.'/composer/installed.json')) {
                        self::$vendors[] = $v;
                        $loader = require $v.'/autoload.php';
                        $paths = self::getSourcePathsFromPrefixes(array_merge($loader->getPrefixes(), $loader->getPrefixesPsr4()));
                    }
                }
            }
            foreach ($paths as $path) {
                foreach (self::$vendors as $vendor) {
                    if (0 !== strpos($path, $vendor)) {
                        self::$internalPaths[] = $path;
                    }
                }
            }
        }

        return self::$vendors;
    }

    private static function getSourcePathsFromPrefixes(array $prefixesByNamespace)
    {
        foreach ($prefixesByNamespace as $prefixes) {
            foreach ($prefixes as $prefix) {
                if (false !== realpath($prefix)) {
                    yield realpath($prefix);
                }
            }
        }
    }

    /**
     * @param string $path
     *
     * @return string
     */
    private function getPathType($path)
    {
        $realPath = realpath($path);
        if (false === $realPath && '-' !== $path && 'Standard input code' !== $path) {
            return self::PATH_TYPE_UNDETERMINED;
        }
        foreach (self::getVendors() as $vendor) {
            if (0 === strpos($realPath, $vendor) && false !== strpbrk(substr($realPath, \strlen($vendor), 1), '/'.\DIRECTORY_SEPARATOR)) {
                return self::PATH_TYPE_VENDOR;
            }
        }

        foreach (self::$internalPaths as $internalPath) {
            if (0 === strpos($realPath, $internalPath)) {
                return self::PATH_TYPE_SELF;
            }
        }

        return self::PATH_TYPE_UNDETERMINED;
    }

    /**
     * @return string
     */
    public function toString()
    {
        $exception = new \Exception($this->message);
        $reflection = new \ReflectionProperty($exception, 'trace');
        $reflection->setAccessible(true);
        $reflection->setValue($exception, $this->trace);

        return 'deprecation triggered by '.$this->originatingClass().'::'.$this->originatingMethod().':'.
        "\n".$this->message.
        "\nStack trace:".
        "\n".str_replace(' '.getcwd().\DIRECTORY_SEPARATOR, ' ', $exception->getTraceAsString()).
        "\n";
    }
}<|MERGE_RESOLUTION|>--- conflicted
+++ resolved
@@ -60,15 +60,10 @@
         $line = $trace[$i];
         $this->triggeringFile = $file;
         if (isset($line['object']) || isset($line['class'])) {
-<<<<<<< HEAD
+            set_error_handler(function () {});
             $parsedMsg = @unserialize($this->message);
+            restore_error_handler();
             if ($parsedMsg && isset($parsedMsg['deprecation'])) {
-=======
-            if (isset($line['class']) && 0 === strpos($line['class'], SymfonyTestsListenerFor::class)) {
-                set_error_handler(function () {});
-                $parsedMsg = unserialize($this->message);
-                restore_error_handler();
->>>>>>> b7cd4c7d
                 $this->message = $parsedMsg['deprecation'];
                 $this->originClass = $parsedMsg['class'];
                 $this->originMethod = $parsedMsg['method'];
