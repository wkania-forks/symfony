<?php

/*
 * This file is part of the Symfony package.
 *
 * (c) Fabien Potencier <fabien@symfony.com>
 *
 * For the full copyright and license information, please view the LICENSE
 * file that was distributed with this source code.
 */

namespace Symfony\Bridge\PhpUnit\Legacy;

use Doctrine\Common\Annotations\AnnotationRegistry;
use PHPUnit\Framework\AssertionFailedError;
use PHPUnit\Framework\RiskyTestError;
use PHPUnit\Framework\TestCase;
use PHPUnit\Framework\TestSuite;
use PHPUnit\Runner\BaseTestRunner;
use PHPUnit\Util\Blacklist;
use PHPUnit\Util\ExcludeList;
use PHPUnit\Util\Test;
use Symfony\Bridge\PhpUnit\ClockMock;
use Symfony\Bridge\PhpUnit\DnsMock;
use Symfony\Bridge\PhpUnit\ExpectDeprecationTrait;
use Symfony\Component\Debug\DebugClassLoader as LegacyDebugClassLoader;
use Symfony\Component\ErrorHandler\DebugClassLoader;

/**
 * PHP 5.3 compatible trait-like shared implementation.
 *
 * @author Nicolas Grekas <p@tchwork.com>
 *
 * @internal
 */
class SymfonyTestsListenerTrait
{
    public static $expectedDeprecations = [];
    public static $previousErrorHandler;
    private static $gatheredDeprecations = [];
    private static $globallyEnabled = false;
    private $state = -1;
    private $skippedFile = false;
    private $wasSkipped = [];
    private $isSkipped = [];
    private $runsInSeparateProcess = false;
    private $checkNumAssertions = false;

    /**
     * @param array $mockedNamespaces List of namespaces, indexed by mocked features (time-sensitive or dns-sensitive)
     */
    public function __construct(array $mockedNamespaces = [])
    {
        if (class_exists(ExcludeList::class)) {
            (new ExcludeList())->getExcludedDirectories();
            ExcludeList::addDirectory(\dirname((new \ReflectionClass(__CLASS__))->getFileName(), 2));
        } elseif (method_exists(Blacklist::class, 'addDirectory')) {
            (new BlackList())->getBlacklistedDirectories();
            Blacklist::addDirectory(\dirname((new \ReflectionClass(__CLASS__))->getFileName(), 2));
        } else {
            Blacklist::$blacklistedClassNames[__CLASS__] = 2;
        }

        $enableDebugClassLoader = class_exists(DebugClassLoader::class) || class_exists(LegacyDebugClassLoader::class);

        foreach ($mockedNamespaces as $type => $namespaces) {
            if (!\is_array($namespaces)) {
                $namespaces = [$namespaces];
            }
            if ('time-sensitive' === $type) {
                foreach ($namespaces as $ns) {
                    ClockMock::register($ns.'\DummyClass');
                }
            }
            if ('dns-sensitive' === $type) {
                foreach ($namespaces as $ns) {
                    DnsMock::register($ns.'\DummyClass');
                }
            }
            if ('debug-class-loader' === $type) {
                $enableDebugClassLoader = $namespaces && $namespaces[0];
            }
        }
        if ($enableDebugClassLoader) {
            if (class_exists(DebugClassLoader::class)) {
                DebugClassLoader::enable();
            } else {
                LegacyDebugClassLoader::enable();
            }
        }
        if (self::$globallyEnabled) {
            $this->state = -2;
        } else {
            self::$globallyEnabled = true;
        }
    }

    public function __sleep()
    {
        throw new \BadMethodCallException('Cannot serialize '.__CLASS__);
    }

    public function __wakeup()
    {
        throw new \BadMethodCallException('Cannot unserialize '.__CLASS__);
    }

    public function __destruct()
    {
        if (0 < $this->state) {
            file_put_contents($this->skippedFile, '<?php return '.var_export($this->isSkipped, true).';');
        }
    }

    public function globalListenerDisabled()
    {
        self::$globallyEnabled = false;
        $this->state = -1;
    }

    public function startTestSuite($suite)
    {
        $suiteName = $suite->getName();

        foreach ($suite->tests() as $test) {
            if (!($test instanceof \PHPUnit_Framework_TestCase || $test instanceof TestCase)) {
                continue;
            }
            if (null === Test::getPreserveGlobalStateSettings(\get_class($test), $test->getName(false))) {
                $test->setPreserveGlobalState(false);
            }
        }

        if (-1 === $this->state) {
            echo "Testing $suiteName\n";
            $this->state = 0;

            if (!class_exists('Doctrine\Common\Annotations\AnnotationRegistry', false) && class_exists('Doctrine\Common\Annotations\AnnotationRegistry')) {
                if (method_exists('Doctrine\Common\Annotations\AnnotationRegistry', 'registerUniqueLoader')) {
                    AnnotationRegistry::registerUniqueLoader('class_exists');
                } else {
                    AnnotationRegistry::registerLoader('class_exists');
                }
            }

            if ($this->skippedFile = getenv('SYMFONY_PHPUNIT_SKIPPED_TESTS')) {
                $this->state = 1;

                if (file_exists($this->skippedFile)) {
                    $this->state = 2;

                    if (!$this->wasSkipped = require $this->skippedFile) {
                        echo "All tests already ran successfully.\n";
                        $suite->setTests([]);
                    }
                }
            }
            $testSuites = [$suite];
            for ($i = 0; isset($testSuites[$i]); ++$i) {
                foreach ($testSuites[$i]->tests() as $test) {
                    if ($test instanceof \PHPUnit_Framework_TestSuite || $test instanceof TestSuite) {
                        if (!class_exists($test->getName(), false)) {
                            $testSuites[] = $test;
                            continue;
                        }
                        $groups = Test::getGroups($test->getName());
                        if (\in_array('time-sensitive', $groups, true)) {
                            ClockMock::register($test->getName());
                        }
                        if (\in_array('dns-sensitive', $groups, true)) {
                            DnsMock::register($test->getName());
                        }
                    }
                }
            }
        } elseif (2 === $this->state) {
            $suites = [$suite];
            $skipped = [];
            while ($s = array_shift($suites)) {
                foreach ($s->tests() as $test) {
                    if ($test instanceof \PHPUnit_Framework_TestSuite || $test instanceof TestSuite) {
                        $suites[] = $test;
                        continue;
                    }
                    if (($test instanceof \PHPUnit_Framework_TestCase || $test instanceof TestCase)
                        && isset($this->wasSkipped[\get_class($test)][$test->getName()])
                    ) {
                        $skipped[] = $test;
                    }
                }
            }
            $suite->setTests($skipped);
        }
    }

    public function addSkippedTest($test, \Exception $e, $time)
    {
        if (0 < $this->state) {
            $this->isSkipped[\get_class($test)][$test->getName()] = 1;
        }
    }

    public function startTest($test)
    {
        if (-2 < $this->state && ($test instanceof \PHPUnit_Framework_TestCase || $test instanceof TestCase)) {
            // This event is triggered before the test is re-run in isolation
            if ($this->willBeIsolated($test)) {
                $this->runsInSeparateProcess = tempnam(sys_get_temp_dir(), 'deprec');
                putenv('SYMFONY_DEPRECATIONS_SERIALIZE='.$this->runsInSeparateProcess);
                putenv('SYMFONY_EXPECTED_DEPRECATIONS_SERIALIZE='.tempnam(sys_get_temp_dir(), 'expectdeprec'));
            }

            $groups = Test::getGroups(\get_class($test), $test->getName(false));

            if (!$this->runsInSeparateProcess) {
                if (\in_array('time-sensitive', $groups, true)) {
                    ClockMock::register(\get_class($test));
                    ClockMock::withClockMock(true);
                }
                if (\in_array('dns-sensitive', $groups, true)) {
                    DnsMock::register(\get_class($test));
                }
            }

            if (!$test->getTestResultObject()) {
                return;
            }

            $annotations = Test::parseTestMethodAnnotations(\get_class($test), $test->getName(false));

            if (isset($annotations['class']['expectedDeprecation'])) {
                $test->getTestResultObject()->addError($test, new AssertionFailedError('`@expectedDeprecation` annotations are not allowed at the class level.'), 0);
            }
            if (isset($annotations['method']['expectedDeprecation']) || $this->checkNumAssertions = method_exists($test, 'expectDeprecation') && (new \ReflectionMethod($test, 'expectDeprecation'))->getFileName() === (new \ReflectionMethod(ExpectDeprecationTrait::class, 'expectDeprecation'))->getFileName()) {
                if (isset($annotations['method']['expectedDeprecation'])) {
                    self::$expectedDeprecations = $annotations['method']['expectedDeprecation'];
                    self::$previousErrorHandler = set_error_handler([self::class, 'handleError']);
                    @trigger_error('Since symfony/phpunit-bridge 5.1: Using "@expectedDeprecation" annotations in tests is deprecated, use the "ExpectDeprecationTrait::expectDeprecation()" method instead.', E_USER_DEPRECATED);
                }

                if ($this->checkNumAssertions) {
                    $this->checkNumAssertions = $test->getTestResultObject()->isStrictAboutTestsThatDoNotTestAnything() && !$test->doesNotPerformAssertions();
                }

                $test->getTestResultObject()->beStrictAboutTestsThatDoNotTestAnything(false);
            }
        }
    }

    public function endTest($test, $time)
    {
        if ($file = getenv('SYMFONY_EXPECTED_DEPRECATIONS_SERIALIZE')) {
            putenv('SYMFONY_EXPECTED_DEPRECATIONS_SERIALIZE');
            $expectedDeprecations = file_get_contents($file);
            if ($expectedDeprecations) {
                self::$expectedDeprecations = array_merge(self::$expectedDeprecations, unserialize($expectedDeprecations));
                if (!self::$previousErrorHandler) {
                    self::$previousErrorHandler = set_error_handler([self::class, 'handleError']);
                }
            }
        }

        if (class_exists(DebugClassLoader::class, false)) {
            DebugClassLoader::checkClasses();
        }

        $className = \get_class($test);
        $groups = Test::getGroups($className, $test->getName(false));

        if ($this->checkNumAssertions) {
            if (!self::$expectedDeprecations && !$test->getNumAssertions() && $test->getTestResultObject()->noneSkipped()) {
                $test->getTestResultObject()->addFailure($test, new RiskyTestError('This test did not perform any assertions'), $time);
            }

            $this->checkNumAssertions = false;
        }

        if ($this->runsInSeparateProcess) {
            $deprecations = file_get_contents($this->runsInSeparateProcess);
            unlink($this->runsInSeparateProcess);
            putenv('SYMFONY_DEPRECATIONS_SERIALIZE');
            foreach ($deprecations ? unserialize($deprecations) : [] as $deprecation) {
                $error = serialize(['deprecation' => $deprecation[1], 'class' => $className, 'method' => $test->getName(false), 'triggering_file' => isset($deprecation[2]) ? $deprecation[2] : null]);
                if ($deprecation[0]) {
                    // unsilenced on purpose
                    trigger_error($error, \E_USER_DEPRECATED);
                } else {
                    @trigger_error($error, \E_USER_DEPRECATED);
                }
            }
            $this->runsInSeparateProcess = false;
        }

        if (self::$expectedDeprecations) {
            if (!\in_array($test->getStatus(), [BaseTestRunner::STATUS_SKIPPED, BaseTestRunner::STATUS_INCOMPLETE], true)) {
                $test->addToAssertionCount(\count(self::$expectedDeprecations));
            }

            restore_error_handler();

            if (!\in_array('legacy', $groups, true)) {
                $test->getTestResultObject()->addError($test, new AssertionFailedError('Only tests with the `@group legacy` annotation can expect a deprecation.'), 0);
            } elseif (!\in_array($test->getStatus(), [BaseTestRunner::STATUS_SKIPPED, BaseTestRunner::STATUS_INCOMPLETE, BaseTestRunner::STATUS_FAILURE, BaseTestRunner::STATUS_ERROR], true)) {
                try {
                    $prefix = "@expectedDeprecation:\n";
                    $test->assertStringMatchesFormat($prefix.'%A  '.implode("\n%A  ", self::$expectedDeprecations)."\n%A", $prefix.'  '.implode("\n  ", self::$gatheredDeprecations)."\n");
                } catch (AssertionFailedError $e) {
                    $test->getTestResultObject()->addFailure($test, $e, $time);
                }
            }

            self::$expectedDeprecations = self::$gatheredDeprecations = [];
            self::$previousErrorHandler = null;
        }
        if (!$this->runsInSeparateProcess && -2 < $this->state && ($test instanceof \PHPUnit_Framework_TestCase || $test instanceof TestCase)) {
            if (\in_array('time-sensitive', $groups, true)) {
                ClockMock::withClockMock(false);
            }
            if (\in_array('dns-sensitive', $groups, true)) {
                DnsMock::withMockedHosts([]);
            }
        }
    }

    public static function handleError($type, $msg, $file, $line, $context = [])
    {
<<<<<<< HEAD
        if (E_USER_DEPRECATED !== $type && E_DEPRECATED !== $type) {
            $h = self::$previousErrorHandler;
=======
        if (\E_USER_DEPRECATED !== $type && \E_DEPRECATED !== $type) {
            $h = $this->previousErrorHandler;
>>>>>>> 52a02339

            return $h ? $h($type, $msg, $file, $line, $context) : false;
        }
        // If the message is serialized we need to extract the message. This occurs when the error is triggered by
        // by the isolated test path in \Symfony\Bridge\PhpUnit\Legacy\SymfonyTestsListenerTrait::endTest().
        $parsedMsg = @unserialize($msg);
        if (\is_array($parsedMsg)) {
            $msg = $parsedMsg['deprecation'];
        }
        if (error_reporting() & $type) {
            $msg = 'Unsilenced deprecation: '.$msg;
        }
        self::$gatheredDeprecations[] = $msg;

        return null;
    }

    /**
     * @param TestCase $test
     *
     * @return bool
     */
    private function willBeIsolated($test)
    {
        if ($test->isInIsolation()) {
            return false;
        }

        $r = new \ReflectionProperty($test, 'runTestInSeparateProcess');
        $r->setAccessible(true);

        return $r->getValue($test);
    }
}<|MERGE_RESOLUTION|>--- conflicted
+++ resolved
@@ -235,7 +235,7 @@
                 if (isset($annotations['method']['expectedDeprecation'])) {
                     self::$expectedDeprecations = $annotations['method']['expectedDeprecation'];
                     self::$previousErrorHandler = set_error_handler([self::class, 'handleError']);
-                    @trigger_error('Since symfony/phpunit-bridge 5.1: Using "@expectedDeprecation" annotations in tests is deprecated, use the "ExpectDeprecationTrait::expectDeprecation()" method instead.', E_USER_DEPRECATED);
+                    @trigger_error('Since symfony/phpunit-bridge 5.1: Using "@expectedDeprecation" annotations in tests is deprecated, use the "ExpectDeprecationTrait::expectDeprecation()" method instead.', \E_USER_DEPRECATED);
                 }
 
                 if ($this->checkNumAssertions) {
@@ -324,13 +324,8 @@
 
     public static function handleError($type, $msg, $file, $line, $context = [])
     {
-<<<<<<< HEAD
-        if (E_USER_DEPRECATED !== $type && E_DEPRECATED !== $type) {
+        if (\E_USER_DEPRECATED !== $type && \E_DEPRECATED !== $type) {
             $h = self::$previousErrorHandler;
-=======
-        if (\E_USER_DEPRECATED !== $type && \E_DEPRECATED !== $type) {
-            $h = $this->previousErrorHandler;
->>>>>>> 52a02339
 
             return $h ? $h($type, $msg, $file, $line, $context) : false;
         }
