{
    "name": "symfony/http-client-contracts",
    "type": "library",
    "description": "Generic abstractions related to HTTP clients",
    "keywords": ["abstractions", "contracts", "decoupling", "interfaces", "interoperability", "standards"],
    "homepage": "https://symfony.com",
    "license": "MIT",
    "authors": [
        {
            "name": "Nicolas Grekas",
            "email": "p@tchwork.com"
        },
        {
            "name": "Symfony Community",
            "homepage": "https://symfony.com/contributors"
        }
    ],
    "require": {
        "php": ">=7.2.5"
    },
    "suggest": {
        "symfony/http-client-implementation": ""
    },
    "autoload": {
        "psr-4": { "Symfony\\Contracts\\HttpClient\\": "" }
    },
    "minimum-stability": "dev",
    "extra": {
        "thanks": {
            "name": "symfony/contracts",
            "url": "https://github.com/symfony/contracts"
        }
    },
<<<<<<< HEAD
    "version": "2.3-dev"
=======
    "version": "2.1.x-dev"
>>>>>>> 3e492d6e
}<|MERGE_RESOLUTION|>--- conflicted
+++ resolved
@@ -31,9 +31,5 @@
             "url": "https://github.com/symfony/contracts"
         }
     },
-<<<<<<< HEAD
-    "version": "2.3-dev"
-=======
-    "version": "2.1.x-dev"
->>>>>>> 3e492d6e
+    "version": "2.3.x-dev"
 }