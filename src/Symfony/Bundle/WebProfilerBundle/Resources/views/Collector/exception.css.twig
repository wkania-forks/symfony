--- conflicted
+++ resolved
@@ -13,12 +13,7 @@
     font-size: 14px;
     padding: 5px 0;
     list-style-type: decimal;
-<<<<<<< HEAD
     margin: 0 0 0 1em;
-    white-space: break-word;
-=======
-    margin-left: 20px;
->>>>>>> 3a027bad
 }
 .sf-reset .traces li.selected {
     background: rgba(255, 255, 153, 0.5);
