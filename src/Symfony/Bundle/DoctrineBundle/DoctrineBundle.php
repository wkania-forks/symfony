--- conflicted
+++ resolved
@@ -49,11 +49,7 @@
                     $className = substr($class, strlen($namespace) +1);
                     $file = $dir.DIRECTORY_SEPARATOR.$className.'.php';
 
-<<<<<<< HEAD
-                    if (!is_file($file)) {
-                        throw new \RuntimeException(sprintf('The proxy file "%s" does not exist. If you still have objects serialized in the session, you need to clear the session manually.', $file));
-=======
-                    if (!file_exists($file) && $this->container->getParameter('kernel.debug')) {
+                    if (!is_file($file) && $this->container->getParameter('kernel.debug')) {
                         $originalClassName = substr($className, 0, -5);
                         $registry = $container->get('doctrine');
 
@@ -75,10 +71,9 @@
 
                         clearstatcache($file);
 
-                        if (!file_exists($file)) {
+                        if (!is_file($file)) {
                             throw new \RuntimeException(sprintf('The proxy file "%s" does not exist. If you still have objects serialized in the session, you need to clear the session manually.', $file));
                         }
->>>>>>> 92d19063
                     }
 
                     require $file;
