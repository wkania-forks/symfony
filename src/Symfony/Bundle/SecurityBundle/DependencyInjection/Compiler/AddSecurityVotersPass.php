<?php

/*
 * This file is part of the Symfony package.
 *
 * (c) Fabien Potencier <fabien@symfony.com>
 *
 * For the full copyright and license information, please view the LICENSE
 * file that was distributed with this source code.
 */

namespace Symfony\Bundle\SecurityBundle\DependencyInjection\Compiler;

use Symfony\Component\DependencyInjection\Reference;
use Symfony\Component\DependencyInjection\ContainerBuilder;
use Symfony\Component\DependencyInjection\Compiler\CompilerPassInterface;
use Symfony\Component\DependencyInjection\Exception\LogicException;

/**
 * Adds all configured security voters to the access decision manager.
 *
 * @author Johannes M. Schmitt <schmittjoh@gmail.com>
 */
class AddSecurityVotersPass implements CompilerPassInterface
{
    /**
     * {@inheritdoc}
     */
    public function process(ContainerBuilder $container)
    {
        if (!$container->hasDefinition('security.access.decision_manager')) {
            return;
        }

        $voters = array();
        foreach ($container->findTaggedServiceIds('security.voter') as $id => $attributes) {
            $priority = isset($attributes[0]['priority']) ? $attributes[0]['priority'] : 0;
            $voters[$priority][] = new Reference($id);
        }

        krsort($voters);
        $voters = call_user_func_array('array_merge', $voters);

        if (!$voters) {
            throw new LogicException('No security voters found. You need to tag at least one with "security.voter"');
        }

<<<<<<< HEAD
        $adm = $container->getDefinition($container->hasDefinition('debug.security.access.decision_manager') ? 'debug.security.access.decision_manager' : 'security.access.decision_manager');
        $adm->addMethodCall('setVoters', array(array_values($voters)));
=======
        $container->getDefinition('security.access.decision_manager')->addMethodCall('setVoters', array($voters));
>>>>>>> 8201e47e
    }
}<|MERGE_RESOLUTION|>--- conflicted
+++ resolved
@@ -45,11 +45,8 @@
             throw new LogicException('No security voters found. You need to tag at least one with "security.voter"');
         }
 
-<<<<<<< HEAD
         $adm = $container->getDefinition($container->hasDefinition('debug.security.access.decision_manager') ? 'debug.security.access.decision_manager' : 'security.access.decision_manager');
         $adm->addMethodCall('setVoters', array(array_values($voters)));
-=======
-        $container->getDefinition('security.access.decision_manager')->addMethodCall('setVoters', array($voters));
->>>>>>> 8201e47e
+        $adm->addMethodCall('setVoters', array($voters));
     }
 }