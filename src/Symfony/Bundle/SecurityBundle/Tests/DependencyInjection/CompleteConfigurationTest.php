--- conflicted
+++ resolved
@@ -72,14 +72,10 @@
         foreach (array_keys($arguments[1]) as $contextId) {
             $contextDef = $container->getDefinition($contextId);
             $arguments = $contextDef->getArguments();
-<<<<<<< HEAD
-            $listeners[] = array_map(function ($ref) { return (string) $ref; }, $arguments['index_0']);
+            $listeners[] = array_map('strval', $arguments['index_0']);
 
             $configDef = $container->getDefinition((string) $arguments['index_2']);
             $configs[] = array_values($configDef->getArguments());
-=======
-            $listeners[] = array_map('strval', $arguments['index_0']);
->>>>>>> 5dd83adb
         }
 
         $this->assertEquals(array(
