--- conflicted
+++ resolved
@@ -17,15 +17,9 @@
     ],
     "require": {
         "php": ">=5.3.9",
-<<<<<<< HEAD
         "symfony/security": "~2.8|~3.0.0",
-        "symfony/http-kernel": "~2.2|~3.0.0",
-        "symfony/security-acl": "~2.8|~3.0.0"
-=======
-        "symfony/security": "~2.7",
-        "symfony/security-acl": "~2.7",
-        "symfony/http-kernel": "~2.2"
->>>>>>> 07fb3082
+        "symfony/security-acl": "~2.8|~3.0.0",
+        "symfony/http-kernel": "~2.2|~3.0.0"
     },
     "require-dev": {
         "symfony/phpunit-bridge": "~2.7|~3.0.0",
