--- conflicted
+++ resolved
@@ -22,15 +22,9 @@
 {
     public function testShowActionCanBeForcedToShowErrorPage()
     {
-<<<<<<< HEAD
-        $twig = new \Twig_Environment(
-            new \Twig_Loader_Array(array(
-                '@Twig/Exception/error404.html.twig' => 'ok',
-=======
         $twig = new Environment(
             new ArrayLoader(array(
-                'TwigBundle:Exception:error404.html.twig' => 'ok',
->>>>>>> 36f00509
+                '@Twig/Exception/error404.html.twig' => 'ok',
             ))
         );
 
@@ -48,15 +42,9 @@
 
     public function testFallbackToHtmlIfNoTemplateForRequestedFormat()
     {
-<<<<<<< HEAD
-        $twig = new \Twig_Environment(
-            new \Twig_Loader_Array(array(
-                '@Twig/Exception/error.html.twig' => 'html',
-=======
         $twig = new Environment(
             new ArrayLoader(array(
-                'TwigBundle:Exception:error.html.twig' => 'html',
->>>>>>> 36f00509
+                '@Twig/Exception/error.html.twig' => 'html',
             ))
         );
 
