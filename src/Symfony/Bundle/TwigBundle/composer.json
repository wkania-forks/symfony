--- conflicted
+++ resolved
@@ -26,7 +26,6 @@
         "twig/twig": "^2.10|^3"
     },
     "require-dev": {
-<<<<<<< HEAD
         "symfony/asset": "^4.4|^5.0",
         "symfony/stopwatch": "^4.4|^5.0",
         "symfony/dependency-injection": "^4.4|^5.0",
@@ -38,22 +37,7 @@
         "symfony/yaml": "^4.4|^5.0",
         "symfony/framework-bundle": "^5.0",
         "symfony/web-link": "^4.4|^5.0",
-        "doctrine/annotations": "~1.0",
-=======
-        "symfony/asset": "^3.4|^4.0|^5.0",
-        "symfony/stopwatch": "^3.4|^4.0|^5.0",
-        "symfony/dependency-injection": "^4.2.5|^5.0",
-        "symfony/expression-language": "^3.4|^4.0|^5.0",
-        "symfony/finder": "^3.4|^4.0|^5.0",
-        "symfony/form": "^3.4|^4.0|^5.0",
-        "symfony/routing": "^3.4|^4.0|^5.0",
-        "symfony/templating": "^3.4|^4.0|^5.0",
-        "symfony/translation": "^4.2|^5.0",
-        "symfony/yaml": "^3.4|^4.0|^5.0",
-        "symfony/framework-bundle": "^4.4|^5.0",
-        "symfony/web-link": "^3.4|^4.0|^5.0",
         "doctrine/annotations": "~1.7",
->>>>>>> 1981f06c
         "doctrine/cache": "~1.0"
     },
     "conflict": {
