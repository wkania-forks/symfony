{
    "name": "symfony/twig-bundle",
    "type": "symfony-bundle",
    "description": "Symfony TwigBundle",
    "keywords": [],
    "homepage": "https://symfony.com",
    "license": "MIT",
    "authors": [
        {
            "name": "Fabien Potencier",
            "email": "fabien@symfony.com"
        },
        {
            "name": "Symfony Community",
            "homepage": "https://symfony.com/contributors"
        }
    ],
    "require": {
        "php": ">=5.5.9",
        "symfony/twig-bridge": "~3.2",
        "symfony/http-foundation": "~2.8|~3.0",
        "symfony/http-kernel": "~2.8|~3.0",
        "twig/twig": "~1.26|~2.0"
    },
    "require-dev": {
        "symfony/asset": "~2.8|~3.0",
        "symfony/stopwatch": "~2.8|~3.0",
        "symfony/dependency-injection": "~2.8|~3.0",
        "symfony/expression-language": "~2.8|~3.0",
        "symfony/config": "~2.8|~3.0",
        "symfony/finder": "~2.8|~3.0",
        "symfony/routing": "~2.8|~3.0",
        "symfony/templating": "~2.8|~3.0",
        "symfony/yaml": "~2.8|~3.0",
<<<<<<< HEAD
        "symfony/framework-bundle": "~3.2"
=======
        "symfony/framework-bundle": "~2.8|~3.0",
        "doctrine/annotations": "~1.0"
>>>>>>> 0a56032f
    },
    "autoload": {
        "psr-4": { "Symfony\\Bundle\\TwigBundle\\": "" },
        "exclude-from-classmap": [
            "/Tests/"
        ]
    },
    "minimum-stability": "dev",
    "extra": {
        "branch-alias": {
            "dev-master": "3.2-dev"
        }
    }
}<|MERGE_RESOLUTION|>--- conflicted
+++ resolved
@@ -32,12 +32,8 @@
         "symfony/routing": "~2.8|~3.0",
         "symfony/templating": "~2.8|~3.0",
         "symfony/yaml": "~2.8|~3.0",
-<<<<<<< HEAD
-        "symfony/framework-bundle": "~3.2"
-=======
-        "symfony/framework-bundle": "~2.8|~3.0",
+        "symfony/framework-bundle": "~3.2",
         "doctrine/annotations": "~1.0"
->>>>>>> 0a56032f
     },
     "autoload": {
         "psr-4": { "Symfony\\Bundle\\TwigBundle\\": "" },
