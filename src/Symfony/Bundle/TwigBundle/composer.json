--- conflicted
+++ resolved
@@ -25,10 +25,9 @@
         "twig/twig": "~1.34|~2.4"
     },
     "require-dev": {
-<<<<<<< HEAD
         "symfony/asset": "~3.4|~4.0",
         "symfony/stopwatch": "~3.4|~4.0",
-        "symfony/dependency-injection": "~4.1",
+        "symfony/dependency-injection": "^4.2.5",
         "symfony/expression-language": "~3.4|~4.0",
         "symfony/finder": "~3.4|~4.0",
         "symfony/form": "~3.4|~4.0",
@@ -38,19 +37,6 @@
         "symfony/yaml": "~3.4|~4.0",
         "symfony/framework-bundle": "~4.1",
         "symfony/web-link": "~3.4|~4.0",
-=======
-        "symfony/asset": "~2.8|~3.0|~4.0",
-        "symfony/stopwatch": "~2.8|~3.0|~4.0",
-        "symfony/dependency-injection": "~3.4.24|^4.2.5",
-        "symfony/expression-language": "~2.8|~3.0|~4.0",
-        "symfony/finder": "~2.8|~3.0|~4.0",
-        "symfony/form": "~2.8|~3.0|~4.0",
-        "symfony/routing": "~2.8|~3.0|~4.0",
-        "symfony/templating": "~2.8|~3.0|~4.0",
-        "symfony/yaml": "~2.8|~3.0|~4.0",
-        "symfony/framework-bundle": "^3.3.11|~4.0",
-        "symfony/web-link": "~3.3|~4.0",
->>>>>>> e03545a2
         "doctrine/annotations": "~1.0",
         "doctrine/cache": "~1.0"
     },
