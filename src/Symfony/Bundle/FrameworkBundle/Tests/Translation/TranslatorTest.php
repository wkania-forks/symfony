--- conflicted
+++ resolved
@@ -99,34 +99,6 @@
         $this->assertEquals('foobarbax (sr@latin)', $translator->trans('foobarbax'));
     }
 
-<<<<<<< HEAD
-=======
-    /**
-     * @group legacy
-     */
-    public function testTransChoiceWithCaching()
-    {
-        // prime the cache
-        $translator = $this->getTranslator($this->getLoader(), ['cache_dir' => $this->tmpDir]);
-        $translator->setLocale('fr');
-        $translator->setFallbackLocales(['en', 'es', 'pt-PT', 'pt_BR', 'fr.UTF-8', 'sr@latin']);
-
-        $this->assertEquals('choice 0 (EN)', $translator->transChoice('choice', 0));
-        $this->assertEquals('other choice 1 (PT-BR)', $translator->transChoice('other choice', 1));
-
-        // do it another time as the cache is primed now
-        $loader = $this->createMock(LoaderInterface::class);
-        $loader->expects($this->never())->method('load');
-
-        $translator = $this->getTranslator($loader, ['cache_dir' => $this->tmpDir]);
-        $translator->setLocale('fr');
-        $translator->setFallbackLocales(['en', 'es', 'pt-PT', 'pt_BR', 'fr.UTF-8', 'sr@latin']);
-
-        $this->assertEquals('choice 0 (EN)', $translator->transChoice('choice', 0));
-        $this->assertEquals('other choice 1 (PT-BR)', $translator->transChoice('other choice', 1));
-    }
-
->>>>>>> 22b1eb40
     public function testTransWithCachingWithInvalidLocale()
     {
         $this->expectException(\InvalidArgumentException::class);
