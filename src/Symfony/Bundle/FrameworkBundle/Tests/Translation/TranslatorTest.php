<?php

/*
 * This file is part of the Symfony package.
 *
 * (c) Fabien Potencier <fabien@symfony.com>
 *
 * For the full copyright and license information, please view the LICENSE
 * file that was distributed with this source code.
 */

namespace Symfony\Bundle\FrameworkBundle\Tests\Translation;

use Symfony\Bundle\FrameworkBundle\Translation\Translator;
use Symfony\Component\Translation\Loader\ArrayLoader;
use Symfony\Component\Translation\MessageCatalogue;
use Symfony\Component\Filesystem\Filesystem;
use Symfony\Component\Translation\MessageSelector;

class TranslatorTest extends \PHPUnit_Framework_TestCase
{
    protected $tmpDir;

    protected function setUp()
    {
        $this->tmpDir = sys_get_temp_dir().'/sf2_translation';
        $this->deleteTmpDir();
    }

    protected function tearDown()
    {
        $this->deleteTmpDir();
    }

    protected function deleteTmpDir()
    {
        if (!file_exists($dir = $this->tmpDir)) {
            return;
        }

        $fs = new Filesystem();
        $fs->remove($dir);
    }

    public function testTransWithoutCaching()
    {
        $translator = $this->getTranslator($this->getLoader());
        $translator->setLocale('fr');
        $translator->setFallbackLocales(array('en', 'es', 'pt-PT', 'pt_BR', 'fr.UTF-8', 'sr@latin'));

        $this->assertEquals('foo (FR)', $translator->trans('foo'));
        $this->assertEquals('bar (EN)', $translator->trans('bar'));
        $this->assertEquals('foobar (ES)', $translator->trans('foobar'));
        $this->assertEquals('choice 0 (EN)', $translator->transChoice('choice', 0));
        $this->assertEquals('no translation', $translator->trans('no translation'));
        $this->assertEquals('foobarfoo (PT-PT)', $translator->trans('foobarfoo'));
        $this->assertEquals('other choice 1 (PT-BR)', $translator->transChoice('other choice', 1));
        $this->assertEquals('foobarbaz (fr.UTF-8)', $translator->trans('foobarbaz'));
        $this->assertEquals('foobarbax (sr@latin)', $translator->trans('foobarbax'));
    }

    public function testTransWithCaching()
    {
        // prime the cache
        $translator = $this->getTranslator($this->getLoader(), array('cache_dir' => $this->tmpDir));
        $translator->setLocale('fr');
        $translator->setFallbackLocales(array('en', 'es', 'pt-PT', 'pt_BR', 'fr.UTF-8', 'sr@latin'));

        $this->assertEquals('foo (FR)', $translator->trans('foo'));
        $this->assertEquals('bar (EN)', $translator->trans('bar'));
        $this->assertEquals('foobar (ES)', $translator->trans('foobar'));
        $this->assertEquals('choice 0 (EN)', $translator->transChoice('choice', 0));
        $this->assertEquals('no translation', $translator->trans('no translation'));
        $this->assertEquals('foobarfoo (PT-PT)', $translator->trans('foobarfoo'));
        $this->assertEquals('other choice 1 (PT-BR)', $translator->transChoice('other choice', 1));
        $this->assertEquals('foobarbaz (fr.UTF-8)', $translator->trans('foobarbaz'));
        $this->assertEquals('foobarbax (sr@latin)', $translator->trans('foobarbax'));

        // do it another time as the cache is primed now
        $loader = $this->getMock('Symfony\Component\Translation\Loader\LoaderInterface');
        $loader->expects($this->never())->method('load');

        $translator = $this->getTranslator($loader, array('cache_dir' => $this->tmpDir));
        $translator->setLocale('fr');
        $translator->setFallbackLocales(array('en', 'es', 'pt-PT', 'pt_BR', 'fr.UTF-8', 'sr@latin'));

        $this->assertEquals('foo (FR)', $translator->trans('foo'));
        $this->assertEquals('bar (EN)', $translator->trans('bar'));
        $this->assertEquals('foobar (ES)', $translator->trans('foobar'));
        $this->assertEquals('choice 0 (EN)', $translator->transChoice('choice', 0));
        $this->assertEquals('no translation', $translator->trans('no translation'));
        $this->assertEquals('foobarfoo (PT-PT)', $translator->trans('foobarfoo'));
        $this->assertEquals('other choice 1 (PT-BR)', $translator->transChoice('other choice', 1));
        $this->assertEquals('foobarbaz (fr.UTF-8)', $translator->trans('foobarbaz'));
        $this->assertEquals('foobarbax (sr@latin)', $translator->trans('foobarbax'));

        // refresh cache again when resource file resources file change
        $resource = $this->getMock('Symfony\Component\Config\Resource\ResourceInterface');
        $resource
            ->expects($this->at(0))
            ->method('isFresh')
            ->will($this->returnValue(false))
        ;
        $catalogue = $this->getCatalogue('fr', array('foo' => 'foo fresh'));
        $catalogue->addResource($resource);

        $loader = $this->getMock('Symfony\Component\Translation\Loader\LoaderInterface');
        $loader
            ->expects($this->at(0))
            ->method('load')
            ->will($this->returnValue($catalogue))
        ;

        $translator = $this->getTranslator($loader, array('cache_dir' => $this->tmpDir));
        $translator->setLocale('fr');
        $this->assertEquals('foo fresh', $translator->trans('foo'));
    }

    public function testTransWithCachingWithInvalidLocale()
    {
        $loader = $this->getMock('Symfony\Component\Translation\Loader\LoaderInterface');
        $translator = $this->getTranslator($loader, array('cache_dir' => $this->tmpDir), 'loader', '\Symfony\Bundle\FrameworkBundle\Tests\Translation\TranslatorWithInvalidLocale');
        $translator->setLocale('invalid locale');

        $this->setExpectedException('\InvalidArgumentException');
        $translator->trans('foo');
    }

    public function testLoadRessourcesWithCaching()
    {
        $loader = new \Symfony\Component\Translation\Loader\YamlFileLoader();
        $resourceFiles = array(
            'fr' => array(
                __DIR__.'/../Fixtures/Resources/translations/messages.fr.yml',
            ),
        );

        // prime the cache
        $translator = $this->getTranslator($loader, array('cache_dir' => $this->tmpDir, 'resource_files' => $resourceFiles), 'yml');
        $translator->setLocale('fr');

        $this->assertEquals('répertoire', $translator->trans('folder'));

        // do it another time as the cache is primed now
        $translator = $this->getTranslator($loader, array('cache_dir' => $this->tmpDir), 'yml');
        $translator->setLocale('fr');

        $this->assertEquals('répertoire', $translator->trans('folder'));

        // refresh cache when resources is changed in debug mode.
        $translator = $this->getTranslator($loader, array('cache_dir' => $this->tmpDir, 'debug' => true), 'yml');
        $translator->setLocale('fr');

        $this->assertEquals('folder', $translator->trans('folder'));
    }

    public function testLoadRessourcesWithoutCaching()
    {
        $loader = new \Symfony\Component\Translation\Loader\YamlFileLoader();
        $resourceFiles = array(
            'fr' => array(
                __DIR__.'/../Fixtures/Resources/translations/messages.fr.yml',
            ),
        );

        $translator = $this->getTranslator($loader, array('resource_files' => $resourceFiles), 'yml');
        $translator->setLocale('fr');

        $this->assertEquals('répertoire', $translator->trans('folder'));
    }

    protected function getCatalogue($locale, $messages)
    {
        $catalogue = new MessageCatalogue($locale);
        foreach ($messages as $key => $translation) {
            $catalogue->set($key, $translation);
        }

        return $catalogue;
    }

    protected function getLoader()
    {
        $loader = $this->getMock('Symfony\Component\Translation\Loader\LoaderInterface');
        $loader
            ->expects($this->at(0))
            ->method('load')
            ->will($this->returnValue($this->getCatalogue('fr', array(
                'foo' => 'foo (FR)',
            ))))
        ;
        $loader
            ->expects($this->at(1))
            ->method('load')
            ->will($this->returnValue($this->getCatalogue('en', array(
                'foo' => 'foo (EN)',
                'bar' => 'bar (EN)',
                'choice' => '{0} choice 0 (EN)|{1} choice 1 (EN)|]1,Inf] choice inf (EN)',
            ))))
        ;
        $loader
            ->expects($this->at(2))
            ->method('load')
            ->will($this->returnValue($this->getCatalogue('es', array(
                'foobar' => 'foobar (ES)',
            ))))
        ;
        $loader
            ->expects($this->at(3))
            ->method('load')
            ->will($this->returnValue($this->getCatalogue('pt-PT', array(
                'foobarfoo' => 'foobarfoo (PT-PT)',
            ))))
        ;
        $loader
            ->expects($this->at(4))
            ->method('load')
            ->will($this->returnValue($this->getCatalogue('pt_BR', array(
                'other choice' => '{0} other choice 0 (PT-BR)|{1} other choice 1 (PT-BR)|]1,Inf] other choice inf (PT-BR)',
            ))))
        ;
        $loader
            ->expects($this->at(5))
            ->method('load')
            ->will($this->returnValue($this->getCatalogue('fr.UTF-8', array(
                'foobarbaz' => 'foobarbaz (fr.UTF-8)',
            ))))
        ;
        $loader
            ->expects($this->at(6))
            ->method('load')
            ->will($this->returnValue($this->getCatalogue('sr@latin', array(
                'foobarbax' => 'foobarbax (sr@latin)',
            ))))
        ;

        return $loader;
    }

    protected function getContainer($loader)
    {
        $container = $this->getMock('Symfony\Component\DependencyInjection\ContainerInterface');
        $container
            ->expects($this->any())
            ->method('get')
            ->will($this->returnValue($loader))
        ;

        return $container;
    }

    public function getTranslator($loader, $options = array(), $loaderFomat = 'loader', $translatorClass = '\Symfony\Bundle\FrameworkBundle\Translation\Translator')
    {
<<<<<<< HEAD
        $translator = new $translatorClass(
            $this->getContainer($loader),
            new MessageSelector(),
            array($loaderFomat => array($loaderFomat)),
            $options
        );
=======
        $translator = $this->createTranslator($loader, $options, $translatorClass);
>>>>>>> 234cebd0

        if ('loader' === $loaderFomat) {
            $translator->addResource('loader', 'foo', 'fr');
            $translator->addResource('loader', 'foo', 'en');
            $translator->addResource('loader', 'foo', 'es');
            $translator->addResource('loader', 'foo', 'pt-PT'); // European Portuguese
            $translator->addResource('loader', 'foo', 'pt_BR'); // Brazilian Portuguese
            $translator->addResource('loader', 'foo', 'fr.UTF-8');
            $translator->addResource('loader', 'foo', 'sr@latin'); // Latin Serbian
        }

        return $translator;
    }

<<<<<<< HEAD
    public function testWarmup()
    {
        $loader = new \Symfony\Component\Translation\Loader\YamlFileLoader();
        $resourceFiles = array(
            'fr' => array(
                __DIR__.'/../Fixtures/Resources/translations/messages.fr.yml',
            ),
        );
        $catalogueHash = sha1(serialize(array(
            'resources' => array(),
            'fallback_locales' => array(),
        )));

        // prime the cache
        $translator = $this->getTranslator($loader, array('cache_dir' => $this->tmpDir, 'resource_files' => $resourceFiles), 'yml');

        $this->assertFalse(file_exists($this->tmpDir.'/catalogue.fr.'.$catalogueHash.'.php'));
        $translator->warmup($this->tmpDir);
        $this->assertTrue(file_exists($this->tmpDir.'/catalogue.fr.'.$catalogueHash.'.php'));
=======
    private function createTranslator($loader, $options, $translatorClass = '\Symfony\Bundle\FrameworkBundle\Translation\Translator')
    {
        $translator = new $translatorClass(
            $this->getContainer($loader),
            new MessageSelector(),
            array('loader' => array('loader')),
            $options
        );

        return $translator;
>>>>>>> 234cebd0
    }
}

class TranslatorWithInvalidLocale extends Translator
{
    /**
     * {@inheritdoc}
     */
    public function setLocale($locale)
    {
        $this->locale = $locale;
    }
}<|MERGE_RESOLUTION|>--- conflicted
+++ resolved
@@ -251,16 +251,7 @@
 
     public function getTranslator($loader, $options = array(), $loaderFomat = 'loader', $translatorClass = '\Symfony\Bundle\FrameworkBundle\Translation\Translator')
     {
-<<<<<<< HEAD
-        $translator = new $translatorClass(
-            $this->getContainer($loader),
-            new MessageSelector(),
-            array($loaderFomat => array($loaderFomat)),
-            $options
-        );
-=======
-        $translator = $this->createTranslator($loader, $options, $translatorClass);
->>>>>>> 234cebd0
+        $translator = $this->createTranslator($loader, $options, $translatorClass, $loaderFomat);
 
         if ('loader' === $loaderFomat) {
             $translator->addResource('loader', 'foo', 'fr');
@@ -275,7 +266,6 @@
         return $translator;
     }
 
-<<<<<<< HEAD
     public function testWarmup()
     {
         $loader = new \Symfony\Component\Translation\Loader\YamlFileLoader();
@@ -295,18 +285,16 @@
         $this->assertFalse(file_exists($this->tmpDir.'/catalogue.fr.'.$catalogueHash.'.php'));
         $translator->warmup($this->tmpDir);
         $this->assertTrue(file_exists($this->tmpDir.'/catalogue.fr.'.$catalogueHash.'.php'));
-=======
-    private function createTranslator($loader, $options, $translatorClass = '\Symfony\Bundle\FrameworkBundle\Translation\Translator')
-    {
-        $translator = new $translatorClass(
+    }
+
+    private function createTranslator($loader, $options, $translatorClass = '\Symfony\Bundle\FrameworkBundle\Translation\Translator', $loaderFomat = 'loader')
+    {
+        return new $translatorClass(
             $this->getContainer($loader),
             new MessageSelector(),
-            array('loader' => array('loader')),
+            array($loaderFomat => array($loaderFomat)),
             $options
         );
-
-        return $translator;
->>>>>>> 234cebd0
     }
 }
 
