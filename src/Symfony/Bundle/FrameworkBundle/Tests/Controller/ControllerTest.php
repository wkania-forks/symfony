<?php

/*
 * This file is part of the Symfony package.
 *
 * (c) Fabien Potencier <fabien@symfony.com>
 *
 * For the full copyright and license information, please view the LICENSE
 * file that was distributed with this source code.
 */

namespace Symfony\Bundle\FrameworkBundle\Tests\Controller;

use Symfony\Bundle\FrameworkBundle\Tests\TestCase;
use Symfony\Bundle\FrameworkBundle\Controller\Controller;
use Symfony\Component\DependencyInjection\ContainerInterface;
use Symfony\Component\HttpFoundation\JsonResponse;
use Symfony\Component\HttpFoundation\Request;
use Symfony\Component\HttpFoundation\RequestStack;
use Symfony\Component\HttpFoundation\Response;
use Symfony\Component\HttpFoundation\Session\Flash\FlashBag;
use Symfony\Component\HttpFoundation\StreamedResponse;
use Symfony\Component\Routing\Generator\UrlGeneratorInterface;
use Symfony\Component\Security\Core\Authentication\Token\AnonymousToken;
use Symfony\Component\Security\Core\Authentication\Token\UsernamePasswordToken;
use Symfony\Component\Security\Core\User\User;
use Symfony\Component\Serializer\SerializerInterface;

class ControllerTest extends TestCase
{
    public function testForward()
    {
        $request = Request::create('/');
        $request->setLocale('fr');
        $request->setRequestFormat('xml');

        $requestStack = new RequestStack();
        $requestStack->push($request);

        $kernel = $this->getMock('Symfony\Component\HttpKernel\HttpKernelInterface');
        $kernel->expects($this->once())->method('handle')->will($this->returnCallback(function (Request $request) {
            return new Response($request->getRequestFormat().'--'.$request->getLocale());
        }));

        $container = $this->getMock('Symfony\Component\DependencyInjection\ContainerInterface');
        $container->expects($this->at(0))->method('get')->will($this->returnValue($requestStack));
        $container->expects($this->at(1))->method('get')->will($this->returnValue($kernel));

        $controller = new TestController();
        $controller->setContainer($container);

        $response = $controller->forward('a_controller');
        $this->assertEquals('xml--fr', $response->getContent());
    }

    public function testGetUser()
    {
        $user = new User('user', 'pass');
        $token = new UsernamePasswordToken($user, 'pass', 'default', array('ROLE_USER'));

        $controller = new TestController();
        $controller->setContainer($this->getContainerWithTokenStorage($token));

        $this->assertSame($controller->getUser(), $user);
    }

    public function testGetUserAnonymousUserConvertedToNull()
    {
        $token = new AnonymousToken('default', 'anon.');

        $controller = new TestController();
        $controller->setContainer($this->getContainerWithTokenStorage($token));

        $this->assertNull($controller->getUser());
    }

    public function testGetUserWithEmptyTokenStorage()
    {
        $controller = new TestController();
        $controller->setContainer($this->getContainerWithTokenStorage(null));

        $this->assertNull($controller->getUser());
    }

    /**
     * @expectedException \LogicException
     * @expectedExceptionMessage The SecurityBundle is not registered in your application.
     */
    public function testGetUserWithEmptyContainer()
    {
        $container = $this->getMock('Symfony\Component\DependencyInjection\ContainerInterface');
        $container
            ->expects($this->once())
            ->method('has')
            ->with('security.token_storage')
            ->will($this->returnValue(false));

        $controller = new TestController();
        $controller->setContainer($container);

        $controller->getUser();
    }

    /**
     * @param $token
     *
     * @return ContainerInterface
     */
    private function getContainerWithTokenStorage($token = null)
    {
        $tokenStorage = $this->getMock('Symfony\Component\Security\Core\Authentication\Token\Storage\TokenStorage');
        $tokenStorage
            ->expects($this->once())
            ->method('getToken')
            ->will($this->returnValue($token));

        $container = $this->getMock('Symfony\Component\DependencyInjection\ContainerInterface');
        $container
            ->expects($this->once())
            ->method('has')
            ->with('security.token_storage')
            ->will($this->returnValue(true));

        $container
            ->expects($this->once())
            ->method('get')
            ->with('security.token_storage')
            ->will($this->returnValue($tokenStorage));

        return $container;
    }

    public function testJson()
    {
        $container = $this->getMock(ContainerInterface::class);
        $container
            ->expects($this->once())
            ->method('has')
            ->with('serializer')
            ->will($this->returnValue(false));

        $controller = new TestController();
        $controller->setContainer($container);

        $response = $controller->json(array());
        $this->assertInstanceOf(JsonResponse::class, $response);
        $this->assertEquals('[]', $response->getContent());
    }

    public function testJsonWithSerializer()
    {
        $container = $this->getMock(ContainerInterface::class);
        $container
            ->expects($this->once())
            ->method('has')
            ->with('serializer')
            ->will($this->returnValue(true));

        $serializer = $this->getMock(SerializerInterface::class);
        $serializer
            ->expects($this->once())
            ->method('serialize')
            ->with(array(), 'json', array('json_encode_options' => JsonResponse::DEFAULT_ENCODING_OPTIONS))
            ->will($this->returnValue('[]'));

        $container
            ->expects($this->once())
            ->method('get')
            ->with('serializer')
            ->will($this->returnValue($serializer));

        $controller = new TestController();
        $controller->setContainer($container);

        $response = $controller->json(array());
        $this->assertInstanceOf(JsonResponse::class, $response);
        $this->assertEquals('[]', $response->getContent());
    }

    public function testJsonWithSerializerContextOverride()
    {
        $container = $this->getMock(ContainerInterface::class);
        $container
            ->expects($this->once())
            ->method('has')
            ->with('serializer')
            ->will($this->returnValue(true));

        $serializer = $this->getMock(SerializerInterface::class);
        $serializer
            ->expects($this->once())
            ->method('serialize')
            ->with(array(), 'json', array('json_encode_options' => 0, 'other' => 'context'))
            ->will($this->returnValue('[]'));

        $container
            ->expects($this->once())
            ->method('get')
            ->with('serializer')
            ->will($this->returnValue($serializer));

        $controller = new TestController();
        $controller->setContainer($container);

        $response = $controller->json(array(), 200, array(), array('json_encode_options' => 0, 'other' => 'context'));
        $this->assertInstanceOf(JsonResponse::class, $response);
        $this->assertEquals('[]', $response->getContent());
        $response->setEncodingOptions(JSON_FORCE_OBJECT);
        $this->assertEquals('{}', $response->getContent());
    }

    public function testIsGranted()
    {
        $authorizationChecker = $this->getMock('Symfony\Component\Security\Core\Authorization\AuthorizationCheckerInterface');
        $authorizationChecker->expects($this->once())->method('isGranted')->willReturn(true);

        $container = $this->getMock('Symfony\Component\DependencyInjection\ContainerInterface');
        $container->expects($this->at(0))->method('has')->will($this->returnValue(true));
        $container->expects($this->at(1))->method('get')->will($this->returnValue($authorizationChecker));

        $controller = new TestController();
        $controller->setContainer($container);

        $this->assertTrue($controller->isGranted('foo'));
    }

    /**
     * @expectedException \Symfony\Component\Security\Core\Exception\AccessDeniedException
     */
    public function testdenyAccessUnlessGranted()
    {
        $authorizationChecker = $this->getMock('Symfony\Component\Security\Core\Authorization\AuthorizationCheckerInterface');
        $authorizationChecker->expects($this->once())->method('isGranted')->willReturn(false);

        $container = $this->getMock('Symfony\Component\DependencyInjection\ContainerInterface');
        $container->expects($this->at(0))->method('has')->will($this->returnValue(true));
        $container->expects($this->at(1))->method('get')->will($this->returnValue($authorizationChecker));

        $controller = new TestController();
        $controller->setContainer($container);

        $controller->denyAccessUnlessGranted('foo');
    }

    public function testRenderViewTwig()
    {
        $twig = $this->getMockBuilder('\Twig_Environment')->disableOriginalConstructor()->getMock();
        $twig->expects($this->once())->method('render')->willReturn('bar');

        $container = $this->getMock('Symfony\Component\DependencyInjection\ContainerInterface');
        $container->expects($this->at(0))->method('has')->will($this->returnValue(false));
        $container->expects($this->at(1))->method('has')->will($this->returnValue(true));
        $container->expects($this->at(2))->method('get')->will($this->returnValue($twig));

        $controller = new TestController();
        $controller->setContainer($container);

        $this->assertEquals('bar', $controller->renderView('foo'));
    }

    public function testRenderTwig()
    {
        $twig = $this->getMockBuilder('\Twig_Environment')->disableOriginalConstructor()->getMock();
        $twig->expects($this->once())->method('render')->willReturn('bar');

        $container = $this->getMock('Symfony\Component\DependencyInjection\ContainerInterface');
        $container->expects($this->at(0))->method('has')->will($this->returnValue(false));
        $container->expects($this->at(1))->method('has')->will($this->returnValue(true));
        $container->expects($this->at(2))->method('get')->will($this->returnValue($twig));

        $controller = new TestController();
        $controller->setContainer($container);

        $this->assertEquals('bar', $controller->render('foo')->getContent());
    }

    public function testStreamTwig()
    {
        $twig = $this->getMockBuilder('\Twig_Environment')->disableOriginalConstructor()->getMock();

        $container = $this->getMock('Symfony\Component\DependencyInjection\ContainerInterface');
        $container->expects($this->at(0))->method('has')->will($this->returnValue(false));
        $container->expects($this->at(1))->method('has')->will($this->returnValue(true));
        $container->expects($this->at(2))->method('get')->will($this->returnValue($twig));

        $controller = new TestController();
        $controller->setContainer($container);

        $this->assertInstanceOf('Symfony\Component\HttpFoundation\StreamedResponse', $controller->stream('foo'));
    }

    public function testRedirectToRoute()
    {
        $router = $this->getMock('Symfony\Component\Routing\RouterInterface');
        $router->expects($this->once())->method('generate')->willReturn('/foo');

        $container = $this->getMock('Symfony\Component\DependencyInjection\ContainerInterface');
        $container->expects($this->at(0))->method('get')->will($this->returnValue($router));

        $controller = new TestController();
        $controller->setContainer($container);
        $response = $controller->redirectToRoute('foo');

        $this->assertInstanceOf('Symfony\Component\HttpFoundation\RedirectResponse', $response);
        $this->assertSame('/foo', $response->getTargetUrl());
        $this->assertSame(302, $response->getStatusCode());
    }

    public function testAddFlash()
    {
        $flashBag = new FlashBag();
        $session = $this->getMock('Symfony\Component\HttpFoundation\Session\Session');
        $session->expects($this->once())->method('getFlashBag')->willReturn($flashBag);

        $container = $this->getMock('Symfony\Component\DependencyInjection\ContainerInterface');
        $container->expects($this->at(0))->method('has')->will($this->returnValue(true));
        $container->expects($this->at(1))->method('get')->will($this->returnValue($session));

        $controller = new TestController();
        $controller->setContainer($container);
        $controller->addFlash('foo', 'bar');

        $this->assertSame(array('bar'), $flashBag->get('foo'));
    }

    public function testCreateAccessDeniedException()
    {
        $controller = new TestController();

        $this->assertInstanceOf('Symfony\Component\Security\Core\Exception\AccessDeniedException', $controller->createAccessDeniedException());
    }

    public function testIsCsrfTokenValid()
    {
        $tokenManager = $this->getMock('Symfony\Component\Security\Csrf\CsrfTokenManagerInterface');
        $tokenManager->expects($this->once())->method('isTokenValid')->willReturn(true);

        $container = $this->getMock('Symfony\Component\DependencyInjection\ContainerInterface');
        $container->expects($this->at(0))->method('has')->will($this->returnValue(true));
        $container->expects($this->at(1))->method('get')->will($this->returnValue($tokenManager));

        $controller = new TestController();
        $controller->setContainer($container);

        $this->assertTrue($controller->isCsrfTokenValid('foo', 'bar'));
    }
<<<<<<< HEAD
}

class TestController extends Controller
{
    public function forward($controller, array $path = array(), array $query = array())
    {
        return parent::forward($controller, $path, $query);
    }

    public function getUser()
    {
        return parent::getUser();
    }

    public function json($data, $status = 200, $headers = array(), $context = array())
    {
        return parent::json($data, $status, $headers, $context);
    }

    public function isGranted($attributes, $object = null)
    {
        return parent::isGranted($attributes, $object);
    }

    public function denyAccessUnlessGranted($attributes, $object = null, $message = 'Access Denied.')
    {
        parent::denyAccessUnlessGranted($attributes, $object, $message);
    }

    public function redirectToRoute($route, array $parameters = array(), $status = 302)
    {
        return parent::redirectToRoute($route, $parameters, $status);
    }

    public function addFlash($type, $message)
    {
        parent::addFlash($type, $message);
    }

    public function isCsrfTokenValid($id, $token)
    {
        return parent::isCsrfTokenValid($id, $token);
    }
=======
>>>>>>> abbc7e3f

    public function testGenerateUrl()
    {
        $router = $this->getMock('Symfony\Component\Routing\RouterInterface');
        $router->expects($this->once())->method('generate')->willReturn('/foo');

        $container = $this->getMock('Symfony\Component\DependencyInjection\ContainerInterface');
        $container->expects($this->at(0))->method('get')->will($this->returnValue($router));

        $controller = new TestController();
        $controller->setContainer($container);

        $this->assertEquals('/foo', $controller->generateUrl('foo'));
    }

    public function testRedirect()
    {
        $controller = new TestController();
        $response = $controller->redirect('http://dunglas.fr', 301);

        $this->assertInstanceOf('Symfony\Component\HttpFoundation\RedirectResponse', $response);
        $this->assertSame('http://dunglas.fr', $response->getTargetUrl());
        $this->assertSame(301, $response->getStatusCode());
    }

    public function testRenderViewTemplating()
    {
        $templating = $this->getMock('Symfony\Bundle\FrameworkBundle\Templating\EngineInterface');
        $templating->expects($this->once())->method('render')->willReturn('bar');

        $container = $this->getMock('Symfony\Component\DependencyInjection\ContainerInterface');
        $container->expects($this->at(0))->method('has')->willReturn(true);
        $container->expects($this->at(1))->method('get')->will($this->returnValue($templating));

        $controller = new TestController();
        $controller->setContainer($container);

        $this->assertEquals('bar', $controller->renderView('foo'));
    }

    public function testRenderTemplating()
    {
        $templating = $this->getMock('Symfony\Bundle\FrameworkBundle\Templating\EngineInterface');
        $templating->expects($this->once())->method('renderResponse')->willReturn(new Response('bar'));

        $container = $this->getMock('Symfony\Component\DependencyInjection\ContainerInterface');
        $container->expects($this->at(0))->method('has')->willReturn(true);
        $container->expects($this->at(1))->method('get')->will($this->returnValue($templating));

        $controller = new TestController();
        $controller->setContainer($container);

        $this->assertEquals('bar', $controller->render('foo')->getContent());
    }

    public function testStreamTemplating()
    {
        $templating = $this->getMock('Symfony\Component\Routing\RouterInterface');

        $container = $this->getMock('Symfony\Component\DependencyInjection\ContainerInterface');
        $container->expects($this->at(0))->method('has')->willReturn(true);
        $container->expects($this->at(1))->method('get')->will($this->returnValue($templating));

        $controller = new TestController();
        $controller->setContainer($container);

        $this->assertInstanceOf('Symfony\Component\HttpFoundation\StreamedResponse', $controller->stream('foo'));
    }

    public function testCreateNotFoundException()
    {
        $controller = new TestController();

        $this->assertInstanceOf('Symfony\Component\HttpKernel\Exception\NotFoundHttpException', $controller->createNotFoundException());
    }

    public function testCreateForm()
    {
        $form = $this->getMock('Symfony\Component\Form\FormInterface');

        $formFactory = $this->getMock('Symfony\Component\Form\FormFactoryInterface');
        $formFactory->expects($this->once())->method('create')->willReturn($form);

        $container = $this->getMock('Symfony\Component\DependencyInjection\ContainerInterface');
        $container->expects($this->at(0))->method('get')->will($this->returnValue($formFactory));

        $controller = new TestController();
        $controller->setContainer($container);

        $this->assertEquals($form, $controller->createForm('foo'));
    }

    public function testCreateFormBuilder()
    {
        $formBuilder = $this->getMock('Symfony\Component\Form\FormBuilderInterface');

        $formFactory = $this->getMock('Symfony\Component\Form\FormFactoryInterface');
        $formFactory->expects($this->once())->method('createBuilder')->willReturn($formBuilder);

        $container = $this->getMock('Symfony\Component\DependencyInjection\ContainerInterface');
        $container->expects($this->at(0))->method('get')->will($this->returnValue($formFactory));

        $controller = new TestController();
        $controller->setContainer($container);

        $this->assertEquals($formBuilder, $controller->createFormBuilder('foo'));
    }

    public function testGetDoctrine()
    {
        $doctrine = $this->getMock('Doctrine\Common\Persistence\ManagerRegistry');

        $container = $this->getMock('Symfony\Component\DependencyInjection\ContainerInterface');
        $container->expects($this->at(0))->method('has')->will($this->returnValue(true));
        $container->expects($this->at(1))->method('get')->will($this->returnValue($doctrine));

        $controller = new TestController();
        $controller->setContainer($container);

        $this->assertEquals($doctrine, $controller->getDoctrine());
    }
}

class TestController extends Controller
{
    public function generateUrl($route, $parameters = array(), $referenceType = UrlGeneratorInterface::ABSOLUTE_PATH)
    {
        return parent::generateUrl($route, $parameters, $referenceType);
    }

    public function redirect($url, $status = 302)
    {
        return parent::redirect($url, $status);
    }

    public function forward($controller, array $path = array(), array $query = array())
    {
        return parent::forward($controller, $path, $query);
    }

    public function getUser()
    {
        return parent::getUser();
    }

    public function isGranted($attributes, $object = null)
    {
        return parent::isGranted($attributes, $object);
    }

    public function denyAccessUnlessGranted($attributes, $object = null, $message = 'Access Denied.')
    {
        parent::denyAccessUnlessGranted($attributes, $object, $message);
    }

    public function redirectToRoute($route, array $parameters = array(), $status = 302)
    {
        return parent::redirectToRoute($route, $parameters, $status);
    }

    public function addFlash($type, $message)
    {
        parent::addFlash($type, $message);
    }

    public function isCsrfTokenValid($id, $token)
    {
        return parent::isCsrfTokenValid($id, $token);
    }

    public function renderView($view, array $parameters = array())
    {
        return parent::renderView($view, $parameters);
    }

    public function render($view, array $parameters = array(), Response $response = null)
    {
        return parent::render($view, $parameters, $response);
    }

    public function stream($view, array $parameters = array(), StreamedResponse $response = null)
    {
        return parent::stream($view, $parameters, $response);
    }

    public function createNotFoundException($message = 'Not Found', \Exception $previous = null)
    {
        return parent::createNotFoundException($message, $previous);
    }

    public function createAccessDeniedException($message = 'Access Denied.', \Exception $previous = null)
    {
        return parent::createAccessDeniedException($message, $previous);
    }

    public function createForm($type, $data = null, array $options = array())
    {
        return parent::createForm($type, $data, $options);
    }

    public function createFormBuilder($data = null, array $options = array())
    {
        return parent::createFormBuilder($data, $options);
    }

    public function getDoctrine()
    {
        return parent::getDoctrine();
    }
}<|MERGE_RESOLUTION|>--- conflicted
+++ resolved
@@ -344,52 +344,6 @@
 
         $this->assertTrue($controller->isCsrfTokenValid('foo', 'bar'));
     }
-<<<<<<< HEAD
-}
-
-class TestController extends Controller
-{
-    public function forward($controller, array $path = array(), array $query = array())
-    {
-        return parent::forward($controller, $path, $query);
-    }
-
-    public function getUser()
-    {
-        return parent::getUser();
-    }
-
-    public function json($data, $status = 200, $headers = array(), $context = array())
-    {
-        return parent::json($data, $status, $headers, $context);
-    }
-
-    public function isGranted($attributes, $object = null)
-    {
-        return parent::isGranted($attributes, $object);
-    }
-
-    public function denyAccessUnlessGranted($attributes, $object = null, $message = 'Access Denied.')
-    {
-        parent::denyAccessUnlessGranted($attributes, $object, $message);
-    }
-
-    public function redirectToRoute($route, array $parameters = array(), $status = 302)
-    {
-        return parent::redirectToRoute($route, $parameters, $status);
-    }
-
-    public function addFlash($type, $message)
-    {
-        parent::addFlash($type, $message);
-    }
-
-    public function isCsrfTokenValid($id, $token)
-    {
-        return parent::isCsrfTokenValid($id, $token);
-    }
-=======
->>>>>>> abbc7e3f
 
     public function testGenerateUrl()
     {
@@ -535,6 +489,11 @@
         return parent::getUser();
     }
 
+    public function json($data, $status = 200, $headers = array(), $context = array())
+    {
+        return parent::json($data, $status, $headers, $context);
+    }
+
     public function isGranted($attributes, $object = null)
     {
         return parent::isGranted($attributes, $object);
