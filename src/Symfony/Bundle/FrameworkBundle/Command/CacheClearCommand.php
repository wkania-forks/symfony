<?php

/*
 * This file is part of the Symfony package.
 *
 * (c) Fabien Potencier <fabien@symfony.com>
 *
 * For the full copyright and license information, please view the LICENSE
 * file that was distributed with this source code.
 */

namespace Symfony\Bundle\FrameworkBundle\Command;

use Symfony\Component\Console\Command\Command;
use Symfony\Component\Console\Exception\RuntimeException;
use Symfony\Component\Console\Input\InputInterface;
use Symfony\Component\Console\Input\InputOption;
use Symfony\Component\Console\Output\OutputInterface;
use Symfony\Component\Console\Style\SymfonyStyle;
use Symfony\Component\EventDispatcher\EventDispatcher;
use Symfony\Component\Filesystem\Exception\IOException;
use Symfony\Component\Filesystem\Filesystem;
use Symfony\Component\HttpKernel\CacheClearer\CacheClearerInterface;
use Symfony\Component\HttpKernel\RebootableInterface;
use Symfony\Component\Finder\Finder;

/**
 * Clear and Warmup the cache.
 *
 * @author Francis Besset <francis.besset@gmail.com>
 * @author Fabien Potencier <fabien@symfony.com>
 *
 * @final
 */
class CacheClearCommand extends Command
{
    protected static $defaultName = 'cache:clear';

    private $cacheClearer;
    private $filesystem;

    public function __construct(CacheClearerInterface $cacheClearer, Filesystem $filesystem = null)
    {
        parent::__construct();

        $this->cacheClearer = $cacheClearer;
        $this->filesystem = $filesystem ?: new Filesystem();
    }

    /**
     * {@inheritdoc}
     */
    protected function configure()
    {
        $this
            ->setDefinition(array(
                new InputOption('no-warmup', '', InputOption::VALUE_NONE, 'Do not warm up the cache'),
                new InputOption('no-optional-warmers', '', InputOption::VALUE_NONE, 'Skip optional cache warmers (faster)'),
            ))
            ->setDescription('Clears the cache')
            ->setHelp(<<<'EOF'
The <info>%command.name%</info> command clears the application cache for a given environment
and debug mode:

  <info>php %command.full_name% --env=dev</info>
  <info>php %command.full_name% --env=prod --no-debug</info>
EOF
            )
        ;
    }

    /**
     * {@inheritdoc}
     */
    protected function execute(InputInterface $input, OutputInterface $output)
    {
        $fs = $this->filesystem;
        $io = new SymfonyStyle($input, $output);

        $kernel = $this->getApplication()->getKernel();
        $realCacheDir = $kernel->getContainer()->getParameter('kernel.cache_dir');
        // the old cache dir name must not be longer than the real one to avoid exceeding
        // the maximum length of a directory or file path within it (esp. Windows MAX_PATH)
        $oldCacheDir = substr($realCacheDir, 0, -1).('~' === substr($realCacheDir, -1) ? '+' : '~');
        $fs->remove($oldCacheDir);

        if (!is_writable($realCacheDir)) {
            throw new RuntimeException(sprintf('Unable to write in the "%s" directory', $realCacheDir));
        }

        $io->comment(sprintf('Clearing the cache for the <info>%s</info> environment with debug <info>%s</info>', $kernel->getEnvironment(), var_export($kernel->isDebug(), true)));
        $this->cacheClearer->clear($realCacheDir);

        // The current event dispatcher is stale, let's not use it anymore
        $this->getApplication()->setDispatcher(new EventDispatcher());

<<<<<<< HEAD
        $containerFile = (new \ReflectionObject($kernel->getContainer()))->getFileName();
        $containerDir = basename(dirname($containerFile));
=======
        $containerDir = new \ReflectionObject($kernel->getContainer());
        $containerDir = basename(\dirname($containerDir->getFileName()));
>>>>>>> b9433001

        // the warmup cache dir name must have the same length as the real one
        // to avoid the many problems in serialized resources files
        $warmupDir = substr($realCacheDir, 0, -1).('_' === substr($realCacheDir, -1) ? '-' : '_');

        if ($output->isVerbose() && $fs->exists($warmupDir)) {
            $io->comment('Clearing outdated warmup directory...');
        }
        $fs->remove($warmupDir);

        if ($_SERVER['REQUEST_TIME'] <= filemtime($containerFile) && filemtime($containerFile) <= time()) {
            if ($output->isVerbose()) {
                $io->comment('Cache is fresh.');
            }
<<<<<<< HEAD
            if (!$input->getOption('no-warmup') && !$input->getOption('no-optional-warmers')) {
                if ($output->isVerbose()) {
                    $io->comment('Warming up optional cache...');
=======
            $this->warmup($warmupDir, $realCacheDir, !$input->getOption('no-optional-warmers'));
        }

        if (!$fs->exists($warmupDir.'/'.$containerDir)) {
            $fs->rename($realCacheDir.'/'.$containerDir, $warmupDir.'/'.$containerDir);
            touch($warmupDir.'/'.$containerDir.'.legacy');
        }

        if ('/' === \DIRECTORY_SEPARATOR && $mounts = @file('/proc/mounts')) {
            foreach ($mounts as $mount) {
                $mount = \array_slice(explode(' ', $mount), 1, -3);
                if (!\in_array(array_pop($mount), array('vboxsf', 'nfs'))) {
                    continue;
>>>>>>> b9433001
                }
                $warmer = $kernel->getContainer()->get('cache_warmer');
                // non optional warmers already ran during container compilation
                $warmer->enableOnlyOptionalWarmers();
                $warmer->warmUp($realCacheDir);
            }
        } else {
            $fs->mkdir($warmupDir);

            if (!$input->getOption('no-warmup')) {
                if ($output->isVerbose()) {
                    $io->comment('Warming up cache...');
                }
                $this->warmup($warmupDir, $realCacheDir, !$input->getOption('no-optional-warmers'));
            }

            if (!$fs->exists($warmupDir.'/'.$containerDir)) {
                $fs->rename($realCacheDir.'/'.$containerDir, $warmupDir.'/'.$containerDir);
                touch($warmupDir.'/'.$containerDir.'.legacy');
            }

            if ('/' === \DIRECTORY_SEPARATOR && $mounts = @file('/proc/mounts')) {
                foreach ($mounts as $mount) {
                    $mount = array_slice(explode(' ', $mount), 1, -3);
                    if (!\in_array(array_pop($mount), array('vboxsf', 'nfs'))) {
                        continue;
                    }
                    $mount = implode(' ', $mount).'/';

                    if (0 === strpos($realCacheDir, $mount)) {
                        $io->note('For better performances, you should move the cache and log directories to a non-shared folder of the VM.');
                        $oldCacheDir = false;
                        break;
                    }
                }
            }

            if ($oldCacheDir) {
                $fs->rename($realCacheDir, $oldCacheDir);
            } else {
                $fs->remove($realCacheDir);
            }
            $fs->rename($warmupDir, $realCacheDir);

            if ($output->isVerbose()) {
                $io->comment('Removing old cache directory...');
            }

            try {
                $fs->remove($oldCacheDir);
            } catch (IOException $e) {
                if ($output->isVerbose()) {
                    $io->warning($e->getMessage());
                }
            }
        }

        if ($output->isVerbose()) {
            $io->comment('Finished');
        }

        $io->success(sprintf('Cache for the "%s" environment (debug=%s) was successfully cleared.', $kernel->getEnvironment(), var_export($kernel->isDebug(), true)));
    }

    private function warmup(string $warmupDir, string $realCacheDir, bool $enableOptionalWarmers = true)
    {
        // create a temporary kernel
        $kernel = $this->getApplication()->getKernel();
        if (!$kernel instanceof RebootableInterface) {
            throw new \LogicException('Calling "cache:clear" with a kernel that does not implement "Symfony\Component\HttpKernel\RebootableInterface" is not supported.');
        }
        $kernel->reboot($warmupDir);

        // warmup temporary dir
        if ($enableOptionalWarmers) {
            $warmer = $kernel->getContainer()->get('cache_warmer');
            // non optional warmers already ran during container compilation
            $warmer->enableOnlyOptionalWarmers();
            $warmer->warmUp($warmupDir);
        }

        // fix references to cached files with the real cache directory name
        $search = array($warmupDir, str_replace('\\', '\\\\', $warmupDir));
        $replace = str_replace('\\', '/', $realCacheDir);
        foreach (Finder::create()->files()->in($warmupDir) as $file) {
            $content = str_replace($search, $replace, file_get_contents($file), $count);
            if ($count) {
                file_put_contents($file, $content);
            }
        }
    }
}<|MERGE_RESOLUTION|>--- conflicted
+++ resolved
@@ -94,13 +94,8 @@
         // The current event dispatcher is stale, let's not use it anymore
         $this->getApplication()->setDispatcher(new EventDispatcher());
 
-<<<<<<< HEAD
         $containerFile = (new \ReflectionObject($kernel->getContainer()))->getFileName();
-        $containerDir = basename(dirname($containerFile));
-=======
-        $containerDir = new \ReflectionObject($kernel->getContainer());
-        $containerDir = basename(\dirname($containerDir->getFileName()));
->>>>>>> b9433001
+        $containerDir = basename(\dirname($containerFile));
 
         // the warmup cache dir name must have the same length as the real one
         // to avoid the many problems in serialized resources files
@@ -115,25 +110,9 @@
             if ($output->isVerbose()) {
                 $io->comment('Cache is fresh.');
             }
-<<<<<<< HEAD
             if (!$input->getOption('no-warmup') && !$input->getOption('no-optional-warmers')) {
                 if ($output->isVerbose()) {
                     $io->comment('Warming up optional cache...');
-=======
-            $this->warmup($warmupDir, $realCacheDir, !$input->getOption('no-optional-warmers'));
-        }
-
-        if (!$fs->exists($warmupDir.'/'.$containerDir)) {
-            $fs->rename($realCacheDir.'/'.$containerDir, $warmupDir.'/'.$containerDir);
-            touch($warmupDir.'/'.$containerDir.'.legacy');
-        }
-
-        if ('/' === \DIRECTORY_SEPARATOR && $mounts = @file('/proc/mounts')) {
-            foreach ($mounts as $mount) {
-                $mount = \array_slice(explode(' ', $mount), 1, -3);
-                if (!\in_array(array_pop($mount), array('vboxsf', 'nfs'))) {
-                    continue;
->>>>>>> b9433001
                 }
                 $warmer = $kernel->getContainer()->get('cache_warmer');
                 // non optional warmers already ran during container compilation
@@ -157,7 +136,7 @@
 
             if ('/' === \DIRECTORY_SEPARATOR && $mounts = @file('/proc/mounts')) {
                 foreach ($mounts as $mount) {
-                    $mount = array_slice(explode(' ', $mount), 1, -3);
+                    $mount = \array_slice(explode(' ', $mount), 1, -3);
                     if (!\in_array(array_pop($mount), array('vboxsf', 'nfs'))) {
                         continue;
                     }
