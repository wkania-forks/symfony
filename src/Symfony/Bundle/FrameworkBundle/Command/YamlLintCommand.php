--- conflicted
+++ resolved
@@ -62,16 +62,7 @@
 
     protected function execute(InputInterface $input, OutputInterface $output)
     {
-<<<<<<< HEAD
-        $stdout = $output;
-        $output = new SymfonyStyle($input, $output);
-=======
         $io = new SymfonyStyle($input, $output);
-        if (false !== strpos($input->getFirstArgument(), ':l')) {
-            $io->caution('The use of "yaml:lint" command is deprecated since version 2.7 and will be removed in 3.0. Use the "lint:yaml" instead.');
-        }
-
->>>>>>> 829c011b
         $filename = $input->getArgument('filename');
 
         if (!$filename) {
