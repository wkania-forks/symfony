<?php

/*
 * This file is part of the Symfony package.
 *
 * (c) Fabien Potencier <fabien@symfony.com>
 *
 * For the full copyright and license information, please view the LICENSE
 * file that was distributed with this source code.
 */

namespace Symfony\Bundle\FrameworkBundle\Command;

use Symfony\Component\Console\Command\Command;
use Symfony\Component\Console\Exception\InvalidArgumentException;
use Symfony\Component\Console\Input\InputArgument;
use Symfony\Component\Console\Input\InputInterface;
use Symfony\Component\Console\Input\InputOption;
use Symfony\Component\Console\Output\OutputInterface;
use Symfony\Component\Console\Style\SymfonyStyle;
use Symfony\Component\HttpKernel\KernelInterface;
use Symfony\Component\Translation\Catalogue\MergeOperation;
use Symfony\Component\Translation\DataCollectorTranslator;
use Symfony\Component\Translation\Extractor\ExtractorInterface;
use Symfony\Component\Translation\LoggingTranslator;
use Symfony\Component\Translation\MessageCatalogue;
use Symfony\Component\Translation\Reader\TranslationReaderInterface;
use Symfony\Component\Translation\Translator;
use Symfony\Component\Translation\TranslatorInterface as LegacyTranslatorInterface;
use Symfony\Contracts\Translation\TranslatorInterface;

/**
 * Helps finding unused or missing translation messages in a given locale
 * and comparing them with the fallback ones.
 *
 * @author Florian Voutzinos <florian@voutzinos.com>
 *
 * @final
 */
class TranslationDebugCommand extends Command
{
    const MESSAGE_MISSING = 0;
    const MESSAGE_UNUSED = 1;
    const MESSAGE_EQUALS_FALLBACK = 2;

    protected static $defaultName = 'debug:translation';

    private $translator;
    private $reader;
    private $extractor;
    private $defaultTransPath;
    private $defaultViewsPath;
    private $transPaths;
    private $viewsPaths;

    /**
     * @param TranslatorInterface $translator
     */
    public function __construct($translator, TranslationReaderInterface $reader, ExtractorInterface $extractor, string $defaultTransPath = null, string $defaultViewsPath = null, array $transPaths = [], array $viewsPaths = [])
    {
<<<<<<< HEAD
        if (!$translator instanceof LegacyTranslatorInterface && !$translator instanceof TranslatorInterface) {
            throw new \TypeError(sprintf('Argument 1 passed to "%s()" must be an instance of "%s", "%s" given.', __METHOD__, TranslatorInterface::class, \is_object($translator) ? \get_class($translator) : \gettype($translator)));
=======
        if (!$translator instanceof TranslatorInterface) {
            @trigger_error(sprintf('%s() expects an instance of "%s" as first argument since Symfony 3.4. Not passing it is deprecated and will throw a TypeError in 4.0.', __METHOD__, TranslatorInterface::class), \E_USER_DEPRECATED);

            parent::__construct($translator);

            return;
>>>>>>> 4351a706
        }
        parent::__construct();

        $this->translator = $translator;
        $this->reader = $reader;
        $this->extractor = $extractor;
        $this->defaultTransPath = $defaultTransPath;
        $this->defaultViewsPath = $defaultViewsPath;
        $this->transPaths = $transPaths;
        $this->viewsPaths = $viewsPaths;
    }

    /**
     * {@inheritdoc}
     */
    protected function configure()
    {
        $this
            ->setDefinition([
                new InputArgument('locale', InputArgument::REQUIRED, 'The locale'),
                new InputArgument('bundle', InputArgument::OPTIONAL, 'The bundle name or directory where to load the messages'),
                new InputOption('domain', null, InputOption::VALUE_OPTIONAL, 'The messages domain'),
                new InputOption('only-missing', null, InputOption::VALUE_NONE, 'Displays only missing messages'),
                new InputOption('only-unused', null, InputOption::VALUE_NONE, 'Displays only unused messages'),
                new InputOption('all', null, InputOption::VALUE_NONE, 'Load messages from all registered bundles'),
            ])
            ->setDescription('Displays translation messages information')
            ->setHelp(<<<'EOF'
The <info>%command.name%</info> command helps finding unused or missing translation
messages and comparing them with the fallback ones by inspecting the
templates and translation files of a given bundle or the default translations directory.

You can display information about bundle translations in a specific locale:

  <info>php %command.full_name% en AcmeDemoBundle</info>

You can also specify a translation domain for the search:

  <info>php %command.full_name% --domain=messages en AcmeDemoBundle</info>

You can only display missing messages:

  <info>php %command.full_name% --only-missing en AcmeDemoBundle</info>

You can only display unused messages:

  <info>php %command.full_name% --only-unused en AcmeDemoBundle</info>

You can display information about application translations in a specific locale:

  <info>php %command.full_name% en</info>

You can display information about translations in all registered bundles in a specific locale:

  <info>php %command.full_name% --all en</info>

EOF
            )
        ;
    }

    /**
     * {@inheritdoc}
     */
    protected function execute(InputInterface $input, OutputInterface $output): int
    {
        $io = new SymfonyStyle($input, $output);

        $locale = $input->getArgument('locale');
        $domain = $input->getOption('domain');
        /** @var KernelInterface $kernel */
        $kernel = $this->getApplication()->getKernel();
        $rootDir = $kernel->getContainer()->getParameter('kernel.root_dir');

        // Define Root Paths
        $transPaths = $this->transPaths;
        if (is_dir($dir = $rootDir.'/Resources/translations')) {
            if ($dir !== $this->defaultTransPath) {
                $notice = sprintf('Storing translations in the "%s" directory is deprecated since Symfony 4.2, ', $dir);
                @trigger_error($notice.($this->defaultTransPath ? sprintf('use the "%s" directory instead.', $this->defaultTransPath) : 'configure and use "framework.translator.default_path" instead.'), E_USER_DEPRECATED);
            }
            $transPaths[] = $dir;
        }
        if ($this->defaultTransPath) {
            $transPaths[] = $this->defaultTransPath;
        }
        $viewsPaths = $this->viewsPaths;
        if (is_dir($dir = $rootDir.'/Resources/views')) {
            if ($dir !== $this->defaultViewsPath) {
                $notice = sprintf('Loading Twig templates from the "%s" directory is deprecated since Symfony 4.2, ', $dir);
                @trigger_error($notice.($this->defaultViewsPath ? sprintf('use the "%s" directory instead.', $this->defaultViewsPath) : 'configure and use "twig.default_path" instead.'), E_USER_DEPRECATED);
            }
            $viewsPaths[] = $dir;
        }
        if ($this->defaultViewsPath) {
            $viewsPaths[] = $this->defaultViewsPath;
        }

        // Override with provided Bundle info
        if (null !== $input->getArgument('bundle')) {
            try {
                $bundle = $kernel->getBundle($input->getArgument('bundle'));
                $bundleDir = $bundle->getPath();
                $transPaths = [is_dir($bundleDir.'/Resources/translations') ? $bundleDir.'/Resources/translations' : $bundleDir.'/translations'];
                $viewsPaths = [is_dir($bundleDir.'/Resources/views') ? $bundleDir.'/Resources/views' : $bundleDir.'/templates'];
                if ($this->defaultTransPath) {
                    $transPaths[] = $this->defaultTransPath;
                }
                if (is_dir($dir = sprintf('%s/Resources/%s/translations', $rootDir, $bundle->getName()))) {
                    $transPaths[] = $dir;
                    $notice = sprintf('Storing translations files for "%s" in the "%s" directory is deprecated since Symfony 4.2, ', $dir, $bundle->getName());
                    @trigger_error($notice.($this->defaultTransPath ? sprintf('use the "%s" directory instead.', $this->defaultTransPath) : 'configure and use "framework.translator.default_path" instead.'), E_USER_DEPRECATED);
                }
                if ($this->defaultViewsPath) {
                    $viewsPaths[] = $this->defaultViewsPath;
                }
                if (is_dir($dir = sprintf('%s/Resources/%s/views', $rootDir, $bundle->getName()))) {
                    $viewsPaths[] = $dir;
                    $notice = sprintf('Loading Twig templates for "%s" from the "%s" directory is deprecated since Symfony 4.2, ', $bundle->getName(), $dir);
                    @trigger_error($notice.($this->defaultViewsPath ? sprintf('use the "%s" directory instead.', $this->defaultViewsPath) : 'configure and use "twig.default_path" instead.'), E_USER_DEPRECATED);
                }
            } catch (\InvalidArgumentException $e) {
                // such a bundle does not exist, so treat the argument as path
                $path = $input->getArgument('bundle');

                $transPaths = [$path.'/translations'];
                if (is_dir($dir = $path.'/Resources/translations')) {
                    if ($dir !== $this->defaultTransPath) {
                        @trigger_error(sprintf('Storing translations in the "%s" directory is deprecated since Symfony 4.2, use the "%s" directory instead.', $dir, $path.'/translations'), E_USER_DEPRECATED);
                    }
                    $transPaths[] = $dir;
                }

                $viewsPaths = [$path.'/templates'];
                if (is_dir($dir = $path.'/Resources/views')) {
                    if ($dir !== $this->defaultViewsPath) {
                        @trigger_error(sprintf('Loading Twig templates from the "%s" directory is deprecated since Symfony 4.2, use the "%s" directory instead.', $dir, $path.'/templates'), E_USER_DEPRECATED);
                    }
                    $viewsPaths[] = $dir;
                }

                if (!is_dir($transPaths[0]) && !isset($transPaths[1])) {
                    throw new InvalidArgumentException(sprintf('"%s" is neither an enabled bundle nor a directory.', $transPaths[0]));
                }
            }
        } elseif ($input->getOption('all')) {
            foreach ($kernel->getBundles() as $bundle) {
                $bundleDir = $bundle->getPath();
                $transPaths[] = is_dir($bundleDir.'/Resources/translations') ? $bundleDir.'/Resources/translations' : $bundle->getPath().'/translations';
                $viewsPaths[] = is_dir($bundleDir.'/Resources/views') ? $bundleDir.'/Resources/views' : $bundle->getPath().'/templates';
                if (is_dir($deprecatedPath = sprintf('%s/Resources/%s/translations', $rootDir, $bundle->getName()))) {
                    $transPaths[] = $deprecatedPath;
                    $notice = sprintf('Storing translations files for "%s" in the "%s" directory is deprecated since Symfony 4.2, ', $bundle->getName(), $deprecatedPath);
                    @trigger_error($notice.($this->defaultTransPath ? sprintf('use the "%s" directory instead.', $this->defaultTransPath) : 'configure and use "framework.translator.default_path" instead.'), E_USER_DEPRECATED);
                }
                if (is_dir($deprecatedPath = sprintf('%s/Resources/%s/views', $rootDir, $bundle->getName()))) {
                    $viewsPaths[] = $deprecatedPath;
                    $notice = sprintf('Loading Twig templates for "%s" from the "%s" directory is deprecated since Symfony 4.2, ', $bundle->getName(), $deprecatedPath);
                    @trigger_error($notice.($this->defaultViewsPath ? sprintf('use the "%s" directory instead.', $this->defaultViewsPath) : 'configure and use "twig.default_path" instead.'), E_USER_DEPRECATED);
                }
            }
        }

        // Extract used messages
        $extractedCatalogue = $this->extractMessages($locale, $viewsPaths);

        // Load defined messages
        $currentCatalogue = $this->loadCurrentMessages($locale, $transPaths);

        // Merge defined and extracted messages to get all message ids
        $mergeOperation = new MergeOperation($extractedCatalogue, $currentCatalogue);
        $allMessages = $mergeOperation->getResult()->all($domain);
        if (null !== $domain) {
            $allMessages = [$domain => $allMessages];
        }

        // No defined or extracted messages
        if (empty($allMessages) || null !== $domain && empty($allMessages[$domain])) {
            $outputMessage = sprintf('No defined or extracted messages for locale "%s"', $locale);

            if (null !== $domain) {
                $outputMessage .= sprintf(' and domain "%s"', $domain);
            }

            $io->getErrorStyle()->warning($outputMessage);

            return 0;
        }

        // Load the fallback catalogues
        $fallbackCatalogues = $this->loadFallbackCatalogues($locale, $transPaths);

        // Display header line
        $headers = ['State', 'Domain', 'Id', sprintf('Message Preview (%s)', $locale)];
        foreach ($fallbackCatalogues as $fallbackCatalogue) {
            $headers[] = sprintf('Fallback Message Preview (%s)', $fallbackCatalogue->getLocale());
        }
        $rows = [];
        // Iterate all message ids and determine their state
        foreach ($allMessages as $domain => $messages) {
            foreach (array_keys($messages) as $messageId) {
                $value = $currentCatalogue->get($messageId, $domain);
                $states = [];

                if ($extractedCatalogue->defines($messageId, $domain)) {
                    if (!$currentCatalogue->defines($messageId, $domain)) {
                        $states[] = self::MESSAGE_MISSING;
                    }
                } elseif ($currentCatalogue->defines($messageId, $domain)) {
                    $states[] = self::MESSAGE_UNUSED;
                }

                if (!\in_array(self::MESSAGE_UNUSED, $states) && true === $input->getOption('only-unused')
                    || !\in_array(self::MESSAGE_MISSING, $states) && true === $input->getOption('only-missing')) {
                    continue;
                }

                foreach ($fallbackCatalogues as $fallbackCatalogue) {
                    if ($fallbackCatalogue->defines($messageId, $domain) && $value === $fallbackCatalogue->get($messageId, $domain)) {
                        $states[] = self::MESSAGE_EQUALS_FALLBACK;

                        break;
                    }
                }

                $row = [$this->formatStates($states), $domain, $this->formatId($messageId), $this->sanitizeString($value)];
                foreach ($fallbackCatalogues as $fallbackCatalogue) {
                    $row[] = $this->sanitizeString($fallbackCatalogue->get($messageId, $domain));
                }

                $rows[] = $row;
            }
        }

        $io->table($headers, $rows);

        return 0;
    }

    private function formatState(int $state): string
    {
        if (self::MESSAGE_MISSING === $state) {
            return '<error> missing </error>';
        }

        if (self::MESSAGE_UNUSED === $state) {
            return '<comment> unused </comment>';
        }

        if (self::MESSAGE_EQUALS_FALLBACK === $state) {
            return '<info> fallback </info>';
        }

        return $state;
    }

    private function formatStates(array $states): string
    {
        $result = [];
        foreach ($states as $state) {
            $result[] = $this->formatState($state);
        }

        return implode(' ', $result);
    }

    private function formatId(string $id): string
    {
        return sprintf('<fg=cyan;options=bold>%s</>', $id);
    }

    private function sanitizeString(string $string, int $length = 40): string
    {
        $string = trim(preg_replace('/\s+/', ' ', $string));

        if (false !== $encoding = mb_detect_encoding($string, null, true)) {
            if (mb_strlen($string, $encoding) > $length) {
                return mb_substr($string, 0, $length - 3, $encoding).'...';
            }
        } elseif (\strlen($string) > $length) {
            return substr($string, 0, $length - 3).'...';
        }

        return $string;
    }

    private function extractMessages(string $locale, array $transPaths): MessageCatalogue
    {
        $extractedCatalogue = new MessageCatalogue($locale);
        foreach ($transPaths as $path) {
            if (is_dir($path) || is_file($path)) {
                $this->extractor->extract($path, $extractedCatalogue);
            }
        }

        return $extractedCatalogue;
    }

    private function loadCurrentMessages(string $locale, array $transPaths): MessageCatalogue
    {
        $currentCatalogue = new MessageCatalogue($locale);
        foreach ($transPaths as $path) {
            if (is_dir($path)) {
                $this->reader->read($path, $currentCatalogue);
            }
        }

        return $currentCatalogue;
    }

    /**
     * @return MessageCatalogue[]
     */
    private function loadFallbackCatalogues(string $locale, array $transPaths): array
    {
        $fallbackCatalogues = [];
        if ($this->translator instanceof Translator || $this->translator instanceof DataCollectorTranslator || $this->translator instanceof LoggingTranslator) {
            foreach ($this->translator->getFallbackLocales() as $fallbackLocale) {
                if ($fallbackLocale === $locale) {
                    continue;
                }

                $fallbackCatalogue = new MessageCatalogue($fallbackLocale);
                foreach ($transPaths as $path) {
                    if (is_dir($path)) {
                        $this->reader->read($path, $fallbackCatalogue);
                    }
                }
                $fallbackCatalogues[] = $fallbackCatalogue;
            }
        }

        return $fallbackCatalogues;
    }
}<|MERGE_RESOLUTION|>--- conflicted
+++ resolved
@@ -58,17 +58,8 @@
      */
     public function __construct($translator, TranslationReaderInterface $reader, ExtractorInterface $extractor, string $defaultTransPath = null, string $defaultViewsPath = null, array $transPaths = [], array $viewsPaths = [])
     {
-<<<<<<< HEAD
         if (!$translator instanceof LegacyTranslatorInterface && !$translator instanceof TranslatorInterface) {
             throw new \TypeError(sprintf('Argument 1 passed to "%s()" must be an instance of "%s", "%s" given.', __METHOD__, TranslatorInterface::class, \is_object($translator) ? \get_class($translator) : \gettype($translator)));
-=======
-        if (!$translator instanceof TranslatorInterface) {
-            @trigger_error(sprintf('%s() expects an instance of "%s" as first argument since Symfony 3.4. Not passing it is deprecated and will throw a TypeError in 4.0.', __METHOD__, TranslatorInterface::class), \E_USER_DEPRECATED);
-
-            parent::__construct($translator);
-
-            return;
->>>>>>> 4351a706
         }
         parent::__construct();
 
@@ -148,7 +139,7 @@
         if (is_dir($dir = $rootDir.'/Resources/translations')) {
             if ($dir !== $this->defaultTransPath) {
                 $notice = sprintf('Storing translations in the "%s" directory is deprecated since Symfony 4.2, ', $dir);
-                @trigger_error($notice.($this->defaultTransPath ? sprintf('use the "%s" directory instead.', $this->defaultTransPath) : 'configure and use "framework.translator.default_path" instead.'), E_USER_DEPRECATED);
+                @trigger_error($notice.($this->defaultTransPath ? sprintf('use the "%s" directory instead.', $this->defaultTransPath) : 'configure and use "framework.translator.default_path" instead.'), \E_USER_DEPRECATED);
             }
             $transPaths[] = $dir;
         }
@@ -159,7 +150,7 @@
         if (is_dir($dir = $rootDir.'/Resources/views')) {
             if ($dir !== $this->defaultViewsPath) {
                 $notice = sprintf('Loading Twig templates from the "%s" directory is deprecated since Symfony 4.2, ', $dir);
-                @trigger_error($notice.($this->defaultViewsPath ? sprintf('use the "%s" directory instead.', $this->defaultViewsPath) : 'configure and use "twig.default_path" instead.'), E_USER_DEPRECATED);
+                @trigger_error($notice.($this->defaultViewsPath ? sprintf('use the "%s" directory instead.', $this->defaultViewsPath) : 'configure and use "twig.default_path" instead.'), \E_USER_DEPRECATED);
             }
             $viewsPaths[] = $dir;
         }
@@ -180,7 +171,7 @@
                 if (is_dir($dir = sprintf('%s/Resources/%s/translations', $rootDir, $bundle->getName()))) {
                     $transPaths[] = $dir;
                     $notice = sprintf('Storing translations files for "%s" in the "%s" directory is deprecated since Symfony 4.2, ', $dir, $bundle->getName());
-                    @trigger_error($notice.($this->defaultTransPath ? sprintf('use the "%s" directory instead.', $this->defaultTransPath) : 'configure and use "framework.translator.default_path" instead.'), E_USER_DEPRECATED);
+                    @trigger_error($notice.($this->defaultTransPath ? sprintf('use the "%s" directory instead.', $this->defaultTransPath) : 'configure and use "framework.translator.default_path" instead.'), \E_USER_DEPRECATED);
                 }
                 if ($this->defaultViewsPath) {
                     $viewsPaths[] = $this->defaultViewsPath;
@@ -188,7 +179,7 @@
                 if (is_dir($dir = sprintf('%s/Resources/%s/views', $rootDir, $bundle->getName()))) {
                     $viewsPaths[] = $dir;
                     $notice = sprintf('Loading Twig templates for "%s" from the "%s" directory is deprecated since Symfony 4.2, ', $bundle->getName(), $dir);
-                    @trigger_error($notice.($this->defaultViewsPath ? sprintf('use the "%s" directory instead.', $this->defaultViewsPath) : 'configure and use "twig.default_path" instead.'), E_USER_DEPRECATED);
+                    @trigger_error($notice.($this->defaultViewsPath ? sprintf('use the "%s" directory instead.', $this->defaultViewsPath) : 'configure and use "twig.default_path" instead.'), \E_USER_DEPRECATED);
                 }
             } catch (\InvalidArgumentException $e) {
                 // such a bundle does not exist, so treat the argument as path
@@ -197,7 +188,7 @@
                 $transPaths = [$path.'/translations'];
                 if (is_dir($dir = $path.'/Resources/translations')) {
                     if ($dir !== $this->defaultTransPath) {
-                        @trigger_error(sprintf('Storing translations in the "%s" directory is deprecated since Symfony 4.2, use the "%s" directory instead.', $dir, $path.'/translations'), E_USER_DEPRECATED);
+                        @trigger_error(sprintf('Storing translations in the "%s" directory is deprecated since Symfony 4.2, use the "%s" directory instead.', $dir, $path.'/translations'), \E_USER_DEPRECATED);
                     }
                     $transPaths[] = $dir;
                 }
@@ -205,7 +196,7 @@
                 $viewsPaths = [$path.'/templates'];
                 if (is_dir($dir = $path.'/Resources/views')) {
                     if ($dir !== $this->defaultViewsPath) {
-                        @trigger_error(sprintf('Loading Twig templates from the "%s" directory is deprecated since Symfony 4.2, use the "%s" directory instead.', $dir, $path.'/templates'), E_USER_DEPRECATED);
+                        @trigger_error(sprintf('Loading Twig templates from the "%s" directory is deprecated since Symfony 4.2, use the "%s" directory instead.', $dir, $path.'/templates'), \E_USER_DEPRECATED);
                     }
                     $viewsPaths[] = $dir;
                 }
@@ -222,12 +213,12 @@
                 if (is_dir($deprecatedPath = sprintf('%s/Resources/%s/translations', $rootDir, $bundle->getName()))) {
                     $transPaths[] = $deprecatedPath;
                     $notice = sprintf('Storing translations files for "%s" in the "%s" directory is deprecated since Symfony 4.2, ', $bundle->getName(), $deprecatedPath);
-                    @trigger_error($notice.($this->defaultTransPath ? sprintf('use the "%s" directory instead.', $this->defaultTransPath) : 'configure and use "framework.translator.default_path" instead.'), E_USER_DEPRECATED);
+                    @trigger_error($notice.($this->defaultTransPath ? sprintf('use the "%s" directory instead.', $this->defaultTransPath) : 'configure and use "framework.translator.default_path" instead.'), \E_USER_DEPRECATED);
                 }
                 if (is_dir($deprecatedPath = sprintf('%s/Resources/%s/views', $rootDir, $bundle->getName()))) {
                     $viewsPaths[] = $deprecatedPath;
                     $notice = sprintf('Loading Twig templates for "%s" from the "%s" directory is deprecated since Symfony 4.2, ', $bundle->getName(), $deprecatedPath);
-                    @trigger_error($notice.($this->defaultViewsPath ? sprintf('use the "%s" directory instead.', $this->defaultViewsPath) : 'configure and use "twig.default_path" instead.'), E_USER_DEPRECATED);
+                    @trigger_error($notice.($this->defaultViewsPath ? sprintf('use the "%s" directory instead.', $this->defaultViewsPath) : 'configure and use "twig.default_path" instead.'), \E_USER_DEPRECATED);
                 }
             }
         }
