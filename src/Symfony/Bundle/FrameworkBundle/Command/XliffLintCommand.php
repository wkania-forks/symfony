<?php

/*
 * This file is part of the Symfony package.
 *
 * (c) Fabien Potencier <fabien@symfony.com>
 *
 * For the full copyright and license information, please view the LICENSE
 * file that was distributed with this source code.
 */

namespace Symfony\Bundle\FrameworkBundle\Command;

use Symfony\Component\Translation\Command\XliffLintCommand as BaseLintCommand;

/**
 * Validates XLIFF files syntax and outputs encountered errors.
 *
 * @author Grégoire Pineau <lyrixx@lyrixx.info>
 * @author Robin Chalas <robin.chalas@gmail.com>
 * @author Javier Eguiluz <javier.eguiluz@gmail.com>
 *
 * @final since version 3.4
 */
class XliffLintCommand extends BaseLintCommand
{
<<<<<<< HEAD
    public function __construct()
=======
    protected static $defaultName = 'lint:xliff';

    public function __construct($name = null, $directoryIteratorProvider = null, $isReadableProvider = null)
>>>>>>> 67abb804
    {
        $directoryIteratorProvider = function ($directory, $default) {
            if (!is_dir($directory)) {
                $directory = $this->getApplication()->getKernel()->locateResource($directory);
            }

            return $default($directory);
        };

        $isReadableProvider = function ($fileOrDirectory, $default) {
            return 0 === strpos($fileOrDirectory, '@') || $default($fileOrDirectory);
        };

        parent::__construct(null, $directoryIteratorProvider, $isReadableProvider);
    }

    /**
     * {@inheritdoc}
     */
    protected function configure()
    {
        parent::configure();

        $this->setHelp($this->getHelp().<<<'EOF'

Or find all files in a bundle:

  <info>php %command.full_name% @AcmeDemoBundle</info>

EOF
            );
    }
}<|MERGE_RESOLUTION|>--- conflicted
+++ resolved
@@ -24,13 +24,9 @@
  */
 class XliffLintCommand extends BaseLintCommand
 {
-<<<<<<< HEAD
-    public function __construct()
-=======
     protected static $defaultName = 'lint:xliff';
 
-    public function __construct($name = null, $directoryIteratorProvider = null, $isReadableProvider = null)
->>>>>>> 67abb804
+    public function __construct()
     {
         $directoryIteratorProvider = function ($directory, $default) {
             if (!is_dir($directory)) {
