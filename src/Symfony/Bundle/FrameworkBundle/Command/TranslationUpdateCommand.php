<?php

/*
 * This file is part of the Symfony package.
 *
 * (c) Fabien Potencier <fabien@symfony.com>
 *
 * For the full copyright and license information, please view the LICENSE
 * file that was distributed with this source code.
 */

namespace Symfony\Bundle\FrameworkBundle\Command;

use Symfony\Bundle\FrameworkBundle\Command\ContainerAwareCommand;
use Symfony\Component\Translation\Catalogue\DiffOperation;
use Symfony\Component\Translation\Catalogue\MergeOperation;
use Symfony\Component\Console\Input\InputInterface;
use Symfony\Component\Console\Output\OutputInterface;
use Symfony\Component\Console\Input\InputArgument;
use Symfony\Component\Console\Input\InputOption;
use Symfony\Component\Translation\MessageCatalogue;
use Symfony\Component\Yaml\Yaml;

/**
 * A command that parse templates to extract translation messages and add them into the translation files.
 *
 * @author Michel Salib <michelsalib@hotmail.com>
 */
class TranslationUpdateCommand extends ContainerAwareCommand
{
    /**
<<<<<<< HEAD
     * {@inheritDoc}
=======
     * {@inheritdoc}
>>>>>>> e24ce2f2
     */
    protected function configure()
    {
        $this
            ->setName('translation:update')
            ->setDefinition(array(
                new InputArgument('locale', InputArgument::REQUIRED, 'The locale'),
                new InputArgument('bundle', InputArgument::REQUIRED, 'The bundle where to load the messages'),
                new InputOption(
                    'prefix', null, InputOption::VALUE_OPTIONAL,
                    'Override the default prefix', '__'
                ),
                new InputOption(
                    'output-format', null, InputOption::VALUE_OPTIONAL,
                    'Override the default output format', 'yml'
                ),
                new InputOption(
                    'dump-messages', null, InputOption::VALUE_NONE,
                    'Should the messages be dumped in the console'
                ),
                new InputOption(
                    'force', null, InputOption::VALUE_NONE,
                    'Should the update be done'
                ),
                new InputOption(
                    'clean', null, InputOption::VALUE_NONE,
                    'Should clean not found messages'
                )
            ))
            ->setDescription('Updates the translation file')
            ->setHelp(<<<EOF
The <info>%command.name%</info> command extract translation strings from templates
of a given bundle. It can display them or merge the new ones into the translation files.
When new translation strings are found it can automatically add a prefix to the translation
message.

<info>php %command.full_name% --dump-messages en AcmeBundle</info>
<info>php %command.full_name% --force --prefix="new_" fr AcmeBundle</info>
EOF
            )
        ;
    }

    /**
     * {@inheritdoc}
     */
    protected function execute(InputInterface $input, OutputInterface $output)
    {
        // check presence of force or dump-message
        if ($input->getOption('force') !== true && $input->getOption('dump-messages') !== true) {
            $output->writeln('<info>You must choose one of --force or --dump-messages</info>');

            return 1;
        }

        // check format
        $writer = $this->getContainer()->get('translation.writer');
        $supportedFormats = $writer->getFormats();
        if (!in_array($input->getOption('output-format'), $supportedFormats)) {
            $output->writeln('<error>Wrong output format</error>');
            $output->writeln('Supported formats are '.implode(', ', $supportedFormats).'.');

            return 1;
        }

        // get bundle directory
        $foundBundle = $this->getApplication()->getKernel()->getBundle($input->getArgument('bundle'));
        $bundleTransPath = $foundBundle->getPath().'/Resources/translations';
        $output->writeln(sprintf('Generating "<info>%s</info>" translation files for "<info>%s</info>"', $input->getArgument('locale'), $foundBundle->getName()));

        // load any messages from templates
        $extractedCatalogue = new MessageCatalogue($input->getArgument('locale'));
        $output->writeln('Parsing templates');
        $extractor = $this->getContainer()->get('translation.extractor');
        $extractor->setPrefix($input->getOption('prefix'));
        $extractor->extract($foundBundle->getPath().'/Resources/views/', $extractedCatalogue);

        // load any existing messages from the translation files
        $currentCatalogue = new MessageCatalogue($input->getArgument('locale'));
        $output->writeln('Loading translation files');
        $loader = $this->getContainer()->get('translation.loader');
        $loader->loadMessages($bundleTransPath, $currentCatalogue);

        // process catalogues
        $operation = $input->getOption('clean')
            ? new DiffOperation($currentCatalogue, $extractedCatalogue)
            : new MergeOperation($currentCatalogue, $extractedCatalogue);

        // show compiled list of messages
        if ($input->getOption('dump-messages') === true) {
            foreach ($operation->getDomains() as $domain) {
                $output->writeln(sprintf("\nDisplaying messages for domain <info>%s</info>:\n", $domain));
                $newKeys = array_keys($operation->getNewMessages($domain));
                $allKeys = array_keys($operation->getMessages($domain));
                foreach (array_diff($allKeys, $newKeys) as $id) {
                    $output->writeln($id);
                }
                foreach ($newKeys as $id) {
                    $output->writeln(sprintf('<fg=green>%s</>', $id));
                }
                foreach (array_keys($operation->getObsoleteMessages($domain)) as $id) {
                    $output->writeln(sprintf('<fg=red>%s</>', $id));
                }
            }

            if ($input->getOption('output-format') == 'xliff') {
                $output->writeln('Xliff output version is <info>1.2</info>');
            }
        }

        // save the files
        if ($input->getOption('force') === true) {
            $output->writeln('Writing files');
            $writer->writeTranslations($operation->getResult(), $input->getOption('output-format'), array('path' => $bundleTransPath));
        }
    }
}<|MERGE_RESOLUTION|>--- conflicted
+++ resolved
@@ -29,11 +29,7 @@
 class TranslationUpdateCommand extends ContainerAwareCommand
 {
     /**
-<<<<<<< HEAD
-     * {@inheritDoc}
-=======
      * {@inheritdoc}
->>>>>>> e24ce2f2
      */
     protected function configure()
     {
