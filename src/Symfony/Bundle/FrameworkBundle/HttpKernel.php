<?php

/*
 * This file is part of the Symfony package.
 *
 * (c) Fabien Potencier <fabien@symfony.com>
 *
 * For the full copyright and license information, please view the LICENSE
 * file that was distributed with this source code.
 */

namespace Symfony\Bundle\FrameworkBundle;

use Symfony\Component\HttpFoundation\Request;
use Symfony\Component\HttpFoundation\Response;
use Symfony\Component\HttpFoundation\StreamedResponse;
use Symfony\Component\HttpKernel\HttpKernelInterface;
use Symfony\Component\HttpKernel\Controller\ControllerResolverInterface;
use Symfony\Component\DependencyInjection\ContainerInterface;
use Symfony\Component\HttpKernel\HttpKernel as BaseHttpKernel;
use Symfony\Component\EventDispatcher\EventDispatcherInterface;

/**
 * This HttpKernel is used to manage scope changes of the DI container.
 *
 * @author Fabien Potencier <fabien@symfony.com>
 * @author Johannes M. Schmitt <schmittjoh@gmail.com>
 */
class HttpKernel extends BaseHttpKernel
{
    protected $container;

    private $esiSupport;

    public function __construct(EventDispatcherInterface $dispatcher, ContainerInterface $container, ControllerResolverInterface $controllerResolver)
    {
        parent::__construct($dispatcher, $controllerResolver);

        $this->container = $container;
    }

    public function handle(Request $request, $type = HttpKernelInterface::MASTER_REQUEST, $catch = true)
    {
        $request->headers->set('X-Php-Ob-Level', ob_get_level());

        $this->container->enterScope('request');
        $this->container->set('request', $request, 'request');

        try {
            $response = parent::handle($request, $type, $catch);
        } catch (\Exception $e) {
            $this->container->leaveScope('request');

            throw $e;
        }

        $this->container->leaveScope('request');

        return $response;
    }

    /**
     * Forwards the request to another controller.
     *
     * @param  string  $controller The controller name (a string like BlogBundle:Post:index)
     * @param  array   $attributes An array of request attributes
     * @param  array   $query      An array of request query parameters
     *
     * @return Response A Response instance
     */
    public function forward($controller, array $attributes = array(), array $query = array())
    {
        $attributes['_controller'] = $controller;
        $subRequest = $this->container->get('request')->duplicate($query, null, $attributes);

        return $this->handle($subRequest, HttpKernelInterface::SUB_REQUEST);
    }

    /**
     * Renders a Controller and returns the Response content.
     *
     * Note that this method generates an esi:include tag only when both the standalone
     * option is set to true and the request has ESI capability (@see Symfony\Component\HttpKernel\HttpCache\ESI).
     *
     * Available options:
     *
     *  * attributes: An array of request attributes (only when the first argument is a controller)
     *  * query: An array of request query parameters (only when the first argument is a controller)
     *  * ignore_errors: true to return an empty string in case of an error
     *  * alt: an alternative controller to execute in case of an error (can be a controller, a URI, or an array with the controller, the attributes, and the query arguments)
     *  * standalone: whether to generate an esi:include tag or not when ESI is supported
     *  * comment: a comment to add when returning an esi:include tag
     *
     * @param string $controller A controller name to execute (a string like BlogBundle:Post:index), or a relative URI
     * @param array  $options    An array of options
     *
     * @return string The Response content
     */
    public function render($controller, array $options = array())
    {
        $options = array_merge(array(
            'attributes'    => array(),
            'query'         => array(),
            'ignore_errors' => !$this->container->getParameter('kernel.debug'),
            'alt'           => array(),
            'standalone'    => false,
            'comment'       => '',
        ), $options);

        if (!is_array($options['alt'])) {
            $options['alt'] = array($options['alt']);
        }

        if (null === $this->esiSupport) {
            $this->esiSupport = $this->container->has('esi') && $this->container->get('esi')->hasSurrogateEsiCapability($this->container->get('request'));
        }

        if ($this->esiSupport && (true === $options['standalone'] || 'esi' === $options['standalone'])) {
            $uri = $this->generateInternalUri($controller, $options['attributes'], $options['query']);

            $alt = '';
            if ($options['alt']) {
                $alt = $this->generateInternalUri($options['alt'][0], isset($options['alt'][1]) ? $options['alt'][1] : array(), isset($options['alt'][2]) ? $options['alt'][2] : array());
            }

            return $this->container->get('esi')->renderIncludeTag($uri, $alt, $options['ignore_errors'], $options['comment']);
        }

        if ('js' === $options['standalone']) {
            $uri = $this->generateInternalUri($controller, $options['attributes'], $options['query'], false);
            $defaultContent = null;

            if ($template = $this->container->getParameter('templating.hinclude.default_template')) {
                $defaultContent = $this->container->get('templating')->render($template);
            }

            return $this->renderHIncludeTag($uri, $defaultContent);
        }

        $request = $this->container->get('request');

        // controller or URI?
        if (0 === strpos($controller, '/')) {
            $subRequest = Request::create($request->getUriForPath($controller), 'get', array(), $request->cookies->all(), array(), $request->server->all());
            if ($session = $request->getSession()) {
                $subRequest->setSession($session);
            }
        } else {
            $options['attributes']['_controller'] = $controller;

            if (!isset($options['attributes']['_format'])) {
                $options['attributes']['_format'] = $request->getRequestFormat();
            }

            $options['attributes']['_route'] = '_internal';
            $subRequest = $request->duplicate($options['query'], null, $options['attributes']);
            $subRequest->setMethod('GET');
        }

        $level = ob_get_level();
        try {
            $response = $this->handle($subRequest, HttpKernelInterface::SUB_REQUEST, false);

            if (!$response->isSuccessful()) {
                throw new \RuntimeException(sprintf('Error when rendering "%s" (Status code is %s).', $request->getUri(), $response->getStatusCode()));
            }

            if (!$response instanceof StreamedResponse) {
                return $response->getContent();
            }

            $response->sendContent();
        } catch (\Exception $e) {
            if ($options['alt']) {
                $alt = $options['alt'];
                unset($options['alt']);
                $options['attributes'] = isset($alt[1]) ? $alt[1] : array();
                $options['query'] = isset($alt[2]) ? $alt[2] : array();

                return $this->render($alt[0], $options);
            }

            if (!$options['ignore_errors']) {
                throw $e;
            }

            // let's clean up the output buffers that were created by the sub-request
            while (ob_get_level() > $level) {
                ob_get_clean();
            }
        }
    }

    /**
     * Generates an internal URI for a given controller.
     *
     * This method uses the "_internal" route, which should be available.
     *
     * @param string $controller A controller name to execute (a string like BlogBundle:Post:index), or a relative URI
     * @param array  $attributes An array of request attributes
     * @param array  $query      An array of request query parameters
     *
     * @return string An internal URI
     */
    public function generateInternalUri($controller, array $attributes = array(), array $query = array(), $secure = true)
    {
        if (0 === strpos($controller, '/')) {
            return $controller;
        }

<<<<<<< HEAD
        $path = http_build_query($attributes);
        $uri = $this->container->get('router')->generate($secure ? '_internal' : '_internal_public', array(
=======
        $path = http_build_query($attributes, '', '&');
        $uri = $this->container->get('router')->generate('_internal', array(
>>>>>>> bd112816
            'controller' => $controller,
            'path'       => $path ?: 'none',
            '_format'    => $this->container->get('request')->getRequestFormat(),
        ));

        if ($queryString = http_build_query($query, '', '&')) {
            $uri .= '?'.$queryString;
        }

        return $uri;
    }

    /**
     * Renders an HInclude tag.
     *
     * @param string $uri A URI
     */
    public function renderHIncludeTag($uri, $defaultContent = null)
    {
        return sprintf('<hx:include src="%s">%s</hx:include>', $uri, $defaultContent);
    }

    public function hasEsiSupport()
    {
        return $this->esiSupport;
    }
}<|MERGE_RESOLUTION|>--- conflicted
+++ resolved
@@ -208,13 +208,8 @@
             return $controller;
         }
 
-<<<<<<< HEAD
-        $path = http_build_query($attributes);
+        $path = http_build_query($attributes, '', '&');
         $uri = $this->container->get('router')->generate($secure ? '_internal' : '_internal_public', array(
-=======
-        $path = http_build_query($attributes, '', '&');
-        $uri = $this->container->get('router')->generate('_internal', array(
->>>>>>> bd112816
             'controller' => $controller,
             'path'       => $path ?: 'none',
             '_format'    => $this->container->get('request')->getRequestFormat(),
