<?xml version="1.0" ?>

<container xmlns="http://symfony.com/schema/dic/services"
    xmlns:xsi="http://www.w3.org/2001/XMLSchema-instance"
    xsi:schemaLocation="http://symfony.com/schema/dic/services http://symfony.com/schema/dic/services/services-1.0.xsd">

    <services>
        <defaults public="false" />

<<<<<<< HEAD
        <service id="event_dispatcher" class="Symfony\Component\EventDispatcher\EventDispatcher" public="true" />
=======
        <service id="event_dispatcher" class="Symfony\Component\EventDispatcher\ContainerAwareEventDispatcher" public="true">
            <argument type="service" id="service_container" />
            <tag name="container.hot_path" />
        </service>
>>>>>>> a3e0e490
        <service id="Symfony\Component\EventDispatcher\EventDispatcherInterface" alias="event_dispatcher" />

        <service id="http_kernel" class="Symfony\Component\HttpKernel\HttpKernel" public="true">
            <argument type="service" id="event_dispatcher" />
            <argument type="service" id="controller_resolver" />
            <argument type="service" id="request_stack" />
            <argument type="service" id="argument_resolver" />
            <tag name="container.hot_path" />
        </service>
        <service id="Symfony\Component\HttpKernel\HttpKernelInterface" alias="http_kernel" />

        <service id="request_stack" class="Symfony\Component\HttpFoundation\RequestStack" public="true" />
        <service id="Symfony\Component\HttpFoundation\RequestStack" alias="request_stack" />

        <service id="cache_warmer" class="Symfony\Component\HttpKernel\CacheWarmer\CacheWarmerAggregate" public="true">
            <argument type="tagged" tag="kernel.cache_warmer" />
        </service>

        <service id="cache_clearer" class="Symfony\Component\HttpKernel\CacheClearer\ChainCacheClearer" public="true">
            <argument type="tagged" tag="kernel.cache_clearer" />
        </service>

        <service id="kernel" synthetic="true" public="true" />
        <service id="Symfony\Component\HttpKernel\KernelInterface" alias="kernel" />

        <service id="filesystem" class="Symfony\Component\Filesystem\Filesystem" public="true" />
        <service id="Symfony\Component\Filesystem\Filesystem" alias="filesystem" />

        <service id="file_locator" class="Symfony\Component\HttpKernel\Config\FileLocator">
            <argument type="service" id="kernel" />
            <argument>%kernel.root_dir%/Resources</argument>
            <argument type="collection">
                <argument>%kernel.root_dir%</argument>
            </argument>
        </service>
        <service id="Symfony\Component\HttpKernel\Config\FileLocator" alias="file_locator" />

        <service id="uri_signer" class="Symfony\Component\HttpKernel\UriSigner">
            <argument>%kernel.secret%</argument>
        </service>

        <service id="config_cache_factory" class="Symfony\Component\Config\ResourceCheckerConfigCacheFactory">
            <argument type="tagged" tag="config_cache.resource_checker" />
        </service>

        <service id="Symfony\Component\DependencyInjection\Config\ContainerParametersResourceChecker">
            <argument type="service" id="service_container" />
            <tag name="config_cache.resource_checker" priority="-980" />
        </service>

        <service id="Symfony\Component\Config\Resource\SelfCheckingResourceChecker">
            <tag name="config_cache.resource_checker" priority="-990" />
        </service>

        <service id="services_resetter" class="Symfony\Component\HttpKernel\DependencyInjection\ServicesResetter" public="true" />
    </services>
</container><|MERGE_RESOLUTION|>--- conflicted
+++ resolved
@@ -7,14 +7,9 @@
     <services>
         <defaults public="false" />
 
-<<<<<<< HEAD
-        <service id="event_dispatcher" class="Symfony\Component\EventDispatcher\EventDispatcher" public="true" />
-=======
-        <service id="event_dispatcher" class="Symfony\Component\EventDispatcher\ContainerAwareEventDispatcher" public="true">
-            <argument type="service" id="service_container" />
+        <service id="event_dispatcher" class="Symfony\Component\EventDispatcher\EventDispatcher" public="true">
             <tag name="container.hot_path" />
         </service>
->>>>>>> a3e0e490
         <service id="Symfony\Component\EventDispatcher\EventDispatcherInterface" alias="event_dispatcher" />
 
         <service id="http_kernel" class="Symfony\Component\HttpKernel\HttpKernel" public="true">
