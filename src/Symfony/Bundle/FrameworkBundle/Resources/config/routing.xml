<?xml version="1.0" ?>

<container xmlns="http://symfony.com/schema/dic/services"
    xmlns:xsi="http://www.w3.org/2001/XMLSchema-instance"
    xsi:schemaLocation="http://symfony.com/schema/dic/services http://symfony.com/schema/dic/services/services-1.0.xsd">

    <parameters>
        <parameter key="router.options.generator_class">Symfony\Component\Routing\Generator\UrlGenerator</parameter>
        <parameter key="router.options.generator_base_class">Symfony\Component\Routing\Generator\UrlGenerator</parameter>
        <parameter key="router.options.generator_dumper_class">Symfony\Component\Routing\Generator\Dumper\PhpGeneratorDumper</parameter>
        <parameter key="router.options.matcher_class">Symfony\Bundle\FrameworkBundle\Routing\RedirectableUrlMatcher</parameter>
        <parameter key="router.options.matcher_base_class">Symfony\Bundle\FrameworkBundle\Routing\RedirectableUrlMatcher</parameter>
        <parameter key="router.options.matcher_dumper_class">Symfony\Component\Routing\Matcher\Dumper\PhpMatcherDumper</parameter>
        <parameter key="router.options.matcher.cache_class">%router.cache_class_prefix%UrlMatcher</parameter>
        <parameter key="router.options.generator.cache_class">%router.cache_class_prefix%UrlGenerator</parameter>
        <parameter key="router.request_context.host">localhost</parameter>
        <parameter key="router.request_context.scheme">http</parameter>
        <parameter key="router.request_context.base_url"></parameter>
    </parameters>

    <services>
        <service id="routing.resolver" class="Symfony\Component\Config\Loader\LoaderResolver" public="false" />

        <service id="routing.loader.xml" class="Symfony\Component\Routing\Loader\XmlFileLoader" public="false">
            <tag name="routing.loader" />
            <argument type="service" id="file_locator" />
        </service>

        <service id="routing.loader.yml" class="Symfony\Component\Routing\Loader\YamlFileLoader" public="false">
            <tag name="routing.loader" />
            <argument type="service" id="file_locator" />
        </service>

        <service id="routing.loader.php" class="Symfony\Component\Routing\Loader\PhpFileLoader" public="false">
            <tag name="routing.loader" />
            <argument type="service" id="file_locator" />
        </service>

<<<<<<< HEAD
        <service id="routing.loader" class="Symfony\Bundle\FrameworkBundle\Routing\DelegatingLoader">
=======
        <service id="routing.loader.directory" class="Symfony\Component\Routing\Loader\DirectoryLoader" public="false">
            <tag name="routing.loader" />
            <argument type="service" id="file_locator" />
        </service>

        <service id="routing.loader.service" class="Symfony\Component\Routing\Loader\DependencyInjection\ServiceRouterLoader" public="false">
            <tag name="routing.loader" />
            <argument type="service" id="service_container" />
        </service>

        <service id="routing.loader" class="%routing.loader.class%">
>>>>>>> 584cfc24
            <tag name="monolog.logger" channel="router" />
            <argument type="service" id="controller_name_converter" />
            <argument type="service" id="logger" on-invalid="null" />
            <argument type="service" id="routing.resolver" />
        </service>

        <service id="router.default" class="Symfony\Bundle\FrameworkBundle\Routing\Router" public="false">
            <tag name="monolog.logger" channel="router" />
            <argument type="service" id="service_container" />
            <argument>%router.resource%</argument>
            <argument type="collection">
                <argument key="cache_dir">%kernel.cache_dir%</argument>
                <argument key="debug">%kernel.debug%</argument>
                <argument key="generator_class">%router.options.generator_class%</argument>
                <argument key="generator_base_class">%router.options.generator_base_class%</argument>
                <argument key="generator_dumper_class">%router.options.generator_dumper_class%</argument>
                <argument key="generator_cache_class">%router.options.generator.cache_class%</argument>
                <argument key="matcher_class">%router.options.matcher_class%</argument>
                <argument key="matcher_base_class">%router.options.matcher_base_class%</argument>
                <argument key="matcher_dumper_class">%router.options.matcher_dumper_class%</argument>
                <argument key="matcher_cache_class">%router.options.matcher.cache_class%</argument>
            </argument>
            <argument type="service" id="router.request_context" on-invalid="ignore" />
            <argument type="service" id="logger" on-invalid="ignore" />
            <call method="setConfigCacheFactory">
                <argument type="service" id="config_cache_factory" />
            </call>
        </service>

        <service id="router" alias="router.default" />

        <service id="router.request_context" class="Symfony\Component\Routing\RequestContext" public="false">
            <argument>%router.request_context.base_url%</argument>
            <argument>GET</argument>
            <argument>%router.request_context.host%</argument>
            <argument>%router.request_context.scheme%</argument>
            <argument>%request_listener.http_port%</argument>
            <argument>%request_listener.https_port%</argument>
        </service>

        <service id="router.cache_warmer" class="Symfony\Bundle\FrameworkBundle\CacheWarmer\RouterCacheWarmer" public="false">
            <tag name="kernel.cache_warmer" />
            <argument type="service" id="router" />
        </service>

        <service id="router_listener" class="Symfony\Component\HttpKernel\EventListener\RouterListener">
            <tag name="kernel.event_subscriber" />
            <tag name="monolog.logger" channel="request" />
            <argument type="service" id="router" />
            <argument type="service" id="request_stack" />
            <argument type="service" id="router.request_context" on-invalid="ignore" />
            <argument type="service" id="logger" on-invalid="ignore" />
        </service>
    </services>
</container><|MERGE_RESOLUTION|>--- conflicted
+++ resolved
@@ -36,9 +36,6 @@
             <argument type="service" id="file_locator" />
         </service>
 
-<<<<<<< HEAD
-        <service id="routing.loader" class="Symfony\Bundle\FrameworkBundle\Routing\DelegatingLoader">
-=======
         <service id="routing.loader.directory" class="Symfony\Component\Routing\Loader\DirectoryLoader" public="false">
             <tag name="routing.loader" />
             <argument type="service" id="file_locator" />
@@ -49,8 +46,7 @@
             <argument type="service" id="service_container" />
         </service>
 
-        <service id="routing.loader" class="%routing.loader.class%">
->>>>>>> 584cfc24
+        <service id="routing.loader" class="Symfony\Bundle\FrameworkBundle\Routing\DelegatingLoader">
             <tag name="monolog.logger" channel="router" />
             <argument type="service" id="controller_name_converter" />
             <argument type="service" id="logger" on-invalid="null" />
