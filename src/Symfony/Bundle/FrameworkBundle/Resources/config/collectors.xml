<?xml version="1.0" ?>

<container xmlns="http://symfony.com/schema/dic/services"
    xmlns:xsi="http://www.w3.org/2001/XMLSchema-instance"
    xsi:schemaLocation="http://symfony.com/schema/dic/services http://symfony.com/schema/dic/services/services-1.0.xsd">

    <services>
<<<<<<< HEAD
        <service id="data_collector.config" class="Symfony\Component\HttpKernel\DataCollector\ConfigDataCollector" public="false">
            <tag name="data_collector" template="@WebProfiler/Collector/config.html.twig" id="config" priority="255" />
=======
        <service id="data_collector.config" class="%data_collector.config.class%" public="false">
            <tag name="data_collector" template="@WebProfiler/Collector/config.html.twig" id="config" priority="-255" />
>>>>>>> 3c107155
            <call method="setKernel"><argument type="service" id="kernel" on-invalid="ignore" /></call>
        </service>

        <service id="data_collector.request" class="Symfony\Component\HttpKernel\DataCollector\RequestDataCollector">
            <tag name="kernel.event_subscriber" />
            <tag name="data_collector" template="@WebProfiler/Collector/request.html.twig" id="request" priority="260" />
        </service>

        <service id="data_collector.ajax" class="Symfony\Bundle\FrameworkBundle\DataCollector\AjaxDataCollector" public="false">
            <tag name="data_collector" template="@WebProfiler/Collector/ajax.html.twig" id="ajax" priority="256" />
        </service>

        <service id="data_collector.exception" class="Symfony\Component\HttpKernel\DataCollector\ExceptionDataCollector" public="false">
            <tag name="data_collector" template="@WebProfiler/Collector/exception.html.twig" id="exception" priority="255" />
        </service>

        <service id="data_collector.events" class="Symfony\Component\HttpKernel\DataCollector\EventDataCollector" public="false">
            <tag name="data_collector" template="@WebProfiler/Collector/events.html.twig" id="events" priority="255" />
            <argument type="service" id="event_dispatcher" on-invalid="ignore" />
        </service>

        <service id="data_collector.logger" class="Symfony\Component\HttpKernel\DataCollector\LoggerDataCollector" public="false">
            <tag name="data_collector" template="@WebProfiler/Collector/logger.html.twig" id="logger" priority="255" />
            <tag name="monolog.logger" channel="profiler" />
            <argument type="service" id="logger" on-invalid="ignore" />
        </service>

<<<<<<< HEAD
        <service id="data_collector.time" class="Symfony\Component\HttpKernel\DataCollector\TimeDataCollector" public="false">
            <tag name="data_collector" template="@WebProfiler/Collector/time.html.twig" id="time" priority="255" />
=======
        <service id="data_collector.time" class="%data_collector.time.class%" public="false">
            <tag name="data_collector" template="@WebProfiler/Collector/time.html.twig" id="time" priority="259" />
>>>>>>> 3c107155
            <argument type="service" id="kernel" on-invalid="ignore" />
            <argument type="service" id="debug.stopwatch" on-invalid="ignore" />
        </service>

<<<<<<< HEAD
        <service id="data_collector.memory" class="Symfony\Component\HttpKernel\DataCollector\MemoryDataCollector" public="false">
            <tag name="data_collector" template="@WebProfiler/Collector/memory.html.twig" id="memory" priority="255" />
=======
        <service id="data_collector.memory" class="%data_collector.memory.class%" public="false">
            <tag name="data_collector" template="@WebProfiler/Collector/memory.html.twig" id="memory" priority="258" />
>>>>>>> 3c107155
        </service>

        <service id="data_collector.router" class="Symfony\Bundle\FrameworkBundle\DataCollector\RouterDataCollector" >
            <tag name="kernel.event_listener" event="kernel.controller" method="onKernelController"/>
            <tag name="data_collector" template="@WebProfiler/Collector/router.html.twig" id="router" priority="255" />
        </service>
    </services>
</container><|MERGE_RESOLUTION|>--- conflicted
+++ resolved
@@ -5,13 +5,8 @@
     xsi:schemaLocation="http://symfony.com/schema/dic/services http://symfony.com/schema/dic/services/services-1.0.xsd">
 
     <services>
-<<<<<<< HEAD
         <service id="data_collector.config" class="Symfony\Component\HttpKernel\DataCollector\ConfigDataCollector" public="false">
-            <tag name="data_collector" template="@WebProfiler/Collector/config.html.twig" id="config" priority="255" />
-=======
-        <service id="data_collector.config" class="%data_collector.config.class%" public="false">
             <tag name="data_collector" template="@WebProfiler/Collector/config.html.twig" id="config" priority="-255" />
->>>>>>> 3c107155
             <call method="setKernel"><argument type="service" id="kernel" on-invalid="ignore" /></call>
         </service>
 
@@ -39,24 +34,14 @@
             <argument type="service" id="logger" on-invalid="ignore" />
         </service>
 
-<<<<<<< HEAD
         <service id="data_collector.time" class="Symfony\Component\HttpKernel\DataCollector\TimeDataCollector" public="false">
-            <tag name="data_collector" template="@WebProfiler/Collector/time.html.twig" id="time" priority="255" />
-=======
-        <service id="data_collector.time" class="%data_collector.time.class%" public="false">
             <tag name="data_collector" template="@WebProfiler/Collector/time.html.twig" id="time" priority="259" />
->>>>>>> 3c107155
             <argument type="service" id="kernel" on-invalid="ignore" />
             <argument type="service" id="debug.stopwatch" on-invalid="ignore" />
         </service>
 
-<<<<<<< HEAD
         <service id="data_collector.memory" class="Symfony\Component\HttpKernel\DataCollector\MemoryDataCollector" public="false">
-            <tag name="data_collector" template="@WebProfiler/Collector/memory.html.twig" id="memory" priority="255" />
-=======
-        <service id="data_collector.memory" class="%data_collector.memory.class%" public="false">
             <tag name="data_collector" template="@WebProfiler/Collector/memory.html.twig" id="memory" priority="258" />
->>>>>>> 3c107155
         </service>
 
         <service id="data_collector.router" class="Symfony\Bundle\FrameworkBundle\DataCollector\RouterDataCollector" >
