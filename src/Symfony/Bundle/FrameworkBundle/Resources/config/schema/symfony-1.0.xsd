<?xml version="1.0" encoding="UTF-8" ?>

<xsd:schema xmlns="http://symfony.com/schema/dic/symfony"
    xmlns:xsd="http://www.w3.org/2001/XMLSchema"
    targetNamespace="http://symfony.com/schema/dic/symfony"
    elementFormDefault="qualified">

    <xsd:element name="config" type="config" />

    <xsd:complexType name="config">
        <xsd:choice maxOccurs="unbounded">
            <xsd:element name="assets" type="assets" minOccurs="0" maxOccurs="1" />
            <xsd:element name="form" type="form" minOccurs="0" maxOccurs="1" />
            <xsd:element name="csrf-protection" type="csrf_protection" minOccurs="0" maxOccurs="1" />
            <xsd:element name="esi" type="esi" minOccurs="0" maxOccurs="1" />
            <xsd:element name="ssi" type="ssi" minOccurs="0" maxOccurs="1" />
            <xsd:element name="fragments" type="fragments" minOccurs="0" maxOccurs="1" />
            <xsd:element name="web-link" type="web_link" minOccurs="0" maxOccurs="1" />
            <xsd:element name="profiler" type="profiler" minOccurs="0" maxOccurs="1" />
            <xsd:element name="router" type="router" minOccurs="0" maxOccurs="1" />
            <xsd:element name="session" type="session" minOccurs="0" maxOccurs="1" />
            <xsd:element name="request" type="request" minOccurs="0" maxOccurs="1" />
            <xsd:element name="templating" type="templating" minOccurs="0" maxOccurs="1" />
            <xsd:element name="translator" type="translator" minOccurs="0" maxOccurs="1" />
            <xsd:element name="validation" type="validation" minOccurs="0" maxOccurs="1" />
            <xsd:element name="annotations" type="annotations" minOccurs="0" maxOccurs="1" />
            <xsd:element name="property-access" type="property_access" minOccurs="0" maxOccurs="1" />
            <xsd:element name="serializer" type="serializer" minOccurs="0" maxOccurs="1" />
            <xsd:element name="property-info" type="property_info" minOccurs="0" maxOccurs="1" />
            <xsd:element name="cache" type="cache" minOccurs="0" maxOccurs="1" />
            <xsd:element name="workflow" type="workflow" minOccurs="0" maxOccurs="unbounded" />
            <xsd:element name="php-errors" type="php-errors" minOccurs="0" maxOccurs="1" />
            <xsd:element name="lock" type="lock" minOccurs="0" maxOccurs="1" />
            <xsd:element name="messenger" type="messenger" minOccurs="0" maxOccurs="1" />
        </xsd:choice>

        <xsd:attribute name="http-method-override" type="xsd:boolean" />
        <xsd:attribute name="trusted-proxies" type="xsd:string" />
        <xsd:attribute name="ide" type="xsd:string" />
        <xsd:attribute name="secret" type="xsd:string" />
        <xsd:attribute name="default-locale" type="xsd:string" />
        <xsd:attribute name="test" type="xsd:boolean" />
    </xsd:complexType>

    <xsd:complexType name="form">
        <xsd:all>
            <xsd:element name="csrf-protection" type="form_csrf_protection" minOccurs="0" maxOccurs="1" />
        </xsd:all>
        <xsd:attribute name="enabled" type="xsd:boolean" />
    </xsd:complexType>

    <xsd:complexType name="form_csrf_protection">
        <xsd:attribute name="enabled" type="xsd:boolean" />
        <xsd:attribute name="field-name" type="xsd:string" />
    </xsd:complexType>

    <xsd:complexType name="csrf_protection">
        <xsd:attribute name="enabled" type="xsd:boolean" />
    </xsd:complexType>

    <xsd:complexType name="esi">
        <xsd:attribute name="enabled" type="xsd:boolean" />
    </xsd:complexType>

    <xsd:complexType name="ssi">
        <xsd:attribute name="enabled" type="xsd:boolean" />
    </xsd:complexType>

    <xsd:complexType name="fragments">
        <xsd:attribute name="enabled" type="xsd:boolean" />
        <xsd:attribute name="path" type="xsd:string" />
    </xsd:complexType>

    <xsd:complexType name="web_link">
        <xsd:attribute name="enabled" type="xsd:boolean" />
    </xsd:complexType>

    <xsd:complexType name="profiler">
        <xsd:all>
            <xsd:element name="matcher" type="profiler_matcher" minOccurs="0" maxOccurs="1" />
        </xsd:all>

        <xsd:attribute name="collect" type="xsd:string" />
        <xsd:attribute name="only-exceptions" type="xsd:string" />
        <xsd:attribute name="only-master-requests" type="xsd:string" />
        <xsd:attribute name="enabled" type="xsd:string" />
        <xsd:attribute name="dsn" type="xsd:string" />
        <xsd:attribute name="username" type="xsd:string" />
        <xsd:attribute name="password" type="xsd:string" />
        <xsd:attribute name="lifetime" type="xsd:string" />
    </xsd:complexType>

    <xsd:complexType name="profiler_matcher">
        <xsd:attribute name="ip" type="xsd:string" />
        <xsd:attribute name="path" type="xsd:string" />
        <xsd:attribute name="service" type="xsd:string" />
    </xsd:complexType>

    <xsd:complexType name="router">
        <xsd:attribute name="resource" type="xsd:string" />
        <xsd:attribute name="type" type="xsd:string" />
        <xsd:attribute name="http-port" type="xsd:string" />
        <xsd:attribute name="https-port" type="xsd:string" />
        <xsd:attribute name="strict-requirements" type="xsd:string" />
    </xsd:complexType>

    <xsd:complexType name="session">
        <xsd:attribute name="enabled" type="xsd:boolean" />
        <xsd:attribute name="storage-id" type="xsd:string" />
        <xsd:attribute name="handler-id" type="xsd:string" />
        <xsd:attribute name="name" type="xsd:string" />
        <xsd:attribute name="cookie-lifetime" type="xsd:string" />
        <xsd:attribute name="cookie-path" type="xsd:string" />
        <xsd:attribute name="cookie-domain" type="xsd:string" />
        <xsd:attribute name="cookie-secure" type="xsd:boolean" />
        <xsd:attribute name="cookie-httponly" type="xsd:boolean" />
        <xsd:attribute name="use-cookies" type="xsd:boolean" />
        <xsd:attribute name="cache-limiter" type="xsd:string" />
        <xsd:attribute name="gc-maxlifetime" type="xsd:string" />
        <xsd:attribute name="gc-divisor" type="xsd:string" />
        <xsd:attribute name="gc-probability" type="xsd:string" />
        <xsd:attribute name="use-strict-mode" type="xsd:boolean" />
        <xsd:attribute name="save-path" type="xsd:string" />
    </xsd:complexType>

    <xsd:complexType name="request">
        <xsd:sequence>
            <xsd:element name="format" type="format" minOccurs="0" maxOccurs="unbounded" />
        </xsd:sequence>
    </xsd:complexType>

    <xsd:complexType name="format">
        <xsd:choice minOccurs="1" maxOccurs="unbounded">
            <xsd:element name="mime-type" type="xsd:string" />
        </xsd:choice>
        <xsd:attribute name="name" type="xsd:string" use="required"/>
    </xsd:complexType>

    <xsd:complexType name="assets">
        <xsd:sequence>
            <xsd:element name="base-url" type="xsd:string" minOccurs="0" maxOccurs="unbounded" />
            <xsd:element name="package" type="package" minOccurs="0" maxOccurs="unbounded" />
        </xsd:sequence>

        <xsd:attribute name="enabled" type="xsd:boolean" />
        <xsd:attribute name="base-path" type="xsd:string" />
        <xsd:attribute name="version-strategy" type="xsd:string" />
        <xsd:attribute name="version" type="xsd:string" />
        <xsd:attribute name="version-format" type="xsd:string" />
        <xsd:attribute name="json-manifest-path" type="xsd:string" />
    </xsd:complexType>

    <xsd:complexType name="package">
        <xsd:sequence>
            <xsd:element name="base-url" type="xsd:string" minOccurs="0" maxOccurs="unbounded" />
        </xsd:sequence>

        <xsd:attribute name="name" type="xsd:string" use="required" />
        <xsd:attribute name="base-path" type="xsd:string" />
        <xsd:attribute name="version-strategy" type="xsd:string" />
        <xsd:attribute name="version" type="xsd:string" />
        <xsd:attribute name="version-format" type="xsd:string" />
        <xsd:attribute name="json-manifest-path" type="xsd:string" />
    </xsd:complexType>

    <xsd:complexType name="templating">
        <xsd:sequence>
            <xsd:element name="loader" type="xsd:string" minOccurs="0" maxOccurs="unbounded" />
            <xsd:element name="engine" type="xsd:string" minOccurs="0" maxOccurs="unbounded" />
            <xsd:element name="form" type="form-resources" minOccurs="0" maxOccurs="1" />
        </xsd:sequence>

        <xsd:attribute name="enabled" type="xsd:boolean" />
        <xsd:attribute name="cache" type="xsd:string" />
        <xsd:attribute name="hinclude-default-template" type="xsd:string" />
    </xsd:complexType>

    <xsd:complexType name="form-resources">
        <xsd:choice minOccurs="1" maxOccurs="unbounded">
            <xsd:element name="resource" type="xsd:string" />
        </xsd:choice>
    </xsd:complexType>

    <xsd:complexType name="translator">
        <xsd:sequence>
            <xsd:element name="fallback" type="xsd:string" minOccurs="0" maxOccurs="unbounded" />
            <xsd:element name="path" type="xsd:string" minOccurs="0" maxOccurs="unbounded" />
        </xsd:sequence>
        <xsd:attribute name="enabled" type="xsd:boolean" />
        <xsd:attribute name="fallback" type="xsd:string" />
        <xsd:attribute name="logging" type="xsd:boolean" />
        <xsd:attribute name="formatter" type="xsd:string" />
    </xsd:complexType>

    <xsd:complexType name="validation">
        <xsd:choice minOccurs="0" maxOccurs="unbounded">
            <xsd:element name="static-method" type="xsd:string" />
            <xsd:element name="mapping" type="file_mapping" />
        </xsd:choice>

        <xsd:attribute name="enabled" type="xsd:boolean" />
        <xsd:attribute name="cache" type="xsd:string" />
        <xsd:attribute name="enable-annotations" type="xsd:boolean" />
        <xsd:attribute name="static-method" type="xsd:boolean" />
        <xsd:attribute name="translation-domain" type="xsd:string" />
        <xsd:attribute name="strict-email" type="xsd:boolean" />
        <xsd:attribute name="email-validation-mode" type="email-validation-mode" />
    </xsd:complexType>

    <xsd:complexType name="file_mapping">
        <xsd:sequence>
            <xsd:element name="path" type="xsd:string" minOccurs="1" maxOccurs="unbounded" />
        </xsd:sequence>
    </xsd:complexType>

    <xsd:simpleType name="email-validation-mode">
        <xsd:restriction base="xsd:string">
            <xsd:enumeration value="html5" />
            <xsd:enumeration value="loose" />
            <xsd:enumeration value="strict" />
        </xsd:restriction>
    </xsd:simpleType>

    <xsd:complexType name="annotations">
        <xsd:attribute name="cache" type="xsd:string" />
        <xsd:attribute name="debug" type="xsd:string" />
        <xsd:attribute name="file-cache-dir" type="xsd:string" />
        <xsd:attribute name="enabled" type="xsd:boolean" />
    </xsd:complexType>

    <xsd:complexType name="property_access">
        <xsd:attribute name="magic-call" type="xsd:boolean" />
        <xsd:attribute name="throw-exception-on-invalid-index" type="xsd:boolean" />
    </xsd:complexType>

    <xsd:complexType name="serializer">
        <xsd:choice minOccurs="0" maxOccurs="unbounded">
            <xsd:element name="mapping" type="file_mapping" />
        </xsd:choice>
        <xsd:attribute name="enabled" type="xsd:boolean" />
        <xsd:attribute name="cache" type="xsd:string" />
        <xsd:attribute name="enable-annotations" type="xsd:boolean" />
        <xsd:attribute name="name-converter" type="xsd:string" />
        <xsd:attribute name="circular-reference-handler" type="xsd:string" />
        <xsd:attribute name="max-depth-handler" type="xsd:string" />
    </xsd:complexType>

    <xsd:complexType name="property_info">
        <xsd:attribute name="enabled" type="xsd:boolean" />
    </xsd:complexType>

    <xsd:complexType name="cache">
        <xsd:sequence>
            <xsd:element name="app" type="xsd:string" minOccurs="0" maxOccurs="1" />
            <xsd:element name="system" type="xsd:string" minOccurs="0" maxOccurs="1" />
            <xsd:element name="directory" type="xsd:string" minOccurs="0" maxOccurs="1" />
            <xsd:element name="default-doctrine-provider" type="xsd:string" minOccurs="0" maxOccurs="1" />
            <xsd:element name="default-psr6-provider" type="xsd:string" minOccurs="0" maxOccurs="1" />
            <xsd:element name="default-redis-provider" type="xsd:string" minOccurs="0" maxOccurs="1" />
            <xsd:element name="default-memcached-provider" type="xsd:string" minOccurs="0" maxOccurs="1" />
            <xsd:element name="pool" type="cache_pool" minOccurs="0" maxOccurs="unbounded" />
        </xsd:sequence>

        <xsd:attribute name="prefix-seed" type="xsd:string" />
    </xsd:complexType>

    <xsd:complexType name="cache_pool">
        <xsd:attribute name="name" type="xsd:string" use="required" />
        <xsd:attribute name="adapter" type="xsd:string" />
        <xsd:attribute name="public" type="xsd:boolean" />
        <xsd:attribute name="default-lifetime" type="xsd:integer" />
        <xsd:attribute name="provider" type="xsd:string" />
        <xsd:attribute name="clearer" type="xsd:string" />
    </xsd:complexType>

    <xsd:complexType name="workflow">
        <xsd:sequence>
            <xsd:element name="marking-store" type="marking_store" minOccurs="0" maxOccurs="1" />
            <xsd:element name="support" type="xsd:string" minOccurs="0" maxOccurs="unbounded" />
            <xsd:element name="place" type="place" minOccurs="0" maxOccurs="unbounded" />
            <xsd:element name="transition" type="transition" minOccurs="0" maxOccurs="unbounded" />
            <xsd:element name="metadata" type="metadata" minOccurs="0" maxOccurs="unbounded" />
        </xsd:sequence>
        <xsd:attribute name="name" type="xsd:string" />
        <xsd:attribute name="type" type="workflow_type" />
        <xsd:attribute name="initial-place" type="xsd:string" />
        <xsd:attribute name="support-strategy" type="xsd:string" />
        <xsd:attribute name="enabled" type="xsd:boolean" />
    </xsd:complexType>

    <xsd:complexType name="php-errors">
        <xsd:attribute name="log" type="xsd:string" />
        <xsd:attribute name="throw" type="xsd:boolean" />
    </xsd:complexType>

    <xsd:complexType name="marking_store">
        <xsd:sequence>
            <xsd:element name="argument" type="xsd:string" minOccurs="0" maxOccurs="unbounded" />
        </xsd:sequence>
        <xsd:attribute name="type" type="marking_store_type" />
        <xsd:attribute name="service" type="xsd:string" />
    </xsd:complexType>

    <xsd:simpleType name="marking_store_type">
        <xsd:restriction base="xsd:string">
            <xsd:enumeration value="multiple_state" />
            <xsd:enumeration value="single_state" />
        </xsd:restriction>
    </xsd:simpleType>

    <xsd:complexType name="transition">
        <xsd:sequence>
            <xsd:element name="from" type="xsd:string" minOccurs="1" maxOccurs="unbounded" />
            <xsd:element name="to" type="xsd:string" minOccurs="1" maxOccurs="unbounded" />
<<<<<<< HEAD
            <xsd:element name="metadata" type="metadata" minOccurs="0" maxOccurs="unbounded" />
=======
            <xsd:element name="guard" type="xsd:string" minOccurs="0" maxOccurs="unbounded" />
>>>>>>> 8dcefc9a
        </xsd:sequence>
        <xsd:attribute name="name" type="xsd:string" use="required" />
    </xsd:complexType>

    <xsd:complexType name="place" mixed="true">
        <xsd:sequence>
            <xsd:element name="metadata" type="metadata" minOccurs="0" maxOccurs="unbounded" />
        </xsd:sequence>
        <xsd:attribute name="name" type="xsd:string" />
    </xsd:complexType>

    <xsd:complexType name="metadata">
        <xsd:sequence>
            <xsd:any minOccurs="0" processContents="lax"/>
        </xsd:sequence>
    </xsd:complexType>

    <xsd:simpleType name="workflow_type">
        <xsd:restriction base="xsd:string">
            <xsd:enumeration value="state_machine" />
            <xsd:enumeration value="workflow" />
        </xsd:restriction>
    </xsd:simpleType>

    <xsd:complexType name="lock">
        <xsd:sequence>
            <xsd:element name="resource" type="lock_resource" minOccurs="1" maxOccurs="unbounded" />
        </xsd:sequence>
        <xsd:attribute name="enabled" type="xsd:boolean" />
    </xsd:complexType>

    <xsd:complexType name="lock_resource">
        <xsd:simpleContent>
            <xsd:extension base="xsd:string">
                <xsd:attribute name="name" type="xsd:string" />
            </xsd:extension>
        </xsd:simpleContent>
    </xsd:complexType>

    <xsd:complexType name="messenger">
        <xsd:sequence>
            <xsd:element name="serializer" type="messenger_serializer" minOccurs="0" />
            <xsd:element name="encoder" type="xsd:string" minOccurs="0" />
            <xsd:element name="decoder" type="xsd:string" minOccurs="0" />
            <xsd:element name="routing" type="messenger_routing" minOccurs="0" maxOccurs="unbounded" />
            <xsd:element name="transport" type="messenger_transport" minOccurs="0" maxOccurs="unbounded" />
            <xsd:element name="bus" type="messenger_bus" minOccurs="0" maxOccurs="unbounded" />
        </xsd:sequence>
        <xsd:attribute name="default-bus" type="xsd:string" />
    </xsd:complexType>

    <xsd:complexType name="messenger_serializer">
        <xsd:sequence>
            <xsd:element name="context" type="metadata" minOccurs="0" maxOccurs="unbounded" />
        </xsd:sequence>
        <xsd:attribute name="format" type="xsd:string" />
        <xsd:attribute name="enabled" type="xsd:boolean" />
    </xsd:complexType>

    <xsd:complexType name="messenger_routing">
        <xsd:choice minOccurs="0" maxOccurs="unbounded">
            <xsd:element name="sender" type="messenger_routing_sender" />
        </xsd:choice>
        <xsd:attribute name="message-class" type="xsd:string" use="required"/>
        <xsd:attribute name="send-and-handle" type="xsd:boolean" default="false"/>
    </xsd:complexType>

    <xsd:complexType name="messenger_routing_sender">
        <xsd:attribute name="service" type="xsd:string" use="required"/>
    </xsd:complexType>

    <xsd:complexType name="messenger_transport">
        <xsd:sequence>
            <xsd:element name="options" type="metadata" minOccurs="0" maxOccurs="unbounded" />
        </xsd:sequence>
        <xsd:attribute name="name" type="xsd:string" />
        <xsd:attribute name="dsn" type="xsd:string" />
    </xsd:complexType>

    <xsd:complexType name="messenger_bus">
        <xsd:sequence>
            <xsd:element name="middleware" type="messenger_middleware" minOccurs="0" maxOccurs="unbounded" />
        </xsd:sequence>
        <xsd:attribute name="name" type="xsd:string" use="required"/>
        <xsd:attribute name="default-middleware" type="xsd:boolean"/>
    </xsd:complexType>

    <xsd:complexType name="messenger_middleware">
        <xsd:sequence>
            <xsd:element name="argument" type="xsd:anyType" minOccurs="0" maxOccurs="unbounded" />
        </xsd:sequence>
        <xsd:attribute name="id" type="xsd:string" use="required"/>
    </xsd:complexType>
</xsd:schema><|MERGE_RESOLUTION|>--- conflicted
+++ resolved
@@ -312,11 +312,8 @@
         <xsd:sequence>
             <xsd:element name="from" type="xsd:string" minOccurs="1" maxOccurs="unbounded" />
             <xsd:element name="to" type="xsd:string" minOccurs="1" maxOccurs="unbounded" />
-<<<<<<< HEAD
             <xsd:element name="metadata" type="metadata" minOccurs="0" maxOccurs="unbounded" />
-=======
             <xsd:element name="guard" type="xsd:string" minOccurs="0" maxOccurs="unbounded" />
->>>>>>> 8dcefc9a
         </xsd:sequence>
         <xsd:attribute name="name" type="xsd:string" use="required" />
     </xsd:complexType>
