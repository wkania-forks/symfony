<?xml version="1.0" ?>

<container xmlns="http://symfony.com/schema/dic/services"
    xmlns:xsi="http://www.w3.org/2001/XMLSchema-instance"
    xsi:schemaLocation="http://symfony.com/schema/dic/services http://symfony.com/schema/dic/services/services-1.0.xsd">

    <parameters>
        <parameter key="validator.mapping.cache.prefix" />
    </parameters>

    <services>
        <service id="validator" class="Symfony\Component\Validator\Validator\ValidatorInterface">
            <factory service="validator.builder" method="getValidator" />
        </service>

        <service id="validator.builder" class="Symfony\Component\Validator\ValidatorBuilderInterface">
            <factory class="Symfony\Component\Validator\Validation" method="createValidatorBuilder" />
            <call method="setConstraintValidatorFactory">
                <argument type="service" id="validator.validator_factory" />
            </call>
            <call method="setTranslator">
                <argument type="service" id="translator" />
            </call>
            <call method="setTranslationDomain">
                <argument>%validator.translation_domain%</argument>
            </call>
        </service>

        <service id="validator.mapping.class_metadata_factory" alias="validator" public="false" />

        <service id="validator.mapping.cache.apc" class="Symfony\Component\Validator\Mapping\Cache\ApcCache" public="false">
            <argument>%validator.mapping.cache.prefix%</argument>
            <deprecated>The "%service_id%" service is deprecated since Symfony 2.5 and will be removed in 3.0.</deprecated>
        </service>

<<<<<<< HEAD
        <service id="validator.validator_factory" class="Symfony\Bundle\FrameworkBundle\Validator\ConstraintValidatorFactory" public="false">
=======
        <service id="validator.mapping.cache.doctrine.apc" class="Symfony\Component\Validator\Mapping\Cache\DoctrineCache" public="false">
            <argument type="service">
                <service class="Doctrine\Common\Cache\ApcCache">
                    <call method="setNamespace">
                        <argument>%validator.mapping.cache.prefix%</argument>
                    </call>
                </service>
            </argument>
        </service>

        <service id="validator.validator_factory" class="%validator.validator_factory.class%" public="false">
>>>>>>> 295f5ee6
            <argument type="service" id="service_container" />
            <argument type="collection" />
        </service>

        <service id="validator.expression" class="Symfony\Component\Validator\Constraints\ExpressionValidator">
            <argument type="service" id="property_accessor" />
            <tag name="validator.constraint_validator" alias="validator.expression" />
        </service>

        <service id="validator.email" class="Symfony\Component\Validator\Constraints\EmailValidator">
            <argument></argument>
            <tag name="validator.constraint_validator" alias="Symfony\Component\Validator\Constraints\EmailValidator" />
        </service>
    </services>
</container><|MERGE_RESOLUTION|>--- conflicted
+++ resolved
@@ -28,14 +28,6 @@
 
         <service id="validator.mapping.class_metadata_factory" alias="validator" public="false" />
 
-        <service id="validator.mapping.cache.apc" class="Symfony\Component\Validator\Mapping\Cache\ApcCache" public="false">
-            <argument>%validator.mapping.cache.prefix%</argument>
-            <deprecated>The "%service_id%" service is deprecated since Symfony 2.5 and will be removed in 3.0.</deprecated>
-        </service>
-
-<<<<<<< HEAD
-        <service id="validator.validator_factory" class="Symfony\Bundle\FrameworkBundle\Validator\ConstraintValidatorFactory" public="false">
-=======
         <service id="validator.mapping.cache.doctrine.apc" class="Symfony\Component\Validator\Mapping\Cache\DoctrineCache" public="false">
             <argument type="service">
                 <service class="Doctrine\Common\Cache\ApcCache">
@@ -46,8 +38,7 @@
             </argument>
         </service>
 
-        <service id="validator.validator_factory" class="%validator.validator_factory.class%" public="false">
->>>>>>> 295f5ee6
+        <service id="validator.validator_factory" class="Symfony\Bundle\FrameworkBundle\Validator\ConstraintValidatorFactory" public="false">
             <argument type="service" id="service_container" />
             <argument type="collection" />
         </service>
