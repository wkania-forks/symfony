--- conflicted
+++ resolved
@@ -34,22 +34,11 @@
         $types = array();
 
         foreach ($container->findTaggedServiceIds('form.type') as $serviceId => $tag) {
-<<<<<<< HEAD
-=======
             $serviceDefinition = $container->getDefinition($serviceId);
             if (!$serviceDefinition->isPublic()) {
                 throw new \InvalidArgumentException(sprintf('The service "%s" must be public as form types are lazy-loaded.', $serviceId));
             }
-            // The following if-else block is deprecated and will be removed
-            // in Symfony 3.0
-            // Deprecation errors are triggered in the form registry
-            if (isset($tag[0]['alias'])) {
-                $types[$tag[0]['alias']] = $serviceId;
-            } else {
-                $types[$serviceId] = $serviceId;
-            }
 
->>>>>>> 94ce455d
             // Support type access by FQCN
             $types[$serviceDefinition->getClass()] = $serviceId;
         }
