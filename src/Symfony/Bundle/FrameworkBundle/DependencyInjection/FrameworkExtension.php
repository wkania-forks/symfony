--- conflicted
+++ resolved
@@ -479,13 +479,9 @@
                 'sublime' => 'subl://open?url=file://%%f&line=%%l',
             );
 
-<<<<<<< HEAD
-        $container->setParameter('templating.helper.code.file_link_format', isset($links[$ide]) ? $links[$ide] : $ide);
-=======
             $container->setParameter('templating.helper.code.file_link_format', ini_get('xdebug.file_link_format') ?: get_cfg_var('xdebug.file_link_format') ?: (isset($links[$ide]) ? $links[$ide] : $ide));
         }
-        $container->setParameter('templating.helper.form.resources', $config['form']['resources']);
->>>>>>> cbe6bc9a
+
         $container->setParameter('fragment.renderer.hinclude.global_template', $config['hinclude_default_template']);
 
         if ($container->getParameter('kernel.debug')) {
