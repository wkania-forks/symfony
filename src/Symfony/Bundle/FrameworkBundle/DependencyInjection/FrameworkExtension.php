<?php

/*
 * This file is part of the Symfony package.
 *
 * (c) Fabien Potencier <fabien@symfony.com>
 *
 * For the full copyright and license information, please view the LICENSE
 * file that was distributed with this source code.
 */

namespace Symfony\Bundle\FrameworkBundle\DependencyInjection;

use Doctrine\Common\Annotations\AnnotationRegistry;
use Doctrine\Common\Annotations\Reader;
use Http\Client\HttpClient;
use Psr\Cache\CacheItemPoolInterface;
use Psr\Container\ContainerInterface as PsrContainerInterface;
use Psr\EventDispatcher\EventDispatcherInterface as PsrEventDispatcherInterface;
use Psr\Http\Client\ClientInterface;
use Psr\Log\LoggerAwareInterface;
use Symfony\Bridge\Monolog\Processor\DebugProcessor;
use Symfony\Bridge\Twig\Extension\CsrfExtension;
use Symfony\Bundle\FrameworkBundle\Controller\AbstractController;
use Symfony\Bundle\FrameworkBundle\Routing\AnnotatedRouteControllerLoader;
use Symfony\Bundle\FrameworkBundle\Routing\RouteLoaderInterface;
use Symfony\Bundle\FullStack;
use Symfony\Component\Asset\PackageInterface;
use Symfony\Component\BrowserKit\AbstractBrowser;
use Symfony\Component\Cache\Adapter\AdapterInterface;
use Symfony\Component\Cache\Adapter\ArrayAdapter;
use Symfony\Component\Cache\Adapter\ChainAdapter;
use Symfony\Component\Cache\Adapter\TagAwareAdapter;
use Symfony\Component\Cache\DependencyInjection\CachePoolPass;
use Symfony\Component\Cache\Marshaller\DefaultMarshaller;
use Symfony\Component\Cache\Marshaller\MarshallerInterface;
use Symfony\Component\Cache\ResettableInterface;
use Symfony\Component\Config\FileLocator;
use Symfony\Component\Config\Loader\LoaderInterface;
use Symfony\Component\Config\Resource\DirectoryResource;
use Symfony\Component\Config\ResourceCheckerInterface;
use Symfony\Component\Console\Application;
use Symfony\Component\Console\Command\Command;
use Symfony\Component\DependencyInjection\Alias;
use Symfony\Component\DependencyInjection\Argument\ServiceClosureArgument;
use Symfony\Component\DependencyInjection\ChildDefinition;
use Symfony\Component\DependencyInjection\Compiler\ServiceLocatorTagPass;
use Symfony\Component\DependencyInjection\ContainerBuilder;
use Symfony\Component\DependencyInjection\ContainerInterface;
use Symfony\Component\DependencyInjection\Definition;
use Symfony\Component\DependencyInjection\EnvVarLoaderInterface;
use Symfony\Component\DependencyInjection\EnvVarProcessorInterface;
use Symfony\Component\DependencyInjection\Exception\InvalidArgumentException;
use Symfony\Component\DependencyInjection\Exception\LogicException;
use Symfony\Component\DependencyInjection\Loader\XmlFileLoader;
use Symfony\Component\DependencyInjection\Parameter;
use Symfony\Component\DependencyInjection\Reference;
use Symfony\Component\DependencyInjection\ServiceLocator;
use Symfony\Component\EventDispatcher\EventSubscriberInterface;
use Symfony\Component\ExpressionLanguage\ExpressionLanguage;
use Symfony\Component\Finder\Finder;
use Symfony\Component\Form\ChoiceList\Factory\CachingFactoryDecorator;
use Symfony\Component\Form\FormTypeExtensionInterface;
use Symfony\Component\Form\FormTypeGuesserInterface;
use Symfony\Component\Form\FormTypeInterface;
use Symfony\Component\HttpClient\ScopingHttpClient;
use Symfony\Component\HttpKernel\CacheClearer\CacheClearerInterface;
use Symfony\Component\HttpKernel\CacheWarmer\CacheWarmerInterface;
use Symfony\Component\HttpKernel\Controller\ArgumentValueResolverInterface;
use Symfony\Component\HttpKernel\DataCollector\DataCollectorInterface;
use Symfony\Component\HttpKernel\DependencyInjection\Extension;
use Symfony\Component\Lock\Lock;
use Symfony\Component\Lock\LockFactory;
use Symfony\Component\Lock\LockInterface;
use Symfony\Component\Lock\PersistingStoreInterface;
use Symfony\Component\Lock\Store\StoreFactory;
use Symfony\Component\Lock\StoreInterface;
use Symfony\Component\Mailer\Bridge\Amazon\Transport\SesTransportFactory;
use Symfony\Component\Mailer\Bridge\Google\Transport\GmailTransportFactory;
use Symfony\Component\Mailer\Bridge\Mailchimp\Transport\MandrillTransportFactory;
use Symfony\Component\Mailer\Bridge\Mailgun\Transport\MailgunTransportFactory;
use Symfony\Component\Mailer\Bridge\Mailjet\Transport\MailjetTransportFactory;
use Symfony\Component\Mailer\Bridge\Postmark\Transport\PostmarkTransportFactory;
use Symfony\Component\Mailer\Bridge\Sendgrid\Transport\SendgridTransportFactory;
use Symfony\Component\Mailer\Mailer;
use Symfony\Component\Messenger\Bridge\AmazonSqs\Transport\AmazonSqsTransportFactory;
use Symfony\Component\Messenger\Bridge\Amqp\Transport\AmqpTransportFactory;
use Symfony\Component\Messenger\Bridge\Redis\Transport\RedisTransportFactory;
use Symfony\Component\Messenger\Handler\MessageHandlerInterface;
use Symfony\Component\Messenger\MessageBus;
use Symfony\Component\Messenger\MessageBusInterface;
use Symfony\Component\Messenger\Transport\TransportFactoryInterface;
use Symfony\Component\Messenger\Transport\TransportInterface;
use Symfony\Component\Mime\MimeTypeGuesserInterface;
use Symfony\Component\Mime\MimeTypes;
use Symfony\Component\Notifier\Bridge\Firebase\FirebaseTransportFactory;
use Symfony\Component\Notifier\Bridge\FreeMobile\FreeMobileTransportFactory;
use Symfony\Component\Notifier\Bridge\Mattermost\MattermostTransportFactory;
use Symfony\Component\Notifier\Bridge\Nexmo\NexmoTransportFactory;
use Symfony\Component\Notifier\Bridge\OvhCloud\OvhCloudTransportFactory;
use Symfony\Component\Notifier\Bridge\RocketChat\RocketChatTransportFactory;
use Symfony\Component\Notifier\Bridge\Sinch\SinchTransportFactory;
use Symfony\Component\Notifier\Bridge\Slack\SlackTransportFactory;
use Symfony\Component\Notifier\Bridge\Telegram\TelegramTransportFactory;
use Symfony\Component\Notifier\Bridge\Twilio\TwilioTransportFactory;
use Symfony\Component\Notifier\Notifier;
use Symfony\Component\Notifier\Recipient\AdminRecipient;
use Symfony\Component\PropertyAccess\PropertyAccessor;
use Symfony\Component\PropertyInfo\PropertyAccessExtractorInterface;
use Symfony\Component\PropertyInfo\PropertyDescriptionExtractorInterface;
use Symfony\Component\PropertyInfo\PropertyInfoExtractorInterface;
use Symfony\Component\PropertyInfo\PropertyInitializableExtractorInterface;
use Symfony\Component\PropertyInfo\PropertyListExtractorInterface;
use Symfony\Component\PropertyInfo\PropertyReadInfoExtractorInterface;
use Symfony\Component\PropertyInfo\PropertyTypeExtractorInterface;
use Symfony\Component\PropertyInfo\PropertyWriteInfoExtractorInterface;
use Symfony\Component\Routing\Loader\AnnotationDirectoryLoader;
use Symfony\Component\Routing\Loader\AnnotationFileLoader;
use Symfony\Component\Security\Core\Security;
use Symfony\Component\Security\Csrf\CsrfTokenManagerInterface;
use Symfony\Component\Serializer\Encoder\DecoderInterface;
use Symfony\Component\Serializer\Encoder\EncoderInterface;
use Symfony\Component\Serializer\Normalizer\DenormalizerInterface;
use Symfony\Component\Serializer\Normalizer\NormalizerInterface;
use Symfony\Component\Serializer\Normalizer\UnwrappingDenormalizer;
use Symfony\Component\Stopwatch\Stopwatch;
use Symfony\Component\String\LazyString;
use Symfony\Component\String\Slugger\SluggerInterface;
use Symfony\Component\Translation\Command\XliffLintCommand as BaseXliffLintCommand;
use Symfony\Component\Translation\Translator;
use Symfony\Component\Validator\ConstraintValidatorInterface;
use Symfony\Component\Validator\Mapping\Loader\PropertyInfoLoader;
use Symfony\Component\Validator\ObjectInitializerInterface;
use Symfony\Component\WebLink\HttpHeaderSerializer;
use Symfony\Component\Workflow;
use Symfony\Component\Workflow\WorkflowInterface;
use Symfony\Component\Yaml\Command\LintCommand as BaseYamlLintCommand;
use Symfony\Component\Yaml\Yaml;
use Symfony\Contracts\Cache\CacheInterface;
use Symfony\Contracts\Cache\TagAwareCacheInterface;
use Symfony\Contracts\HttpClient\HttpClientInterface;
use Symfony\Contracts\Service\ResetInterface;
use Symfony\Contracts\Service\ServiceSubscriberInterface;
use Symfony\Contracts\Translation\LocaleAwareInterface;

/**
 * FrameworkExtension.
 *
 * @author Fabien Potencier <fabien@symfony.com>
 * @author Jeremy Mikola <jmikola@gmail.com>
 * @author Kévin Dunglas <dunglas@gmail.com>
 * @author Grégoire Pineau <lyrixx@lyrixx.info>
 */
class FrameworkExtension extends Extension
{
    private $formConfigEnabled = false;
    private $translationConfigEnabled = false;
    private $sessionConfigEnabled = false;
    private $annotationsConfigEnabled = false;
    private $validatorConfigEnabled = false;
    private $messengerConfigEnabled = false;
    private $mailerConfigEnabled = false;
    private $httpClientConfigEnabled = false;

    /**
     * Responds to the app.config configuration parameter.
     *
     * @throws LogicException
     */
    public function load(array $configs, ContainerBuilder $container)
    {
        $loader = new XmlFileLoader($container, new FileLocator(\dirname(__DIR__).'/Resources/config'));

        $loader->load('web.xml');
        $loader->load('services.xml');
        $loader->load('fragment_renderer.xml');
        $loader->load('error_renderer.xml');

        if (interface_exists(PsrEventDispatcherInterface::class)) {
            $container->setAlias(PsrEventDispatcherInterface::class, 'event_dispatcher');
        }

        $container->registerAliasForArgument('parameter_bag', PsrContainerInterface::class);

        if (class_exists(Application::class)) {
            $loader->load('console.xml');

            if (!class_exists(BaseXliffLintCommand::class)) {
                $container->removeDefinition('console.command.xliff_lint');
            }
            if (!class_exists(BaseYamlLintCommand::class)) {
                $container->removeDefinition('console.command.yaml_lint');
            }
        }

        // Load Cache configuration first as it is used by other components
        $loader->load('cache.xml');

        $configuration = $this->getConfiguration($configs, $container);
        $config = $this->processConfiguration($configuration, $configs);

        $this->annotationsConfigEnabled = $this->isConfigEnabled($container, $config['annotations']);
        $this->translationConfigEnabled = $this->isConfigEnabled($container, $config['translator']);

        // A translator must always be registered (as support is included by
        // default in the Form and Validator component). If disabled, an identity
        // translator will be used and everything will still work as expected.
        if ($this->isConfigEnabled($container, $config['translator']) || $this->isConfigEnabled($container, $config['form']) || $this->isConfigEnabled($container, $config['validation'])) {
            if (!class_exists('Symfony\Component\Translation\Translator') && $this->isConfigEnabled($container, $config['translator'])) {
                throw new LogicException('Translation support cannot be enabled as the Translation component is not installed. Try running "composer require symfony/translation".');
            }

            if (class_exists(Translator::class)) {
                $loader->load('identity_translator.xml');
            }
        }

        // If the slugger is used but the String component is not available, we should throw an error
        if (!interface_exists(SluggerInterface::class)) {
            $container->register('slugger', 'stdClass')
                ->addError('You cannot use the "slugger" service since the String component is not installed. Try running "composer require symfony/string".');
        } else {
            if (!interface_exists(LocaleAwareInterface::class)) {
                $container->register('slugger', 'stdClass')
                    ->addError('You cannot use the "slugger" service since the Translation contracts are not installed. Try running "composer require symfony/translation".');
            }

            if (!\extension_loaded('intl') && !\defined('PHPUNIT_COMPOSER_INSTALL')) {
                trigger_deprecation('', '', 'Please install the "intl" PHP extension for best performance.');
            }
        }

        if (isset($config['secret'])) {
            $container->setParameter('kernel.secret', $config['secret']);
        }

        $container->setParameter('kernel.http_method_override', $config['http_method_override']);
        $container->setParameter('kernel.trusted_hosts', $config['trusted_hosts']);
        $container->setParameter('kernel.default_locale', $config['default_locale']);
        $container->setParameter('kernel.error_controller', $config['error_controller']);

        if (!$container->hasParameter('debug.file_link_format')) {
            $links = [
                'textmate' => 'txmt://open?url=file://%%f&line=%%l',
                'macvim' => 'mvim://open?url=file://%%f&line=%%l',
                'emacs' => 'emacs://open?url=file://%%f&line=%%l',
                'sublime' => 'subl://open?url=file://%%f&line=%%l',
                'phpstorm' => 'phpstorm://open?file=%%f&line=%%l',
                'atom' => 'atom://core/open/file?filename=%%f&line=%%l',
                'vscode' => 'vscode://file/%%f:%%l',
            ];
            $ide = $config['ide'];
            // mark any env vars found in the ide setting as used
            $container->resolveEnvPlaceholders($ide);

<<<<<<< HEAD
            $container->setParameter('debug.file_link_format', str_replace('%', '%%', ini_get('xdebug.file_link_format') ?: get_cfg_var('xdebug.file_link_format')) ?: (isset($links[$ide]) ? $links[$ide] : $ide));
=======
                $container->setParameter('templating.helper.code.file_link_format', str_replace('%', '%%', ini_get('xdebug.file_link_format') ?: get_cfg_var('xdebug.file_link_format')) ?: ($links[$ide] ?? $ide));
            }
            $container->setParameter('debug.file_link_format', '%templating.helper.code.file_link_format%');
>>>>>>> fc794e59
        }

        if (!empty($config['test'])) {
            $loader->load('test.xml');

            if (!class_exists(AbstractBrowser::class)) {
                $container->removeDefinition('test.client');
            }
        }

        // register cache before session so both can share the connection services
        $this->registerCacheConfiguration($config['cache'], $container);

        if ($this->isConfigEnabled($container, $config['session'])) {
            if (!\extension_loaded('session')) {
                throw new LogicException('Session support cannot be enabled as the session extension is not installed. See https://php.net/session.installation for instructions.');
            }

            $this->sessionConfigEnabled = true;
            $this->registerSessionConfiguration($config['session'], $container, $loader);
            if (!empty($config['test'])) {
                $container->getDefinition('test.session.listener')->setArgument(1, '%session.storage.options%');
            }
        }

        if ($this->isConfigEnabled($container, $config['request'])) {
            $this->registerRequestConfiguration($config['request'], $container, $loader);
        }

        if (null === $config['csrf_protection']['enabled']) {
            $config['csrf_protection']['enabled'] = $this->sessionConfigEnabled && !class_exists(FullStack::class) && interface_exists(CsrfTokenManagerInterface::class);
        }
        $this->registerSecurityCsrfConfiguration($config['csrf_protection'], $container, $loader);

        if ($this->isConfigEnabled($container, $config['form'])) {
            if (!class_exists('Symfony\Component\Form\Form')) {
                throw new LogicException('Form support cannot be enabled as the Form component is not installed. Try running "composer require symfony/form".');
            }

            $this->formConfigEnabled = true;
            $this->registerFormConfiguration($config, $container, $loader);

            if (class_exists('Symfony\Component\Validator\Validation')) {
                $config['validation']['enabled'] = true;
            } else {
                $container->setParameter('validator.translation_domain', 'validators');

                $container->removeDefinition('form.type_extension.form.validator');
                $container->removeDefinition('form.type_guesser.validator');
            }
        } else {
            $container->removeDefinition('console.command.form_debug');
        }

        if ($this->isConfigEnabled($container, $config['assets'])) {
            if (!class_exists('Symfony\Component\Asset\Package')) {
                throw new LogicException('Asset support cannot be enabled as the Asset component is not installed. Try running "composer require symfony/asset".');
            }

            $this->registerAssetsConfiguration($config['assets'], $container, $loader);
        }

        if ($this->messengerConfigEnabled = $this->isConfigEnabled($container, $config['messenger'])) {
            $this->registerMessengerConfiguration($config['messenger'], $container, $loader, $config['validation']);
        } else {
            $container->removeDefinition('console.command.messenger_consume_messages');
            $container->removeDefinition('console.command.messenger_debug');
            $container->removeDefinition('console.command.messenger_stop_workers');
            $container->removeDefinition('console.command.messenger_setup_transports');
            $container->removeDefinition('console.command.messenger_failed_messages_retry');
            $container->removeDefinition('console.command.messenger_failed_messages_show');
            $container->removeDefinition('console.command.messenger_failed_messages_remove');
            $container->removeDefinition('cache.messenger.restart_workers_signal');

            if ($container->hasDefinition('messenger.transport.amqp.factory') && !class_exists(AmqpTransportFactory::class)) {
                if (class_exists(\Symfony\Component\Messenger\Transport\AmqpExt\AmqpTransportFactory::class)) {
                    $container->getDefinition('messenger.transport.amqp.factory')
                        ->setClass(\Symfony\Component\Messenger\Transport\AmqpExt\AmqpTransportFactory::class)
                        ->addTag('messenger.transport_factory');
                } else {
                    $container->removeDefinition('messenger.transport.amqp.factory');
                }
            }

            if ($container->hasDefinition('messenger.transport.redis.factory') && !class_exists(RedisTransportFactory::class)) {
                if (class_exists(\Symfony\Component\Messenger\Transport\RedisExt\RedisTransportFactory::class)) {
                    $container->getDefinition('messenger.transport.redis.factory')
                        ->setClass(\Symfony\Component\Messenger\Transport\RedisExt\RedisTransportFactory::class)
                        ->addTag('messenger.transport_factory');
                } else {
                    $container->removeDefinition('messenger.transport.redis.factory');
                }
            }
        }

        if ($this->httpClientConfigEnabled = $this->isConfigEnabled($container, $config['http_client'])) {
            $this->registerHttpClientConfiguration($config['http_client'], $container, $loader, $config['profiler']);
        }

        if ($this->mailerConfigEnabled = $this->isConfigEnabled($container, $config['mailer'])) {
            $this->registerMailerConfiguration($config['mailer'], $container, $loader);
        }

        if ($this->isConfigEnabled($container, $config['notifier'])) {
            $this->registerNotifierConfiguration($config['notifier'], $container, $loader);
        }

        $propertyInfoEnabled = $this->isConfigEnabled($container, $config['property_info']);
        $this->registerValidationConfiguration($config['validation'], $container, $loader, $propertyInfoEnabled);
        $this->registerEsiConfiguration($config['esi'], $container, $loader);
        $this->registerSsiConfiguration($config['ssi'], $container, $loader);
        $this->registerFragmentsConfiguration($config['fragments'], $container, $loader);
        $this->registerTranslatorConfiguration($config['translator'], $container, $loader, $config['default_locale']);
        $this->registerProfilerConfiguration($config['profiler'], $container, $loader);
        $this->registerWorkflowConfiguration($config['workflows'], $container, $loader);
        $this->registerDebugConfiguration($config['php_errors'], $container, $loader);
        $this->registerRouterConfiguration($config['router'], $container, $loader, $config['translator']['enabled_locales'] ?? []);
        $this->registerAnnotationsConfiguration($config['annotations'], $container, $loader);
        $this->registerPropertyAccessConfiguration($config['property_access'], $container, $loader);
        $this->registerSecretsConfiguration($config['secrets'], $container, $loader);

        if ($this->isConfigEnabled($container, $config['serializer'])) {
            if (!class_exists('Symfony\Component\Serializer\Serializer')) {
                throw new LogicException('Serializer support cannot be enabled as the Serializer component is not installed. Try running "composer require symfony/serializer-pack".');
            }

            $this->registerSerializerConfiguration($config['serializer'], $container, $loader);
        }

        if ($propertyInfoEnabled) {
            $this->registerPropertyInfoConfiguration($container, $loader);
        }

        if ($this->isConfigEnabled($container, $config['lock'])) {
            $this->registerLockConfiguration($config['lock'], $container, $loader);
        }

        if ($this->isConfigEnabled($container, $config['web_link'])) {
            if (!class_exists(HttpHeaderSerializer::class)) {
                throw new LogicException('WebLink support cannot be enabled as the WebLink component is not installed. Try running "composer require symfony/weblink".');
            }

            $loader->load('web_link.xml');
        }

        $this->addAnnotatedClassesToCompile([
            '**\\Controller\\',
            '**\\Entity\\',

            // Added explicitly so that we don't rely on the class map being dumped to make it work
            'Symfony\\Bundle\\FrameworkBundle\\Controller\\AbstractController',
        ]);

        if (class_exists(MimeTypes::class)) {
            $loader->load('mime_type.xml');
        }

        $container->registerForAutoconfiguration(Command::class)
            ->addTag('console.command');
        $container->registerForAutoconfiguration(ResourceCheckerInterface::class)
            ->addTag('config_cache.resource_checker');
        $container->registerForAutoconfiguration(EnvVarLoaderInterface::class)
            ->addTag('container.env_var_loader');
        $container->registerForAutoconfiguration(EnvVarProcessorInterface::class)
            ->addTag('container.env_var_processor');
        $container->registerForAutoconfiguration(ServiceLocator::class)
            ->addTag('container.service_locator');
        $container->registerForAutoconfiguration(ServiceSubscriberInterface::class)
            ->addTag('container.service_subscriber');
        $container->registerForAutoconfiguration(ArgumentValueResolverInterface::class)
            ->addTag('controller.argument_value_resolver');
        $container->registerForAutoconfiguration(AbstractController::class)
            ->addTag('controller.service_arguments');
        $container->registerForAutoconfiguration(DataCollectorInterface::class)
            ->addTag('data_collector');
        $container->registerForAutoconfiguration(FormTypeInterface::class)
            ->addTag('form.type');
        $container->registerForAutoconfiguration(FormTypeGuesserInterface::class)
            ->addTag('form.type_guesser');
        $container->registerForAutoconfiguration(FormTypeExtensionInterface::class)
            ->addTag('form.type_extension');
        $container->registerForAutoconfiguration(CacheClearerInterface::class)
            ->addTag('kernel.cache_clearer');
        $container->registerForAutoconfiguration(CacheWarmerInterface::class)
            ->addTag('kernel.cache_warmer');
        $container->registerForAutoconfiguration(EventSubscriberInterface::class)
            ->addTag('kernel.event_subscriber');
        $container->registerForAutoconfiguration(LocaleAwareInterface::class)
            ->addTag('kernel.locale_aware');
        $container->registerForAutoconfiguration(ResetInterface::class)
            ->addTag('kernel.reset', ['method' => 'reset']);

        if (!interface_exists(MarshallerInterface::class)) {
            $container->registerForAutoconfiguration(ResettableInterface::class)
                ->addTag('kernel.reset', ['method' => 'reset']);
        }

        $container->registerForAutoconfiguration(PropertyListExtractorInterface::class)
            ->addTag('property_info.list_extractor');
        $container->registerForAutoconfiguration(PropertyTypeExtractorInterface::class)
            ->addTag('property_info.type_extractor');
        $container->registerForAutoconfiguration(PropertyDescriptionExtractorInterface::class)
            ->addTag('property_info.description_extractor');
        $container->registerForAutoconfiguration(PropertyAccessExtractorInterface::class)
            ->addTag('property_info.access_extractor');
        $container->registerForAutoconfiguration(PropertyInitializableExtractorInterface::class)
            ->addTag('property_info.initializable_extractor');
        $container->registerForAutoconfiguration(EncoderInterface::class)
            ->addTag('serializer.encoder');
        $container->registerForAutoconfiguration(DecoderInterface::class)
            ->addTag('serializer.encoder');
        $container->registerForAutoconfiguration(NormalizerInterface::class)
            ->addTag('serializer.normalizer');
        $container->registerForAutoconfiguration(DenormalizerInterface::class)
            ->addTag('serializer.normalizer');
        $container->registerForAutoconfiguration(ConstraintValidatorInterface::class)
            ->addTag('validator.constraint_validator');
        $container->registerForAutoconfiguration(ObjectInitializerInterface::class)
            ->addTag('validator.initializer');
        $container->registerForAutoconfiguration(MessageHandlerInterface::class)
            ->addTag('messenger.message_handler');
        $container->registerForAutoconfiguration(TransportFactoryInterface::class)
            ->addTag('messenger.transport_factory');
        $container->registerForAutoconfiguration(MimeTypeGuesserInterface::class)
            ->addTag('mime.mime_type_guesser');
        $container->registerForAutoconfiguration(LoggerAwareInterface::class)
            ->addMethodCall('setLogger', [new Reference('logger')]);

        if (!$container->getParameter('kernel.debug')) {
            // remove tagged iterator argument for resource checkers
            $container->getDefinition('config_cache_factory')->setArguments([]);
        }

        if (!$config['disallow_search_engine_index'] ?? false) {
            $container->removeDefinition('disallow_search_engine_index_response_listener');
        }

        $container->registerForAutoconfiguration(RouteLoaderInterface::class)
            ->addTag('routing.route_loader');

        $container->setParameter('container.behavior_describing_tags', [
            'container.service_locator',
            'container.service_subscriber',
            'kernel.event_subscriber',
            'kernel.locale_aware',
            'kernel.reset',
        ]);
    }

    /**
     * {@inheritdoc}
     */
    public function getConfiguration(array $config, ContainerBuilder $container)
    {
        return new Configuration($container->getParameter('kernel.debug'));
    }

    private function registerFormConfiguration(array $config, ContainerBuilder $container, XmlFileLoader $loader)
    {
        $loader->load('form.xml');

        if (null === $config['form']['csrf_protection']['enabled']) {
            $config['form']['csrf_protection']['enabled'] = $config['csrf_protection']['enabled'];
        }

        if ($this->isConfigEnabled($container, $config['form']['csrf_protection'])) {
            $loader->load('form_csrf.xml');

            $container->setParameter('form.type_extension.csrf.enabled', true);
            $container->setParameter('form.type_extension.csrf.field_name', $config['form']['csrf_protection']['field_name']);
        } else {
            $container->setParameter('form.type_extension.csrf.enabled', false);
        }

        if (!class_exists(Translator::class)) {
            $container->removeDefinition('form.type_extension.upload.validator');
        }
        if (!method_exists(CachingFactoryDecorator::class, 'reset')) {
            $container->getDefinition('form.choice_list_factory.cached')
                ->clearTag('kernel.reset')
            ;
        }
    }

    private function registerEsiConfiguration(array $config, ContainerBuilder $container, XmlFileLoader $loader)
    {
        if (!$this->isConfigEnabled($container, $config)) {
            $container->removeDefinition('fragment.renderer.esi');

            return;
        }

        $loader->load('esi.xml');
    }

    private function registerSsiConfiguration(array $config, ContainerBuilder $container, XmlFileLoader $loader)
    {
        if (!$this->isConfigEnabled($container, $config)) {
            $container->removeDefinition('fragment.renderer.ssi');

            return;
        }

        $loader->load('ssi.xml');
    }

    private function registerFragmentsConfiguration(array $config, ContainerBuilder $container, XmlFileLoader $loader)
    {
        if (!$this->isConfigEnabled($container, $config)) {
            $container->removeDefinition('fragment.renderer.hinclude');

            return;
        }

        $container->setParameter('fragment.renderer.hinclude.global_template', $config['hinclude_default_template']);

        $loader->load('fragment_listener.xml');
        $container->setParameter('fragment.path', $config['path']);
    }

    private function registerProfilerConfiguration(array $config, ContainerBuilder $container, XmlFileLoader $loader)
    {
        if (!$this->isConfigEnabled($container, $config)) {
            // this is needed for the WebProfiler to work even if the profiler is disabled
            $container->setParameter('data_collector.templates', []);

            return;
        }

        $loader->load('profiling.xml');
        $loader->load('collectors.xml');
        $loader->load('cache_debug.xml');

        if ($this->formConfigEnabled) {
            $loader->load('form_debug.xml');
        }

        if ($this->validatorConfigEnabled) {
            $loader->load('validator_debug.xml');
        }

        if ($this->translationConfigEnabled) {
            $loader->load('translation_debug.xml');

            $container->getDefinition('translator.data_collector')->setDecoratedService('translator');
        }

        if ($this->messengerConfigEnabled) {
            $loader->load('messenger_debug.xml');
        }

        if ($this->mailerConfigEnabled) {
            $loader->load('mailer_debug.xml');
        }

        if ($this->httpClientConfigEnabled) {
            $loader->load('http_client_debug.xml');
        }

        $container->setParameter('profiler_listener.only_exceptions', $config['only_exceptions']);
        $container->setParameter('profiler_listener.only_master_requests', $config['only_master_requests']);

        // Choose storage class based on the DSN
        [$class] = explode(':', $config['dsn'], 2);
        if ('file' !== $class) {
            throw new \LogicException(sprintf('Driver "%s" is not supported for the profiler.', $class));
        }

        $container->setParameter('profiler.storage.dsn', $config['dsn']);

        $container->getDefinition('profiler')
            ->addArgument($config['collect'])
            ->addTag('kernel.reset', ['method' => 'reset']);
    }

    private function registerWorkflowConfiguration(array $config, ContainerBuilder $container, XmlFileLoader $loader)
    {
        if (!$config['enabled']) {
            $container->removeDefinition('console.command.workflow_dump');

            return;
        }

        if (!class_exists(Workflow\Workflow::class)) {
            throw new LogicException('Workflow support cannot be enabled as the Workflow component is not installed. Try running "composer require symfony/workflow".');
        }

        $loader->load('workflow.xml');

        $registryDefinition = $container->getDefinition('workflow.registry');

        foreach ($config['workflows'] as $name => $workflow) {
            $type = $workflow['type'];
            $workflowId = sprintf('%s.%s', $type, $name);

            // Process Metadata (workflow + places (transition is done in the "create transition" block))
            $metadataStoreDefinition = new Definition(Workflow\Metadata\InMemoryMetadataStore::class, [[], [], null]);
            if ($workflow['metadata']) {
                $metadataStoreDefinition->replaceArgument(0, $workflow['metadata']);
            }
            $placesMetadata = [];
            foreach ($workflow['places'] as $place) {
                if ($place['metadata']) {
                    $placesMetadata[$place['name']] = $place['metadata'];
                }
            }
            if ($placesMetadata) {
                $metadataStoreDefinition->replaceArgument(1, $placesMetadata);
            }

            // Create transitions
            $transitions = [];
            $guardsConfiguration = [];
            $transitionsMetadataDefinition = new Definition(\SplObjectStorage::class);
            // Global transition counter per workflow
            $transitionCounter = 0;
            foreach ($workflow['transitions'] as $transition) {
                if ('workflow' === $type) {
                    $transitionDefinition = new Definition(Workflow\Transition::class, [$transition['name'], $transition['from'], $transition['to']]);
                    $transitionDefinition->setPublic(false);
                    $transitionId = sprintf('.%s.transition.%s', $workflowId, $transitionCounter++);
                    $container->setDefinition($transitionId, $transitionDefinition);
                    $transitions[] = new Reference($transitionId);
                    if (isset($transition['guard'])) {
                        $configuration = new Definition(Workflow\EventListener\GuardExpression::class);
                        $configuration->addArgument(new Reference($transitionId));
                        $configuration->addArgument($transition['guard']);
                        $configuration->setPublic(false);
                        $eventName = sprintf('workflow.%s.guard.%s', $name, $transition['name']);
                        $guardsConfiguration[$eventName][] = $configuration;
                    }
                    if ($transition['metadata']) {
                        $transitionsMetadataDefinition->addMethodCall('attach', [
                            new Reference($transitionId),
                            $transition['metadata'],
                        ]);
                    }
                } elseif ('state_machine' === $type) {
                    foreach ($transition['from'] as $from) {
                        foreach ($transition['to'] as $to) {
                            $transitionDefinition = new Definition(Workflow\Transition::class, [$transition['name'], $from, $to]);
                            $transitionDefinition->setPublic(false);
                            $transitionId = sprintf('.%s.transition.%s', $workflowId, $transitionCounter++);
                            $container->setDefinition($transitionId, $transitionDefinition);
                            $transitions[] = new Reference($transitionId);
                            if (isset($transition['guard'])) {
                                $configuration = new Definition(Workflow\EventListener\GuardExpression::class);
                                $configuration->addArgument(new Reference($transitionId));
                                $configuration->addArgument($transition['guard']);
                                $configuration->setPublic(false);
                                $eventName = sprintf('workflow.%s.guard.%s', $name, $transition['name']);
                                $guardsConfiguration[$eventName][] = $configuration;
                            }
                            if ($transition['metadata']) {
                                $transitionsMetadataDefinition->addMethodCall('attach', [
                                    new Reference($transitionId),
                                    $transition['metadata'],
                                ]);
                            }
                        }
                    }
                }
            }
            $metadataStoreDefinition->replaceArgument(2, $transitionsMetadataDefinition);

            // Create places
            $places = array_column($workflow['places'], 'name');
            $initialMarking = $workflow['initial_marking'] ?? [];

            // Create a Definition
            $definitionDefinition = new Definition(Workflow\Definition::class);
            $definitionDefinition->setPublic(false);
            $definitionDefinition->addArgument($places);
            $definitionDefinition->addArgument($transitions);
            $definitionDefinition->addArgument($initialMarking);
            $definitionDefinition->addArgument($metadataStoreDefinition);
            $definitionDefinition->addTag('workflow.definition', [
                'name' => $name,
                'type' => $type,
            ]);

            // Create MarkingStore
            if (isset($workflow['marking_store']['type'])) {
                $markingStoreDefinition = new ChildDefinition('workflow.marking_store.method');
                $markingStoreDefinition->setArguments([
                    'state_machine' === $type, //single state
                    $workflow['marking_store']['property'],
                ]);
            } elseif (isset($workflow['marking_store']['service'])) {
                $markingStoreDefinition = new Reference($workflow['marking_store']['service']);
            }

            // Create Workflow
            $workflowDefinition = new ChildDefinition(sprintf('%s.abstract', $type));
            $workflowDefinition->replaceArgument(0, new Reference(sprintf('%s.definition', $workflowId)));
            if (isset($markingStoreDefinition)) {
                $workflowDefinition->replaceArgument(1, $markingStoreDefinition);
            }
            $workflowDefinition->replaceArgument(3, $name);

            // Store to container
            $container->setDefinition($workflowId, $workflowDefinition);
            $container->setDefinition(sprintf('%s.definition', $workflowId), $definitionDefinition);
            $container->registerAliasForArgument($workflowId, WorkflowInterface::class, $name.'.'.$type);

            // Validate Workflow
            if ('state_machine' === $workflow['type']) {
                $validator = new Workflow\Validator\StateMachineValidator();
            } else {
                $validator = new Workflow\Validator\WorkflowValidator();
            }

            $trs = array_map(function (Reference $ref) use ($container): Workflow\Transition {
                return $container->get((string) $ref);
            }, $transitions);
            $realDefinition = new Workflow\Definition($places, $trs, $initialMarking);
            $validator->validate($realDefinition, $name);

            // Add workflow to Registry
            if ($workflow['supports']) {
                foreach ($workflow['supports'] as $supportedClassName) {
                    $strategyDefinition = new Definition(Workflow\SupportStrategy\InstanceOfSupportStrategy::class, [$supportedClassName]);
                    $strategyDefinition->setPublic(false);
                    $registryDefinition->addMethodCall('addWorkflow', [new Reference($workflowId), $strategyDefinition]);
                }
            } elseif (isset($workflow['support_strategy'])) {
                $registryDefinition->addMethodCall('addWorkflow', [new Reference($workflowId), new Reference($workflow['support_strategy'])]);
            }

            // Enable the AuditTrail
            if ($workflow['audit_trail']['enabled']) {
                $listener = new Definition(Workflow\EventListener\AuditTrailListener::class);
                $listener->setPrivate(true);
                $listener->addTag('monolog.logger', ['channel' => 'workflow']);
                $listener->addTag('kernel.event_listener', ['event' => sprintf('workflow.%s.leave', $name), 'method' => 'onLeave']);
                $listener->addTag('kernel.event_listener', ['event' => sprintf('workflow.%s.transition', $name), 'method' => 'onTransition']);
                $listener->addTag('kernel.event_listener', ['event' => sprintf('workflow.%s.enter', $name), 'method' => 'onEnter']);
                $listener->addArgument(new Reference('logger'));
                $container->setDefinition(sprintf('.%s.listener.audit_trail', $workflowId), $listener);
            }

            // Add Guard Listener
            if ($guardsConfiguration) {
                if (!class_exists(ExpressionLanguage::class)) {
                    throw new LogicException('Cannot guard workflows as the ExpressionLanguage component is not installed. Try running "composer require symfony/expression-language".');
                }

                if (!class_exists(Security::class)) {
                    throw new LogicException('Cannot guard workflows as the Security component is not installed. Try running "composer require symfony/security-core".');
                }

                $guard = new Definition(Workflow\EventListener\GuardListener::class);
                $guard->setPrivate(true);

                $guard->setArguments([
                    $guardsConfiguration,
                    new Reference('workflow.security.expression_language'),
                    new Reference('security.token_storage'),
                    new Reference('security.authorization_checker'),
                    new Reference('security.authentication.trust_resolver'),
                    new Reference('security.role_hierarchy'),
                    new Reference('validator', ContainerInterface::NULL_ON_INVALID_REFERENCE),
                ]);
                foreach ($guardsConfiguration as $eventName => $config) {
                    $guard->addTag('kernel.event_listener', ['event' => $eventName, 'method' => 'onTransition']);
                }

                $container->setDefinition(sprintf('.%s.listener.guard', $workflowId), $guard);
                $container->setParameter('workflow.has_guard_listeners', true);
            }
        }
    }

    private function registerDebugConfiguration(array $config, ContainerBuilder $container, XmlFileLoader $loader)
    {
        $loader->load('debug_prod.xml');

        if (class_exists(Stopwatch::class)) {
            $container->register('debug.stopwatch', Stopwatch::class)
                ->addArgument(true)
                ->setPrivate(true)
                ->addTag('kernel.reset', ['method' => 'reset']);
            $container->setAlias(Stopwatch::class, new Alias('debug.stopwatch', false));
        }

        $debug = $container->getParameter('kernel.debug');

        if ($debug) {
            $container->setParameter('debug.container.dump', '%kernel.cache_dir%/%kernel.container_class%.xml');
        }

        if ($debug && class_exists(Stopwatch::class)) {
            $loader->load('debug.xml');
        }

        $definition = $container->findDefinition('debug.debug_handlers_listener');

        if (false === $config['log']) {
            $definition->replaceArgument(1, null);
        } elseif (true !== $config['log']) {
            $definition->replaceArgument(2, $config['log']);
        }

        if (!$config['throw']) {
            $container->setParameter('debug.error_handler.throw_at', 0);
        }

        if ($debug && class_exists(DebugProcessor::class)) {
            $definition = new Definition(DebugProcessor::class);
            $definition->setPublic(false);
            $definition->addArgument(new Reference('request_stack'));
            $container->setDefinition('debug.log_processor', $definition);
        }
    }

    private function registerRouterConfiguration(array $config, ContainerBuilder $container, XmlFileLoader $loader, array $enabledLocales = [])
    {
        if (!$this->isConfigEnabled($container, $config)) {
            $container->removeDefinition('console.command.router_debug');
            $container->removeDefinition('console.command.router_match');

            return;
        }

        $loader->load('routing.xml');

        if (null === $config['utf8']) {
            trigger_deprecation('symfony/framework-bundle', '5.1', 'Not setting the "framework.router.utf8" configuration option is deprecated, it will default to "true" in version 6.0.');
        }

        if ($config['utf8']) {
            $container->getDefinition('routing.loader')->replaceArgument(1, ['utf8' => true]);
        }

        if ($enabledLocales) {
            $enabledLocales = implode('|', array_map('preg_quote', $enabledLocales));
            $container->getDefinition('routing.loader')->replaceArgument(2, ['_locale' => $enabledLocales]);
        }

        if (!class_exists(ExpressionLanguage::class)) {
            $container->removeDefinition('router.expression_language_provider');
        }

        $container->setParameter('router.resource', $config['resource']);
        $router = $container->findDefinition('router.default');
        $argument = $router->getArgument(2);
        $argument['strict_requirements'] = $config['strict_requirements'];
        if (isset($config['type'])) {
            $argument['resource_type'] = $config['type'];
        }
        $router->replaceArgument(2, $argument);

        $container->setParameter('request_listener.http_port', $config['http_port']);
        $container->setParameter('request_listener.https_port', $config['https_port']);

        if (null !== $config['default_uri']) {
            $container->getDefinition('router.request_context')
                ->replaceArgument(0, $config['default_uri']);
        }

        if ($this->annotationsConfigEnabled) {
            $container->register('routing.loader.annotation', AnnotatedRouteControllerLoader::class)
                ->setPublic(false)
                ->addTag('routing.loader', ['priority' => -10])
                ->addArgument(new Reference('annotation_reader'));

            $container->register('routing.loader.annotation.directory', AnnotationDirectoryLoader::class)
                ->setPublic(false)
                ->addTag('routing.loader', ['priority' => -10])
                ->setArguments([
                    new Reference('file_locator'),
                    new Reference('routing.loader.annotation'),
                ]);

            $container->register('routing.loader.annotation.file', AnnotationFileLoader::class)
                ->setPublic(false)
                ->addTag('routing.loader', ['priority' => -10])
                ->setArguments([
                    new Reference('file_locator'),
                    new Reference('routing.loader.annotation'),
                ]);
        }
    }

    private function registerSessionConfiguration(array $config, ContainerBuilder $container, XmlFileLoader $loader)
    {
        $loader->load('session.xml');

        // session storage
        $container->setAlias('session.storage', $config['storage_id'])->setPrivate(true);
        $options = ['cache_limiter' => '0'];
        foreach (['name', 'cookie_lifetime', 'cookie_path', 'cookie_domain', 'cookie_secure', 'cookie_httponly', 'cookie_samesite', 'use_cookies', 'gc_maxlifetime', 'gc_probability', 'gc_divisor', 'sid_length', 'sid_bits_per_character'] as $key) {
            if (isset($config[$key])) {
                $options[$key] = $config[$key];
            }
        }

        if ('auto' === ($options['cookie_secure'] ?? null)) {
            $locator = $container->getDefinition('session_listener')->getArgument(0);
            $locator->setValues($locator->getValues() + [
                'session_storage' => new Reference('session.storage', ContainerInterface::IGNORE_ON_INVALID_REFERENCE),
                'request_stack' => new Reference('request_stack'),
            ]);
        }

        $container->setParameter('session.storage.options', $options);

        // session handler (the internal callback registered with PHP session management)
        if (null === $config['handler_id']) {
            // Set the handler class to be null
            $container->getDefinition('session.storage.native')->replaceArgument(1, null);
            $container->getDefinition('session.storage.php_bridge')->replaceArgument(0, null);
            $container->setAlias('session.handler', 'session.handler.native_file')->setPrivate(true);
        } else {
            $container->resolveEnvPlaceholders($config['handler_id'], null, $usedEnvs);

            if ($usedEnvs || preg_match('#^[a-z]++://#', $config['handler_id'])) {
                $id = '.cache_connection.'.ContainerBuilder::hash($config['handler_id']);

                $container->getDefinition('session.abstract_handler')
                    ->replaceArgument(0, $container->hasDefinition($id) ? new Reference($id) : $config['handler_id']);

                $container->setAlias('session.handler', 'session.abstract_handler')->setPrivate(true);
            } else {
                $container->setAlias('session.handler', $config['handler_id'])->setPrivate(true);
            }
        }

        $container->setParameter('session.save_path', $config['save_path']);

        $container->setParameter('session.metadata.update_threshold', $config['metadata_update_threshold']);
    }

    private function registerRequestConfiguration(array $config, ContainerBuilder $container, XmlFileLoader $loader)
    {
        if ($config['formats']) {
            $loader->load('request.xml');

            $listener = $container->getDefinition('request.add_request_formats_listener');
            $listener->replaceArgument(0, $config['formats']);
        }
    }

    private function registerAssetsConfiguration(array $config, ContainerBuilder $container, XmlFileLoader $loader)
    {
        $loader->load('assets.xml');

        if ($config['version_strategy']) {
            $defaultVersion = new Reference($config['version_strategy']);
        } else {
            $defaultVersion = $this->createVersion($container, $config['version'], $config['version_format'], $config['json_manifest_path'], '_default');
        }

        $defaultPackage = $this->createPackageDefinition($config['base_path'], $config['base_urls'], $defaultVersion);
        $container->setDefinition('assets._default_package', $defaultPackage);

        $namedPackages = [];
        foreach ($config['packages'] as $name => $package) {
            if (null !== $package['version_strategy']) {
                $version = new Reference($package['version_strategy']);
            } elseif (!\array_key_exists('version', $package) && null === $package['json_manifest_path']) {
                // if neither version nor json_manifest_path are specified, use the default
                $version = $defaultVersion;
            } else {
                // let format fallback to main version_format
                $format = $package['version_format'] ?: $config['version_format'];
                $version = $package['version'] ?? null;
                $version = $this->createVersion($container, $version, $format, $package['json_manifest_path'], $name);
            }

            $container->setDefinition('assets._package_'.$name, $this->createPackageDefinition($package['base_path'], $package['base_urls'], $version));
            $container->registerAliasForArgument('assets._package_'.$name, PackageInterface::class, $name.'.package');
            $namedPackages[$name] = new Reference('assets._package_'.$name);
        }

        $container->getDefinition('assets.packages')
            ->replaceArgument(0, new Reference('assets._default_package'))
            ->replaceArgument(1, $namedPackages)
        ;
    }

    /**
     * Returns a definition for an asset package.
     */
    private function createPackageDefinition(?string $basePath, array $baseUrls, Reference $version): Definition
    {
        if ($basePath && $baseUrls) {
            throw new \LogicException('An asset package cannot have base URLs and base paths.');
        }

        $package = new ChildDefinition($baseUrls ? 'assets.url_package' : 'assets.path_package');
        $package
            ->setPublic(false)
            ->replaceArgument(0, $baseUrls ?: $basePath)
            ->replaceArgument(1, $version)
        ;

        return $package;
    }

    private function createVersion(ContainerBuilder $container, ?string $version, ?string $format, ?string $jsonManifestPath, string $name): Reference
    {
        // Configuration prevents $version and $jsonManifestPath from being set
        if (null !== $version) {
            $def = new ChildDefinition('assets.static_version_strategy');
            $def
                ->replaceArgument(0, $version)
                ->replaceArgument(1, $format)
            ;
            $container->setDefinition('assets._version_'.$name, $def);

            return new Reference('assets._version_'.$name);
        }

        if (null !== $jsonManifestPath) {
            $definitionName = 'assets.json_manifest_version_strategy';
            if (0 === strpos(parse_url($jsonManifestPath, \PHP_URL_SCHEME), 'http')) {
                $definitionName = 'assets.remote_json_manifest_version_strategy';
            }

            $def = new ChildDefinition($definitionName);
            $def->replaceArgument(0, $jsonManifestPath);
            $container->setDefinition('assets._version_'.$name, $def);

            return new Reference('assets._version_'.$name);
        }

        return new Reference('assets.empty_version_strategy');
    }

    private function registerTranslatorConfiguration(array $config, ContainerBuilder $container, LoaderInterface $loader, string $defaultLocale)
    {
        if (!$this->isConfigEnabled($container, $config)) {
            $container->removeDefinition('console.command.translation_debug');
            $container->removeDefinition('console.command.translation_update');

            return;
        }

        $loader->load('translation.xml');

        // Use the "real" translator instead of the identity default
        $container->setAlias('translator', 'translator.default')->setPublic(true);
        $container->setAlias('translator.formatter', new Alias($config['formatter'], false));
        $translator = $container->findDefinition('translator.default');
        $translator->addMethodCall('setFallbackLocales', [$config['fallbacks'] ?: [$defaultLocale]]);

        $defaultOptions = $translator->getArgument(4);
        $defaultOptions['cache_dir'] = $config['cache_dir'];
        $translator->setArgument(4, $defaultOptions);

        $translator->setArgument(5, $config['enabled_locales']);

        $container->setParameter('translator.logging', $config['logging']);
        $container->setParameter('translator.default_path', $config['default_path']);

        // Discover translation directories
        $dirs = [];
        $transPaths = [];
        $nonExistingDirs = [];
        if (class_exists('Symfony\Component\Validator\Validation')) {
            $r = new \ReflectionClass('Symfony\Component\Validator\Validation');

            $dirs[] = $transPaths[] = \dirname($r->getFileName()).'/Resources/translations';
        }
        if (class_exists('Symfony\Component\Form\Form')) {
            $r = new \ReflectionClass('Symfony\Component\Form\Form');

            $dirs[] = $transPaths[] = \dirname($r->getFileName()).'/Resources/translations';
        }
        if (class_exists('Symfony\Component\Security\Core\Exception\AuthenticationException')) {
            $r = new \ReflectionClass('Symfony\Component\Security\Core\Exception\AuthenticationException');

            $dirs[] = $transPaths[] = \dirname($r->getFileName(), 2).'/Resources/translations';
        }
        $defaultDir = $container->getParameterBag()->resolveValue($config['default_path']);
        foreach ($container->getParameter('kernel.bundles_metadata') as $name => $bundle) {
            if ($container->fileExists($dir = $bundle['path'].'/Resources/translations') || $container->fileExists($dir = $bundle['path'].'/translations')) {
                $dirs[] = $dir;
            } else {
                $nonExistingDirs[] = $dir;
            }
        }

        foreach ($config['paths'] as $dir) {
            if ($container->fileExists($dir)) {
                $dirs[] = $transPaths[] = $dir;
            } else {
                throw new \UnexpectedValueException(sprintf('"%s" defined in translator.paths does not exist or is not a directory.', $dir));
            }
        }

        if ($container->hasDefinition('console.command.translation_debug')) {
            $container->getDefinition('console.command.translation_debug')->replaceArgument(5, $transPaths);
        }

        if ($container->hasDefinition('console.command.translation_update')) {
            $container->getDefinition('console.command.translation_update')->replaceArgument(6, $transPaths);
        }

        if ($container->fileExists($defaultDir)) {
            $dirs[] = $defaultDir;
        } else {
            $nonExistingDirs[] = $defaultDir;
        }

        // Register translation resources
        if ($dirs) {
            $files = [];
            $finder = Finder::create()
                ->followLinks()
                ->files()
                ->filter(function (\SplFileInfo $file) {
                    return 2 <= substr_count($file->getBasename(), '.') && preg_match('/\.\w+$/', $file->getBasename());
                })
                ->in($dirs)
                ->sortByName()
            ;

            foreach ($finder as $file) {
                $fileNameParts = explode('.', basename($file));
                $locale = $fileNameParts[\count($fileNameParts) - 2];
                if (!isset($files[$locale])) {
                    $files[$locale] = [];
                }

                $files[$locale][] = (string) $file;
            }

            $projectDir = $container->getParameter('kernel.project_dir');

            $options = array_merge(
                $translator->getArgument(4),
                [
                    'resource_files' => $files,
                    'scanned_directories' => $scannedDirectories = array_merge($dirs, $nonExistingDirs),
                    'cache_vary' => [
                        'scanned_directories' => array_map(static function (string $dir) use ($projectDir): string {
                            return 0 === strpos($dir, $projectDir.'/') ? substr($dir, 1 + \strlen($projectDir)) : $dir;
                        }, $scannedDirectories),
                    ],
                ]
            );

            $translator->replaceArgument(4, $options);
        }
    }

    private function registerValidationConfiguration(array $config, ContainerBuilder $container, XmlFileLoader $loader, bool $propertyInfoEnabled)
    {
        if (!$this->validatorConfigEnabled = $this->isConfigEnabled($container, $config)) {
            return;
        }

        if (!class_exists('Symfony\Component\Validator\Validation')) {
            throw new LogicException('Validation support cannot be enabled as the Validator component is not installed. Try running "composer require symfony/validator".');
        }

        if (!isset($config['email_validation_mode'])) {
            $config['email_validation_mode'] = 'loose';
        }

        $loader->load('validator.xml');

        $validatorBuilder = $container->getDefinition('validator.builder');

        $container->setParameter('validator.translation_domain', $config['translation_domain']);

        $files = ['xml' => [], 'yml' => []];
        $this->registerValidatorMapping($container, $config, $files);

        if (!empty($files['xml'])) {
            $validatorBuilder->addMethodCall('addXmlMappings', [$files['xml']]);
        }

        if (!empty($files['yml'])) {
            $validatorBuilder->addMethodCall('addYamlMappings', [$files['yml']]);
        }

        $definition = $container->findDefinition('validator.email');
        $definition->replaceArgument(0, $config['email_validation_mode']);

        if (\array_key_exists('enable_annotations', $config) && $config['enable_annotations']) {
            if (!$this->annotationsConfigEnabled) {
                throw new \LogicException('"enable_annotations" on the validator cannot be set as Annotations support is disabled.');
            }

            $validatorBuilder->addMethodCall('enableAnnotationMapping', [new Reference('annotation_reader')]);
        }

        if (\array_key_exists('static_method', $config) && $config['static_method']) {
            foreach ($config['static_method'] as $methodName) {
                $validatorBuilder->addMethodCall('addMethodMapping', [$methodName]);
            }
        }

        if (!$container->getParameter('kernel.debug')) {
            $validatorBuilder->addMethodCall('setMappingCache', [new Reference('validator.mapping.cache.adapter')]);
        }

        $container->setParameter('validator.auto_mapping', $config['auto_mapping']);
        if (!$propertyInfoEnabled || !class_exists(PropertyInfoLoader::class)) {
            $container->removeDefinition('validator.property_info_loader');
        }

        $container
            ->getDefinition('validator.not_compromised_password')
            ->setArgument(2, $config['not_compromised_password']['enabled'])
            ->setArgument(3, $config['not_compromised_password']['endpoint'])
        ;
    }

    private function registerValidatorMapping(ContainerBuilder $container, array $config, array &$files)
    {
        $fileRecorder = function ($extension, $path) use (&$files) {
            $files['yaml' === $extension ? 'yml' : $extension][] = $path;
        };

        if (interface_exists('Symfony\Component\Form\FormInterface')) {
            $reflClass = new \ReflectionClass('Symfony\Component\Form\FormInterface');
            $fileRecorder('xml', \dirname($reflClass->getFileName()).'/Resources/config/validation.xml');
        }

        foreach ($container->getParameter('kernel.bundles_metadata') as $bundle) {
            $configDir = is_dir($bundle['path'].'/Resources/config') ? $bundle['path'].'/Resources/config' : $bundle['path'].'/config';

            if (
                $container->fileExists($file = $configDir.'/validation.yaml', false) ||
                $container->fileExists($file = $configDir.'/validation.yml', false)
            ) {
                $fileRecorder('yml', $file);
            }

            if ($container->fileExists($file = $configDir.'/validation.xml', false)) {
                $fileRecorder('xml', $file);
            }

            if ($container->fileExists($dir = $configDir.'/validation', '/^$/')) {
                $this->registerMappingFilesFromDir($dir, $fileRecorder);
            }
        }

        $projectDir = $container->getParameter('kernel.project_dir');
        if ($container->fileExists($dir = $projectDir.'/config/validator', '/^$/')) {
            $this->registerMappingFilesFromDir($dir, $fileRecorder);
        }

        $this->registerMappingFilesFromConfig($container, $config, $fileRecorder);
    }

    private function registerMappingFilesFromDir(string $dir, callable $fileRecorder)
    {
        foreach (Finder::create()->followLinks()->files()->in($dir)->name('/\.(xml|ya?ml)$/')->sortByName() as $file) {
            $fileRecorder($file->getExtension(), $file->getRealPath());
        }
    }

    private function registerMappingFilesFromConfig(ContainerBuilder $container, array $config, callable $fileRecorder)
    {
        foreach ($config['mapping']['paths'] as $path) {
            if (is_dir($path)) {
                $this->registerMappingFilesFromDir($path, $fileRecorder);
                $container->addResource(new DirectoryResource($path, '/^$/'));
            } elseif ($container->fileExists($path, false)) {
                if (!preg_match('/\.(xml|ya?ml)$/', $path, $matches)) {
                    throw new \RuntimeException(sprintf('Unsupported mapping type in "%s", supported types are XML & Yaml.', $path));
                }
                $fileRecorder($matches[1], $path);
            } else {
                throw new \RuntimeException(sprintf('Could not open file or directory "%s".', $path));
            }
        }
    }

    private function registerAnnotationsConfiguration(array $config, ContainerBuilder $container, LoaderInterface $loader)
    {
        if (!$this->annotationsConfigEnabled) {
            return;
        }

        if (!class_exists('Doctrine\Common\Annotations\Annotation')) {
            throw new LogicException('Annotations cannot be enabled as the Doctrine Annotation library is not installed.');
        }

        $loader->load('annotations.xml');

        if (!method_exists(AnnotationRegistry::class, 'registerUniqueLoader')) {
            $container->getDefinition('annotations.dummy_registry')
                ->setMethodCalls([['registerLoader', ['class_exists']]]);
        }

        if ('none' !== $config['cache']) {
            if (!class_exists('Doctrine\Common\Cache\CacheProvider')) {
                throw new LogicException('Annotations cannot be enabled as the Doctrine Cache library is not installed.');
            }

            $cacheService = $config['cache'];

            if ('php_array' === $config['cache']) {
                $cacheService = 'annotations.cache';

                // Enable warmer only if PHP array is used for cache
                $definition = $container->findDefinition('annotations.cache_warmer');
                $definition->addTag('kernel.cache_warmer');
            } elseif ('file' === $config['cache']) {
                $cacheDir = $container->getParameterBag()->resolveValue($config['file_cache_dir']);

                if (!is_dir($cacheDir) && false === @mkdir($cacheDir, 0777, true) && !is_dir($cacheDir)) {
                    throw new \RuntimeException(sprintf('Could not create cache directory "%s".', $cacheDir));
                }

                $container
                    ->getDefinition('annotations.filesystem_cache')
                    ->replaceArgument(0, $cacheDir)
                ;

                $cacheService = 'annotations.filesystem_cache';
            }

            $container
                ->getDefinition('annotations.cached_reader')
                ->replaceArgument(2, $config['debug'])
                // temporary property to lazy-reference the cache provider without using it until AddAnnotationsCachedReaderPass runs
                ->setProperty('cacheProviderBackup', new ServiceClosureArgument(new Reference($cacheService)))
                ->addTag('annotations.cached_reader')
            ;

            $container->setAlias('annotation_reader', 'annotations.cached_reader')->setPrivate(true);
            $container->setAlias(Reader::class, new Alias('annotations.cached_reader', false));
        } else {
            $container->removeDefinition('annotations.cached_reader');
        }
    }

    private function registerPropertyAccessConfiguration(array $config, ContainerBuilder $container, XmlFileLoader $loader)
    {
        if (!class_exists(PropertyAccessor::class)) {
            return;
        }

        $loader->load('property_access.xml');

        $container
            ->getDefinition('property_accessor')
            ->replaceArgument(0, $config['magic_call'])
            ->replaceArgument(1, $config['throw_exception_on_invalid_index'])
            ->replaceArgument(3, $config['throw_exception_on_invalid_property_path'])
            ->replaceArgument(4, new Reference(PropertyReadInfoExtractorInterface::class, ContainerInterface::NULL_ON_INVALID_REFERENCE))
            ->replaceArgument(5, new Reference(PropertyWriteInfoExtractorInterface::class, ContainerInterface::NULL_ON_INVALID_REFERENCE))
        ;
    }

    private function registerSecretsConfiguration(array $config, ContainerBuilder $container, XmlFileLoader $loader)
    {
        if (!$this->isConfigEnabled($container, $config)) {
            $container->removeDefinition('console.command.secrets_set');
            $container->removeDefinition('console.command.secrets_list');
            $container->removeDefinition('console.command.secrets_remove');
            $container->removeDefinition('console.command.secrets_generate_key');
            $container->removeDefinition('console.command.secrets_decrypt_to_local');
            $container->removeDefinition('console.command.secrets_encrypt_from_local');

            return;
        }

        $loader->load('secrets.xml');

        $container->getDefinition('secrets.vault')->replaceArgument(0, $config['vault_directory']);

        if ($config['local_dotenv_file']) {
            $container->getDefinition('secrets.local_vault')->replaceArgument(0, $config['local_dotenv_file']);
        } else {
            $container->removeDefinition('secrets.local_vault');
        }

        if ($config['decryption_env_var']) {
            if (!preg_match('/^(?:[-.\w]*+:)*+\w++$/', $config['decryption_env_var'])) {
                throw new InvalidArgumentException(sprintf('Invalid value "%s" set as "decryption_env_var": only "word" characters are allowed.', $config['decryption_env_var']));
            }

            if (class_exists(LazyString::class)) {
                $container->getDefinition('secrets.decryption_key')->replaceArgument(1, $config['decryption_env_var']);
            } else {
                $container->getDefinition('secrets.vault')->replaceArgument(1, "%env({$config['decryption_env_var']})%");
                $container->removeDefinition('secrets.decryption_key');
            }
        } else {
            $container->getDefinition('secrets.vault')->replaceArgument(1, null);
            $container->removeDefinition('secrets.decryption_key');
        }
    }

    private function registerSecurityCsrfConfiguration(array $config, ContainerBuilder $container, XmlFileLoader $loader)
    {
        if (!$this->isConfigEnabled($container, $config)) {
            return;
        }

        if (!class_exists('Symfony\Component\Security\Csrf\CsrfToken')) {
            throw new LogicException('CSRF support cannot be enabled as the Security CSRF component is not installed. Try running "composer require symfony/security-csrf".');
        }

        if (!$this->sessionConfigEnabled) {
            throw new \LogicException('CSRF protection needs sessions to be enabled.');
        }

        // Enable services for CSRF protection (even without forms)
        $loader->load('security_csrf.xml');

        if (!class_exists(CsrfExtension::class)) {
            $container->removeDefinition('twig.extension.security_csrf');
        }
    }

    private function registerSerializerConfiguration(array $config, ContainerBuilder $container, XmlFileLoader $loader)
    {
        $loader->load('serializer.xml');

        $chainLoader = $container->getDefinition('serializer.mapping.chain_loader');

        if (!class_exists(PropertyAccessor::class)) {
            $container->removeAlias('serializer.property_accessor');
            $container->removeDefinition('serializer.normalizer.object');
        }

        if (!class_exists(Yaml::class)) {
            $container->removeDefinition('serializer.encoder.yaml');
        }

        if (!class_exists(UnwrappingDenormalizer::class) || !class_exists(PropertyAccessor::class)) {
            $container->removeDefinition('serializer.denormalizer.unwrapping');
        }

        $serializerLoaders = [];
        if (isset($config['enable_annotations']) && $config['enable_annotations']) {
            if (!$this->annotationsConfigEnabled) {
                throw new \LogicException('"enable_annotations" on the serializer cannot be set as Annotations support is disabled.');
            }

            $annotationLoader = new Definition(
                'Symfony\Component\Serializer\Mapping\Loader\AnnotationLoader',
                [new Reference('annotation_reader')]
            );
            $annotationLoader->setPublic(false);

            $serializerLoaders[] = $annotationLoader;
        }

        $fileRecorder = function ($extension, $path) use (&$serializerLoaders) {
            $definition = new Definition(\in_array($extension, ['yaml', 'yml']) ? 'Symfony\Component\Serializer\Mapping\Loader\YamlFileLoader' : 'Symfony\Component\Serializer\Mapping\Loader\XmlFileLoader', [$path]);
            $definition->setPublic(false);
            $serializerLoaders[] = $definition;
        };

        foreach ($container->getParameter('kernel.bundles_metadata') as $bundle) {
            $configDir = is_dir($bundle['path'].'/Resources/config') ? $bundle['path'].'/Resources/config' : $bundle['path'].'/config';

            if ($container->fileExists($file = $configDir.'/serialization.xml', false)) {
                $fileRecorder('xml', $file);
            }

            if (
                $container->fileExists($file = $configDir.'/serialization.yaml', false) ||
                $container->fileExists($file = $configDir.'/serialization.yml', false)
            ) {
                $fileRecorder('yml', $file);
            }

            if ($container->fileExists($dir = $configDir.'/serialization', '/^$/')) {
                $this->registerMappingFilesFromDir($dir, $fileRecorder);
            }
        }

        $projectDir = $container->getParameter('kernel.project_dir');
        if ($container->fileExists($dir = $projectDir.'/config/serializer', '/^$/')) {
            $this->registerMappingFilesFromDir($dir, $fileRecorder);
        }

        $this->registerMappingFilesFromConfig($container, $config, $fileRecorder);

        $chainLoader->replaceArgument(0, $serializerLoaders);
        $container->getDefinition('serializer.mapping.cache_warmer')->replaceArgument(0, $serializerLoaders);

        if (isset($config['name_converter']) && $config['name_converter']) {
            $container->getDefinition('serializer.name_converter.metadata_aware')->setArgument(1, new Reference($config['name_converter']));
        }

        if (isset($config['circular_reference_handler']) && $config['circular_reference_handler']) {
            $arguments = $container->getDefinition('serializer.normalizer.object')->getArguments();
            $context = ($arguments[6] ?? []) + ['circular_reference_handler' => new Reference($config['circular_reference_handler'])];
            $container->getDefinition('serializer.normalizer.object')->setArgument(5, null);
            $container->getDefinition('serializer.normalizer.object')->setArgument(6, $context);
        }

        if ($config['max_depth_handler'] ?? false) {
            $defaultContext = $container->getDefinition('serializer.normalizer.object')->getArgument(6);
            $defaultContext += ['max_depth_handler' => new Reference($config['max_depth_handler'])];
            $container->getDefinition('serializer.normalizer.object')->replaceArgument(6, $defaultContext);
        }
    }

    private function registerPropertyInfoConfiguration(ContainerBuilder $container, XmlFileLoader $loader)
    {
        if (!interface_exists(PropertyInfoExtractorInterface::class)) {
            throw new LogicException('PropertyInfo support cannot be enabled as the PropertyInfo component is not installed. Try running "composer require symfony/property-info".');
        }

        $loader->load('property_info.xml');

        if (interface_exists('phpDocumentor\Reflection\DocBlockFactoryInterface')) {
            $definition = $container->register('property_info.php_doc_extractor', 'Symfony\Component\PropertyInfo\Extractor\PhpDocExtractor');
            $definition->setPrivate(true);
            $definition->addTag('property_info.description_extractor', ['priority' => -1000]);
            $definition->addTag('property_info.type_extractor', ['priority' => -1001]);
        }

        if ($container->getParameter('kernel.debug')) {
            $container->removeDefinition('property_info.cache');
        }
    }

    private function registerLockConfiguration(array $config, ContainerBuilder $container, XmlFileLoader $loader)
    {
        $loader->load('lock.xml');

        foreach ($config['resources'] as $resourceName => $resourceStores) {
            if (0 === \count($resourceStores)) {
                continue;
            }

            // Generate stores
            $storeDefinitions = [];
            foreach ($resourceStores as $storeDsn) {
                $storeDsn = $container->resolveEnvPlaceholders($storeDsn, null, $usedEnvs);
                $storeDefinition = new Definition(interface_exists(StoreInterface::class) ? StoreInterface::class : PersistingStoreInterface::class);
                $storeDefinition->setFactory([StoreFactory::class, 'createStore']);
                $storeDefinition->setArguments([$storeDsn]);

                $container->setDefinition($storeDefinitionId = '.lock.'.$resourceName.'.store.'.$container->hash($storeDsn), $storeDefinition);

                $storeDefinition = new Reference($storeDefinitionId);

                $storeDefinitions[] = $storeDefinition;
            }

            // Wrap array of stores with CombinedStore
            if (\count($storeDefinitions) > 1) {
                $combinedDefinition = new ChildDefinition('lock.store.combined.abstract');
                $combinedDefinition->replaceArgument(0, $storeDefinitions);
                $container->setDefinition('lock.'.$resourceName.'.store', $combinedDefinition);
            } else {
                $container->setAlias('lock.'.$resourceName.'.store', new Alias((string) $storeDefinitions[0], false));
            }

            // Generate factories for each resource
            $factoryDefinition = new ChildDefinition('lock.factory.abstract');
            $factoryDefinition->replaceArgument(0, new Reference('lock.'.$resourceName.'.store'));
            $container->setDefinition('lock.'.$resourceName.'.factory', $factoryDefinition);

            // Generate services for lock instances
            $lockDefinition = new Definition(Lock::class);
            $lockDefinition->setPublic(false);
            $lockDefinition->setFactory([new Reference('lock.'.$resourceName.'.factory'), 'createLock']);
            $lockDefinition->setArguments([$resourceName]);
            $container->setDefinition('lock.'.$resourceName, $lockDefinition);

            // provide alias for default resource
            if ('default' === $resourceName) {
                $container->setAlias('lock.store', new Alias('lock.'.$resourceName.'.store', false));
                $container->setAlias('lock.factory', new Alias('lock.'.$resourceName.'.factory', false));
                $container->setAlias('lock', new Alias('lock.'.$resourceName, false));
                $container->setAlias(PersistingStoreInterface::class, new Alias('lock.store', false));
                $container->setAlias(LockFactory::class, new Alias('lock.factory', false));
                $container->setAlias(LockInterface::class, new Alias('lock', false));
            } else {
                $container->registerAliasForArgument('lock.'.$resourceName.'.store', PersistingStoreInterface::class, $resourceName.'.lock.store');
                $container->registerAliasForArgument('lock.'.$resourceName.'.factory', LockFactory::class, $resourceName.'.lock.factory');
                $container->registerAliasForArgument('lock.'.$resourceName, LockInterface::class, $resourceName.'.lock');
            }
        }
    }

    private function registerMessengerConfiguration(array $config, ContainerBuilder $container, XmlFileLoader $loader, array $validationConfig)
    {
        if (!interface_exists(MessageBusInterface::class)) {
            throw new LogicException('Messenger support cannot be enabled as the Messenger component is not installed. Try running "composer require symfony/messenger".');
        }

        $loader->load('messenger.xml');

        if (class_exists(AmqpTransportFactory::class)) {
            $container->getDefinition('messenger.transport.amqp.factory')->addTag('messenger.transport_factory');
        }

        if (class_exists(RedisTransportFactory::class)) {
            $container->getDefinition('messenger.transport.redis.factory')->addTag('messenger.transport_factory');
        }

        if (class_exists(AmazonSqsTransportFactory::class)) {
            $container->getDefinition('messenger.transport.sqs.factory')->addTag('messenger.transport_factory');
        }

        if (null === $config['default_bus'] && 1 === \count($config['buses'])) {
            $config['default_bus'] = key($config['buses']);
        }

        $defaultMiddleware = [
            'before' => [
                ['id' => 'add_bus_name_stamp_middleware'],
                ['id' => 'reject_redelivered_message_middleware'],
                ['id' => 'dispatch_after_current_bus'],
                ['id' => 'failed_message_processing_middleware'],
            ],
            'after' => [
                ['id' => 'send_message'],
                ['id' => 'handle_message'],
            ],
        ];
        foreach ($config['buses'] as $busId => $bus) {
            $middleware = $bus['middleware'];

            if ($bus['default_middleware']) {
                if ('allow_no_handlers' === $bus['default_middleware']) {
                    $defaultMiddleware['after'][1]['arguments'] = [true];
                } else {
                    unset($defaultMiddleware['after'][1]['arguments']);
                }

                // argument to add_bus_name_stamp_middleware
                $defaultMiddleware['before'][0]['arguments'] = [$busId];

                $middleware = array_merge($defaultMiddleware['before'], $middleware, $defaultMiddleware['after']);
            }

            foreach ($middleware as $middlewareItem) {
                if (!$validationConfig['enabled'] && \in_array($middlewareItem['id'], ['validation', 'messenger.middleware.validation'], true)) {
                    throw new LogicException('The Validation middleware is only available when the Validator component is installed and enabled. Try running "composer require symfony/validator".');
                }
            }

            if ($container->getParameter('kernel.debug') && class_exists(Stopwatch::class)) {
                array_unshift($middleware, ['id' => 'traceable', 'arguments' => [$busId]]);
            }

            $container->setParameter($busId.'.middleware', $middleware);
            $container->register($busId, MessageBus::class)->addArgument([])->addTag('messenger.bus');

            if ($busId === $config['default_bus']) {
                $container->setAlias('messenger.default_bus', $busId)->setPublic(true);
                $container->setAlias(MessageBusInterface::class, $busId);
            } else {
                $container->registerAliasForArgument($busId, MessageBusInterface::class);
            }
        }

        if (empty($config['transports'])) {
            $container->removeDefinition('messenger.transport.symfony_serializer');
            $container->removeDefinition('messenger.transport.amqp.factory');
            $container->removeDefinition('messenger.transport.redis.factory');
            $container->removeDefinition('messenger.transport.sqs.factory');
        } else {
            $container->getDefinition('messenger.transport.symfony_serializer')
                ->replaceArgument(1, $config['serializer']['symfony_serializer']['format'])
                ->replaceArgument(2, $config['serializer']['symfony_serializer']['context']);
            $container->setAlias('messenger.default_serializer', $config['serializer']['default_serializer']);
        }

        $senderAliases = [];
        $transportRetryReferences = [];
        foreach ($config['transports'] as $name => $transport) {
            $serializerId = $transport['serializer'] ?? 'messenger.default_serializer';

            $transportDefinition = (new Definition(TransportInterface::class))
                ->setFactory([new Reference('messenger.transport_factory'), 'createTransport'])
                ->setArguments([$transport['dsn'], $transport['options'] + ['transport_name' => $name], new Reference($serializerId)])
                ->addTag('messenger.receiver', ['alias' => $name])
            ;
            $container->setDefinition($transportId = 'messenger.transport.'.$name, $transportDefinition);
            $senderAliases[$name] = $transportId;

            if (null !== $transport['retry_strategy']['service']) {
                $transportRetryReferences[$name] = new Reference($transport['retry_strategy']['service']);
            } else {
                $retryServiceId = sprintf('messenger.retry.multiplier_retry_strategy.%s', $name);
                $retryDefinition = new ChildDefinition('messenger.retry.abstract_multiplier_retry_strategy');
                $retryDefinition
                    ->replaceArgument(0, $transport['retry_strategy']['max_retries'])
                    ->replaceArgument(1, $transport['retry_strategy']['delay'])
                    ->replaceArgument(2, $transport['retry_strategy']['multiplier'])
                    ->replaceArgument(3, $transport['retry_strategy']['max_delay']);
                $container->setDefinition($retryServiceId, $retryDefinition);

                $transportRetryReferences[$name] = new Reference($retryServiceId);
            }
        }

        $senderReferences = [];
        // alias => service_id
        foreach ($senderAliases as $alias => $serviceId) {
            $senderReferences[$alias] = new Reference($serviceId);
        }
        // service_id => service_id
        foreach ($senderAliases as $serviceId) {
            $senderReferences[$serviceId] = new Reference($serviceId);
        }

        $messageToSendersMapping = [];
        foreach ($config['routing'] as $message => $messageConfiguration) {
            if ('*' !== $message && !class_exists($message) && !interface_exists($message, false)) {
                throw new LogicException(sprintf('Invalid Messenger routing configuration: class or interface "%s" not found.', $message));
            }

            // make sure senderAliases contains all senders
            foreach ($messageConfiguration['senders'] as $sender) {
                if (!isset($senderReferences[$sender])) {
                    throw new LogicException(sprintf('Invalid Messenger routing configuration: the "%s" class is being routed to a sender called "%s". This is not a valid transport or service id.', $message, $sender));
                }
            }

            $messageToSendersMapping[$message] = $messageConfiguration['senders'];
        }

        $sendersServiceLocator = ServiceLocatorTagPass::register($container, $senderReferences);

        $container->getDefinition('messenger.senders_locator')
            ->replaceArgument(0, $messageToSendersMapping)
            ->replaceArgument(1, $sendersServiceLocator)
        ;

        $container->getDefinition('messenger.retry.send_failed_message_for_retry_listener')
            ->replaceArgument(0, $sendersServiceLocator)
        ;

        $container->getDefinition('messenger.retry_strategy_locator')
            ->replaceArgument(0, $transportRetryReferences);

        if ($config['failure_transport']) {
            if (!isset($senderReferences[$config['failure_transport']])) {
                throw new LogicException(sprintf('Invalid Messenger configuration: the failure transport "%s" is not a valid transport or service id.', $config['failure_transport']));
            }

            $container->getDefinition('messenger.failure.send_failed_message_to_failure_transport_listener')
                ->replaceArgument(0, $senderReferences[$config['failure_transport']]);
            $container->getDefinition('console.command.messenger_failed_messages_retry')
                ->replaceArgument(0, $config['failure_transport']);
            $container->getDefinition('console.command.messenger_failed_messages_show')
                ->replaceArgument(0, $config['failure_transport']);
            $container->getDefinition('console.command.messenger_failed_messages_remove')
                ->replaceArgument(0, $config['failure_transport']);
        } else {
            $container->removeDefinition('messenger.failure.send_failed_message_to_failure_transport_listener');
            $container->removeDefinition('console.command.messenger_failed_messages_retry');
            $container->removeDefinition('console.command.messenger_failed_messages_show');
            $container->removeDefinition('console.command.messenger_failed_messages_remove');
        }
    }

    private function registerCacheConfiguration(array $config, ContainerBuilder $container)
    {
        if (!class_exists(DefaultMarshaller::class)) {
            $container->removeDefinition('cache.default_marshaller');
        }

        $version = new Parameter('container.build_id');
        $container->getDefinition('cache.adapter.apcu')->replaceArgument(2, $version);
        $container->getDefinition('cache.adapter.system')->replaceArgument(2, $version);
        $container->getDefinition('cache.adapter.filesystem')->replaceArgument(2, $config['directory']);

        if (isset($config['prefix_seed'])) {
            $container->setParameter('cache.prefix.seed', $config['prefix_seed']);
        }
        if ($container->hasParameter('cache.prefix.seed')) {
            // Inline any env vars referenced in the parameter
            $container->setParameter('cache.prefix.seed', $container->resolveEnvPlaceholders($container->getParameter('cache.prefix.seed'), true));
        }
        foreach (['doctrine', 'psr6', 'redis', 'memcached', 'pdo'] as $name) {
            if (isset($config[$name = 'default_'.$name.'_provider'])) {
                $container->setAlias('cache.'.$name, new Alias(CachePoolPass::getServiceProvider($container, $config[$name]), false));
            }
        }
        foreach (['app', 'system'] as $name) {
            $config['pools']['cache.'.$name] = [
                'adapters' => [$config[$name]],
                'public' => true,
                'tags' => false,
            ];
        }
        foreach ($config['pools'] as $name => $pool) {
            $pool['adapters'] = $pool['adapters'] ?: ['cache.app'];

            foreach ($pool['adapters'] as $provider => $adapter) {
                if ($config['pools'][$adapter]['tags'] ?? false) {
                    $pool['adapters'][$provider] = $adapter = '.'.$adapter.'.inner';
                }
            }

            if (1 === \count($pool['adapters'])) {
                if (!isset($pool['provider']) && !\is_int($provider)) {
                    $pool['provider'] = $provider;
                }
                $definition = new ChildDefinition($adapter);
            } else {
                $definition = new Definition(ChainAdapter::class, [$pool['adapters'], 0]);
                $pool['reset'] = 'reset';
            }

            if ($pool['tags']) {
                if (true !== $pool['tags'] && ($config['pools'][$pool['tags']]['tags'] ?? false)) {
                    $pool['tags'] = '.'.$pool['tags'].'.inner';
                }
                $container->register($name, TagAwareAdapter::class)
                    ->addArgument(new Reference('.'.$name.'.inner'))
                    ->addArgument(true !== $pool['tags'] ? new Reference($pool['tags']) : null)
                    ->setPublic($pool['public'])
                ;

                $pool['name'] = $name;
                $pool['public'] = false;
                $name = '.'.$name.'.inner';

                if (!\in_array($pool['name'], ['cache.app', 'cache.system'], true)) {
                    $container->registerAliasForArgument($pool['name'], TagAwareCacheInterface::class);
                    $container->registerAliasForArgument($name, CacheInterface::class, $pool['name']);
                    $container->registerAliasForArgument($name, CacheItemPoolInterface::class, $pool['name']);
                }
            } elseif (!\in_array($name, ['cache.app', 'cache.system'], true)) {
                $container->register('.'.$name.'.taggable', TagAwareAdapter::class)
                    ->addArgument(new Reference($name))
                ;
                $container->registerAliasForArgument('.'.$name.'.taggable', TagAwareCacheInterface::class, $name);
                $container->registerAliasForArgument($name, CacheInterface::class);
                $container->registerAliasForArgument($name, CacheItemPoolInterface::class);
            }

            $definition->setPublic($pool['public']);
            unset($pool['adapters'], $pool['public'], $pool['tags']);

            $definition->addTag('cache.pool', $pool);
            $container->setDefinition($name, $definition);
        }

        if (method_exists(PropertyAccessor::class, 'createCache')) {
            $propertyAccessDefinition = $container->register('cache.property_access', AdapterInterface::class);
            $propertyAccessDefinition->setPublic(false);

            if (!$container->getParameter('kernel.debug')) {
                $propertyAccessDefinition->setFactory([PropertyAccessor::class, 'createCache']);
                $propertyAccessDefinition->setArguments([null, 0, $version, new Reference('logger', ContainerInterface::IGNORE_ON_INVALID_REFERENCE)]);
                $propertyAccessDefinition->addTag('cache.pool', ['clearer' => 'cache.system_clearer']);
                $propertyAccessDefinition->addTag('monolog.logger', ['channel' => 'cache']);
            } else {
                $propertyAccessDefinition->setClass(ArrayAdapter::class);
                $propertyAccessDefinition->setArguments([0, false]);
            }
        }
    }

    private function registerHttpClientConfiguration(array $config, ContainerBuilder $container, XmlFileLoader $loader, array $profilerConfig)
    {
        $loader->load('http_client.xml');

        $container->getDefinition('http_client')->setArguments([$config['default_options'] ?? [], $config['max_host_connections'] ?? 6]);

        if (!$hasPsr18 = interface_exists(ClientInterface::class)) {
            $container->removeDefinition('psr18.http_client');
            $container->removeAlias(ClientInterface::class);
        }

        if (!interface_exists(HttpClient::class)) {
            $container->removeDefinition(HttpClient::class);
        }

        $httpClientId = $this->isConfigEnabled($container, $profilerConfig) ? '.debug.http_client.inner' : 'http_client';

        foreach ($config['scoped_clients'] as $name => $scopeConfig) {
            if ('http_client' === $name) {
                throw new InvalidArgumentException(sprintf('Invalid scope name: "%s" is reserved.', $name));
            }

            $scope = $scopeConfig['scope'] ?? null;
            unset($scopeConfig['scope']);

            if (null === $scope) {
                $baseUri = $scopeConfig['base_uri'];
                unset($scopeConfig['base_uri']);

                $container->register($name, ScopingHttpClient::class)
                    ->setFactory([ScopingHttpClient::class, 'forBaseUri'])
                    ->setArguments([new Reference($httpClientId), $baseUri, $scopeConfig])
                    ->addTag('http_client.client')
                ;
            } else {
                $container->register($name, ScopingHttpClient::class)
                    ->setArguments([new Reference($httpClientId), [$scope => $scopeConfig], $scope])
                    ->addTag('http_client.client')
                ;
            }

            $container->registerAliasForArgument($name, HttpClientInterface::class);

            if ($hasPsr18) {
                $container->setDefinition('psr18.'.$name, new ChildDefinition('psr18.http_client'))
                    ->replaceArgument(0, new Reference($name));

                $container->registerAliasForArgument('psr18.'.$name, ClientInterface::class, $name);
            }
        }
    }

    private function registerMailerConfiguration(array $config, ContainerBuilder $container, XmlFileLoader $loader)
    {
        if (!class_exists(Mailer::class)) {
            throw new LogicException('Mailer support cannot be enabled as the component is not installed. Try running "composer require symfony/mailer".');
        }

        $loader->load('mailer.xml');
        $loader->load('mailer_transports.xml');
        if (!\count($config['transports']) && null === $config['dsn']) {
            $config['dsn'] = 'smtp://null';
        }
        $transports = $config['dsn'] ? ['main' => $config['dsn']] : $config['transports'];
        $container->getDefinition('mailer.transports')->setArgument(0, $transports);
        $container->getDefinition('mailer.default_transport')->setArgument(0, current($transports));

        $mailer = $container->getDefinition('mailer.mailer');
        if (false === $messageBus = $config['message_bus']) {
            $mailer->replaceArgument(1, null);
        } else {
            $mailer->replaceArgument(1, $messageBus ? new Reference($messageBus) : new Reference('messenger.default_bus', ContainerInterface::NULL_ON_INVALID_REFERENCE));
        }

        $classToServices = [
            GmailTransportFactory::class => 'mailer.transport_factory.gmail',
            MailgunTransportFactory::class => 'mailer.transport_factory.mailgun',
            MailjetTransportFactory::class => 'mailer.transport_factory.mailjet',
            MandrillTransportFactory::class => 'mailer.transport_factory.mailchimp',
            PostmarkTransportFactory::class => 'mailer.transport_factory.postmark',
            SendgridTransportFactory::class => 'mailer.transport_factory.sendgrid',
            SesTransportFactory::class => 'mailer.transport_factory.amazon',
        ];

        foreach ($classToServices as $class => $service) {
            if (!class_exists($class)) {
                $container->removeDefinition($service);
            }
        }

        $recipients = $config['envelope']['recipients'] ?? null;
        $sender = $config['envelope']['sender'] ?? null;

        $envelopeListener = $container->getDefinition('mailer.envelope_listener');
        $envelopeListener->setArgument(0, $sender);
        $envelopeListener->setArgument(1, $recipients);
    }

    private function registerNotifierConfiguration(array $config, ContainerBuilder $container, XmlFileLoader $loader)
    {
        if (!class_exists(Notifier::class)) {
            throw new LogicException('Notifier support cannot be enabled as the component is not installed. Try running "composer require symfony/notifier".');
        }

        $loader->load('notifier.xml');
        $loader->load('notifier_transports.xml');

        if ($config['chatter_transports']) {
            $container->getDefinition('chatter.transports')->setArgument(0, $config['chatter_transports']);
        } else {
            $container->removeDefinition('chatter');
        }
        if ($config['texter_transports']) {
            $container->getDefinition('texter.transports')->setArgument(0, $config['texter_transports']);
        } else {
            $container->removeDefinition('texter');
        }

        if ($this->mailerConfigEnabled) {
            $sender = $container->getDefinition('mailer.envelope_listener')->getArgument(0);
            $container->getDefinition('notifier.channel.email')->setArgument(2, $sender);
        } else {
            $container->removeDefinition('notifier.channel.email');
        }

        if ($this->messengerConfigEnabled) {
            if ($config['notification_on_failed_messages']) {
                $container->getDefinition('notifier.failed_message_listener')->addTag('kernel.event_subscriber');
            }

            // as we have a bus, the channels don't need the transports
            $container->getDefinition('notifier.channel.chat')->setArgument(0, null);
            if ($container->hasDefinition('notifier.channel.email')) {
                $container->getDefinition('notifier.channel.email')->setArgument(0, null);
            }
            $container->getDefinition('notifier.channel.sms')->setArgument(0, null);
        }

        $container->getDefinition('notifier.channel_policy')->setArgument(0, $config['channel_policy']);

        $classToServices = [
            SlackTransportFactory::class => 'notifier.transport_factory.slack',
            TelegramTransportFactory::class => 'notifier.transport_factory.telegram',
            MattermostTransportFactory::class => 'notifier.transport_factory.mattermost',
            NexmoTransportFactory::class => 'notifier.transport_factory.nexmo',
            RocketChatTransportFactory::class => 'notifier.transport_factory.rocketchat',
            TwilioTransportFactory::class => 'notifier.transport_factory.twilio',
            FirebaseTransportFactory::class => 'notifier.transport_factory.firebase',
            FreeMobileTransportFactory::class => 'notifier.transport_factory.freemobile',
            OvhCloudTransportFactory::class => 'notifier.transport_factory.ovhcloud',
            SinchTransportFactory::class => 'notifier.transport_factory.sinch',
        ];

        foreach ($classToServices as $class => $service) {
            if (!class_exists($class)) {
                $container->removeDefinition($service);
            }
        }

        if (isset($config['admin_recipients'])) {
            $notifier = $container->getDefinition('notifier');
            foreach ($config['admin_recipients'] as $i => $recipient) {
                $id = 'notifier.admin_recipient.'.$i;
                $container->setDefinition($id, new Definition(AdminRecipient::class, [$recipient['email'], $recipient['phone']]));
                $notifier->addMethodCall('addAdminRecipient', [new Reference($id)]);
            }
        }
    }

    /**
     * {@inheritdoc}
     */
    public function getXsdValidationBasePath()
    {
        return \dirname(__DIR__).'/Resources/config/schema';
    }

    public function getNamespace()
    {
        return 'http://symfony.com/schema/dic/symfony';
    }
}<|MERGE_RESOLUTION|>--- conflicted
+++ resolved
@@ -253,13 +253,7 @@
             // mark any env vars found in the ide setting as used
             $container->resolveEnvPlaceholders($ide);
 
-<<<<<<< HEAD
-            $container->setParameter('debug.file_link_format', str_replace('%', '%%', ini_get('xdebug.file_link_format') ?: get_cfg_var('xdebug.file_link_format')) ?: (isset($links[$ide]) ? $links[$ide] : $ide));
-=======
-                $container->setParameter('templating.helper.code.file_link_format', str_replace('%', '%%', ini_get('xdebug.file_link_format') ?: get_cfg_var('xdebug.file_link_format')) ?: ($links[$ide] ?? $ide));
-            }
-            $container->setParameter('debug.file_link_format', '%templating.helper.code.file_link_format%');
->>>>>>> fc794e59
+            $container->setParameter('debug.file_link_format', str_replace('%', '%%', ini_get('xdebug.file_link_format') ?: get_cfg_var('xdebug.file_link_format')) ?: ($links[$ide] ?? $ide));
         }
 
         if (!empty($config['test'])) {
