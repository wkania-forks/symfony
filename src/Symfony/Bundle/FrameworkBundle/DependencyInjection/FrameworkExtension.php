--- conflicted
+++ resolved
@@ -653,13 +653,8 @@
 
         // session storage
         $container->setAlias('session.storage', $config['storage_id'])->setPrivate(true);
-<<<<<<< HEAD
-        $options = array();
+        $options = array('cache_limiter' => '0');
         foreach (array('name', 'cookie_lifetime', 'cookie_path', 'cookie_domain', 'cookie_secure', 'cookie_httponly', 'use_cookies', 'gc_maxlifetime', 'gc_probability', 'gc_divisor') as $key) {
-=======
-        $options = array('cache_limiter' => '0');
-        foreach (array('name', 'cookie_lifetime', 'cookie_path', 'cookie_domain', 'cookie_secure', 'cookie_httponly', 'use_cookies', 'gc_maxlifetime', 'gc_probability', 'gc_divisor', 'use_strict_mode') as $key) {
->>>>>>> dd665127
             if (isset($config[$key])) {
                 $options[$key] = $config[$key];
             }
