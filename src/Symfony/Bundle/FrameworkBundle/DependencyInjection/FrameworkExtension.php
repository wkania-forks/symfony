--- conflicted
+++ resolved
@@ -510,13 +510,6 @@
         $registryDefinition = $container->getDefinition('workflow.registry');
 
         foreach ($config['workflows'] as $name => $workflow) {
-<<<<<<< HEAD
-=======
-            if (!\array_key_exists('type', $workflow)) {
-                $workflow['type'] = 'workflow';
-                @trigger_error(sprintf('The "type" option of the "framework.workflows.%s" configuration entry must be defined since Symfony 3.3. The default value will be "state_machine" in Symfony 4.0.', $name), E_USER_DEPRECATED);
-            }
->>>>>>> b0a32085
             $type = $workflow['type'];
             $workflowId = sprintf('%s.%s', $type, $name);
 
