--- conflicted
+++ resolved
@@ -85,13 +85,8 @@
         $showHidden = isset($options['show_hidden']) && $options['show_hidden'];
         $this->write("Container tags\n==============");
 
-<<<<<<< HEAD
         foreach ($this->findDefinitionsByTag($builder, $showHidden) as $tag => $definitions) {
-            $this->write("\n\n".$tag."\n".str_repeat('-', strlen($tag)));
-=======
-        foreach ($this->findDefinitionsByTag($builder, $showPrivate) as $tag => $definitions) {
             $this->write("\n\n".$tag."\n".str_repeat('-', \strlen($tag)));
->>>>>>> b9433001
             foreach ($definitions as $serviceId => $definition) {
                 $this->write("\n\n");
                 $this->describeContainerDefinition($definition, array('omit_tags' => true, 'id' => $serviceId));
