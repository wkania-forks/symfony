<?php

/*
 * This file is part of the Symfony package.
 *
 * (c) Fabien Potencier <fabien@symfony.com>
 *
 * For the full copyright and license information, please view the LICENSE
 * file that was distributed with this source code.
 */

namespace Symfony\Bundle\FrameworkBundle\Console\Descriptor;

use Symfony\Component\DependencyInjection\Alias;
use Symfony\Component\DependencyInjection\ContainerBuilder;
use Symfony\Component\DependencyInjection\Definition;
use Symfony\Component\DependencyInjection\ParameterBag\ParameterBag;
use Symfony\Component\DependencyInjection\Reference;
use Symfony\Component\EventDispatcher\EventDispatcherInterface;
use Symfony\Component\Routing\Route;
use Symfony\Component\Routing\RouteCollection;

/**
 * @author Jean-François Simon <jeanfrancois.simon@sensiolabs.com>
 *
 * @internal
 */
class MarkdownDescriptor extends Descriptor
{
    /**
     * {@inheritdoc}
     */
    protected function describeRouteCollection(RouteCollection $routes, array $options = array())
    {
        $first = true;
        foreach ($routes->all() as $name => $route) {
            if ($first) {
                $first = false;
            } else {
                $this->write("\n\n");
            }
            $this->describeRoute($route, array('name' => $name));
        }
        $this->write("\n");
    }

    /**
     * {@inheritdoc}
     */
    protected function describeRoute(Route $route, array $options = array())
    {
        $output = '- Path: '.$route->getPath()
            ."\n".'- Path Regex: '.$route->compile()->getRegex()
            ."\n".'- Host: '.('' !== $route->getHost() ? $route->getHost() : 'ANY')
            ."\n".'- Host Regex: '.('' !== $route->getHost() ? $route->compile()->getHostRegex() : '')
            ."\n".'- Scheme: '.($route->getSchemes() ? implode('|', $route->getSchemes()) : 'ANY')
            ."\n".'- Method: '.($route->getMethods() ? implode('|', $route->getMethods()) : 'ANY')
            ."\n".'- Class: '.get_class($route)
            ."\n".'- Defaults: '.$this->formatRouterConfig($route->getDefaults())
            ."\n".'- Requirements: '.($route->getRequirements() ? $this->formatRouterConfig($route->getRequirements()) : 'NO CUSTOM')
            ."\n".'- Options: '.$this->formatRouterConfig($route->getOptions());

        $this->write(isset($options['name'])
            ? $options['name']."\n".str_repeat('-', strlen($options['name']))."\n\n".$output
            : $output);
        $this->write("\n");
    }

    /**
     * {@inheritdoc}
     */
    protected function describeContainerParameters(ParameterBag $parameters, array $options = array())
    {
        $this->write("Container parameters\n====================\n");
        foreach ($this->sortParameters($parameters) as $key => $value) {
            $this->write(sprintf("\n- `%s`: `%s`", $key, $this->formatParameter($value)));
        }
    }

    /**
     * {@inheritdoc}
     */
    protected function describeContainerTags(ContainerBuilder $builder, array $options = array())
    {
        $showPrivate = isset($options['show_private']) && $options['show_private'];
        $this->write("Container tags\n==============");

        foreach ($this->findDefinitionsByTag($builder, $showPrivate) as $tag => $definitions) {
            $this->write("\n\n".$tag."\n".str_repeat('-', strlen($tag)));
            foreach ($definitions as $serviceId => $definition) {
                $this->write("\n\n");
                $this->describeContainerDefinition($definition, array('omit_tags' => true, 'id' => $serviceId));
            }
        }
    }

    /**
     * {@inheritdoc}
     */
    protected function describeContainerService($service, array $options = array())
    {
        if (!isset($options['id'])) {
            throw new \InvalidArgumentException('An "id" option must be provided.');
        }

        $childOptions = array('id' => $options['id'], 'as_array' => true);

        if ($service instanceof Alias) {
            $this->describeContainerAlias($service, $childOptions);
        } elseif ($service instanceof Definition) {
            $this->describeContainerDefinition($service, $childOptions);
        } else {
            $this->write(sprintf('**`%s`:** `%s`', $options['id'], get_class($service)));
        }
    }

    /**
     * {@inheritdoc}
     */
    protected function describeContainerServices(ContainerBuilder $builder, array $options = array())
    {
        $showPrivate = isset($options['show_private']) && $options['show_private'];

        $title = $showPrivate ? 'Public and private services' : 'Public services';
        if (isset($options['tag'])) {
            $title .= ' with tag `'.$options['tag'].'`';
        }
        $this->write($title."\n".str_repeat('=', strlen($title)));

        $serviceIds = isset($options['tag']) && $options['tag'] ? array_keys($builder->findTaggedServiceIds($options['tag'])) : $builder->getServiceIds();
        $showPrivate = isset($options['show_private']) && $options['show_private'];
        $services = array('definitions' => array(), 'aliases' => array(), 'services' => array());

        foreach ($this->sortServiceIds($serviceIds) as $serviceId) {
            $service = $this->resolveServiceDefinition($builder, $serviceId);

            if ($service instanceof Alias) {
                $services['aliases'][$serviceId] = $service;
            } elseif ($service instanceof Definition) {
                if (($showPrivate || $service->isPublic())) {
                    $services['definitions'][$serviceId] = $service;
                }
            } else {
                $services['services'][$serviceId] = $service;
            }
        }

        if (!empty($services['definitions'])) {
            $this->write("\n\nDefinitions\n-----------\n");
            foreach ($services['definitions'] as $id => $service) {
                $this->write("\n");
                $this->describeContainerDefinition($service, array('id' => $id));
            }
        }

        if (!empty($services['aliases'])) {
            $this->write("\n\nAliases\n-------\n");
            foreach ($services['aliases'] as $id => $service) {
                $this->write("\n");
                $this->describeContainerAlias($service, array('id' => $id));
            }
        }

        if (!empty($services['services'])) {
            $this->write("\n\nServices\n--------\n");
            foreach ($services['services'] as $id => $service) {
                $this->write("\n");
                $this->write(sprintf('- `%s`: `%s`', $id, get_class($service)));
            }
        }
    }

    /**
     * {@inheritdoc}
     */
    protected function describeContainerDefinition(Definition $definition, array $options = array())
    {
        $output = '- Class: `'.$definition->getClass().'`'
            ."\n".'- Public: '.($definition->isPublic() ? 'yes' : 'no')
            ."\n".'- Synthetic: '.($definition->isSynthetic() ? 'yes' : 'no')
            ."\n".'- Lazy: '.($definition->isLazy() ? 'yes' : 'no')
            ."\n".'- Shared: '.($definition->isShared() ? 'yes' : 'no')
            ."\n".'- Synchronized: '.($definition->isSynchronized(false) ? 'yes' : 'no')
            ."\n".'- Abstract: '.($definition->isAbstract() ? 'yes' : 'no')
            ."\n".'- Autowired: '.($definition->isAutowired() ? 'yes' : 'no')
        ;

<<<<<<< HEAD
        if (method_exists($definition, 'isShared')) {
            $output .= "\n".'- Shared: '.($definition->isShared() ? 'yes' : 'no');
        }

        $output .= "\n".'- Abstract: '.($definition->isAbstract() ? 'yes' : 'no');

        if (method_exists($definition, 'isAutowired')) {
            $output .= "\n".'- Autowired: '.($definition->isAutowired() ? 'yes' : 'no');

            foreach ($definition->getAutowiringTypes() as $autowiringType) {
                $output .= "\n".'- Autowiring Type: `'.$autowiringType.'`';
            }
=======
        foreach ($definition->getAutowiringTypes() as $autowiringType) {
            $output .= "\n".'- Autowiring Type: `'.$autowiringType.'`';
>>>>>>> 5bc83c41
        }

        if ($definition->getFile()) {
            $output .= "\n".'- File: `'.$definition->getFile().'`';
        }

        if ($factory = $definition->getFactory()) {
            if (is_array($factory)) {
                if ($factory[0] instanceof Reference) {
                    $output .= "\n".'- Factory Service: `'.$factory[0].'`';
                } elseif ($factory[0] instanceof Definition) {
                    throw new \InvalidArgumentException('Factory is not describable.');
                } else {
                    $output .= "\n".'- Factory Class: `'.$factory[0].'`';
                }
                $output .= "\n".'- Factory Method: `'.$factory[1].'`';
            } else {
                $output .= "\n".'- Factory Function: `'.$factory.'`';
            }
        }

        $calls = $definition->getMethodCalls();
        foreach ($calls as $callData) {
            $output .= "\n".'- Call: `'.$callData[0].'`';
        }

        if (!(isset($options['omit_tags']) && $options['omit_tags'])) {
            foreach ($definition->getTags() as $tagName => $tagData) {
                foreach ($tagData as $parameters) {
                    $output .= "\n".'- Tag: `'.$tagName.'`';
                    foreach ($parameters as $name => $value) {
                        $output .= "\n".'    - '.ucfirst($name).': '.$value;
                    }
                }
            }
        }

        $this->write(isset($options['id']) ? sprintf("### %s\n\n%s\n", $options['id'], $output) : $output);
    }

    /**
     * {@inheritdoc}
     */
    protected function describeContainerAlias(Alias $alias, array $options = array())
    {
        $output = '- Service: `'.$alias.'`'
            ."\n".'- Public: '.($alias->isPublic() ? 'yes' : 'no');

        $this->write(isset($options['id']) ? sprintf("### %s\n\n%s\n", $options['id'], $output) : $output);
    }

    /**
     * {@inheritdoc}
     */
    protected function describeContainerParameter($parameter, array $options = array())
    {
        $this->write(isset($options['parameter']) ? sprintf("%s\n%s\n\n%s", $options['parameter'], str_repeat('=', strlen($options['parameter'])), $this->formatParameter($parameter)) : $parameter);
    }

    /**
     * {@inheritdoc}
     */
    protected function describeEventDispatcherListeners(EventDispatcherInterface $eventDispatcher, array $options = array())
    {
        $event = array_key_exists('event', $options) ? $options['event'] : null;

        $title = 'Registered listeners';
        if (null !== $event) {
            $title .= sprintf(' for event `%s` ordered by descending priority', $event);
        }

        $this->write(sprintf('# %s', $title)."\n");

        $registeredListeners = $eventDispatcher->getListeners($event);
        if (null !== $event) {
            foreach ($registeredListeners as $order => $listener) {
                $this->write("\n".sprintf('## Listener %d', $order + 1)."\n");
                $this->describeCallable($listener);
                $this->write(sprintf('- Priority: `%d`', $eventDispatcher->getListenerPriority($event, $listener))."\n");
            }
        } else {
            ksort($registeredListeners);

            foreach ($registeredListeners as $eventListened => $eventListeners) {
                $this->write("\n".sprintf('## %s', $eventListened)."\n");

                foreach ($eventListeners as $order => $eventListener) {
                    $this->write("\n".sprintf('### Listener %d', $order + 1)."\n");
                    $this->describeCallable($eventListener);
                    $this->write(sprintf('- Priority: `%d`', $eventDispatcher->getListenerPriority($eventListened, $eventListener))."\n");
                }
            }
        }
    }

    /**
     * {@inheritdoc}
     */
    protected function describeCallable($callable, array $options = array())
    {
        $string = '';

        if (is_array($callable)) {
            $string .= "\n- Type: `function`";

            if (is_object($callable[0])) {
                $string .= "\n".sprintf('- Name: `%s`', $callable[1]);
                $string .= "\n".sprintf('- Class: `%s`', get_class($callable[0]));
            } else {
                if (0 !== strpos($callable[1], 'parent::')) {
                    $string .= "\n".sprintf('- Name: `%s`', $callable[1]);
                    $string .= "\n".sprintf('- Class: `%s`', $callable[0]);
                    $string .= "\n- Static: yes";
                } else {
                    $string .= "\n".sprintf('- Name: `%s`', substr($callable[1], 8));
                    $string .= "\n".sprintf('- Class: `%s`', $callable[0]);
                    $string .= "\n- Static: yes";
                    $string .= "\n- Parent: yes";
                }
            }

            return $this->write($string."\n");
        }

        if (is_string($callable)) {
            $string .= "\n- Type: `function`";

            if (false === strpos($callable, '::')) {
                $string .= "\n".sprintf('- Name: `%s`', $callable);
            } else {
                $callableParts = explode('::', $callable);

                $string .= "\n".sprintf('- Name: `%s`', $callableParts[1]);
                $string .= "\n".sprintf('- Class: `%s`', $callableParts[0]);
                $string .= "\n- Static: yes";
            }

            return $this->write($string."\n");
        }

        if ($callable instanceof \Closure) {
            $string .= "\n- Type: `closure`";

            return $this->write($string."\n");
        }

        if (method_exists($callable, '__invoke')) {
            $string .= "\n- Type: `object`";
            $string .= "\n".sprintf('- Name: `%s`', get_class($callable));

            return $this->write($string."\n");
        }

        throw new \InvalidArgumentException('Callable is not describable.');
    }

    /**
     * @param array $array
     *
     * @return string
     */
    private function formatRouterConfig(array $array)
    {
        if (!$array) {
            return 'NONE';
        }

        $string = '';
        ksort($array);
        foreach ($array as $name => $value) {
            $string .= "\n".'    - `'.$name.'`: '.$this->formatValue($value);
        }

        return $string;
    }
}<|MERGE_RESOLUTION|>--- conflicted
+++ resolved
@@ -180,28 +180,12 @@
             ."\n".'- Synthetic: '.($definition->isSynthetic() ? 'yes' : 'no')
             ."\n".'- Lazy: '.($definition->isLazy() ? 'yes' : 'no')
             ."\n".'- Shared: '.($definition->isShared() ? 'yes' : 'no')
-            ."\n".'- Synchronized: '.($definition->isSynchronized(false) ? 'yes' : 'no')
             ."\n".'- Abstract: '.($definition->isAbstract() ? 'yes' : 'no')
             ."\n".'- Autowired: '.($definition->isAutowired() ? 'yes' : 'no')
         ;
 
-<<<<<<< HEAD
-        if (method_exists($definition, 'isShared')) {
-            $output .= "\n".'- Shared: '.($definition->isShared() ? 'yes' : 'no');
-        }
-
-        $output .= "\n".'- Abstract: '.($definition->isAbstract() ? 'yes' : 'no');
-
-        if (method_exists($definition, 'isAutowired')) {
-            $output .= "\n".'- Autowired: '.($definition->isAutowired() ? 'yes' : 'no');
-
-            foreach ($definition->getAutowiringTypes() as $autowiringType) {
-                $output .= "\n".'- Autowiring Type: `'.$autowiringType.'`';
-            }
-=======
         foreach ($definition->getAutowiringTypes() as $autowiringType) {
-            $output .= "\n".'- Autowiring Type: `'.$autowiringType.'`';
->>>>>>> 5bc83c41
+            $output .= "\n" . '- Autowiring Type: `' . $autowiringType . '`';
         }
 
         if ($definition->getFile()) {
