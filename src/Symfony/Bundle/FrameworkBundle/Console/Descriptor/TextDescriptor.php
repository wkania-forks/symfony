--- conflicted
+++ resolved
@@ -348,16 +348,14 @@
                 if ($argument instanceof Reference) {
                     $argumentsInformation[] = sprintf('Service(%s)', (string) $argument);
                 } elseif ($argument instanceof IteratorArgument) {
-<<<<<<< HEAD
-                    $argumentsInformation[] = sprintf('Iterator (%d element(s))', \count($argument->getValues()));
-                    foreach (array_map(function (Reference $value) {return (string) $value; }, $argument->getValues()) as $service) {
-                        $argumentsInformation[] = sprintf('- %s', $service);
-=======
                     if ($argument instanceof TaggedIteratorArgument) {
                         $argumentsInformation[] = sprintf('Tagged Iterator for "%s"%s', $argument->getTag(), $options['is_debug'] ? '' : sprintf(' (%d element(s))', \count($argument->getValues())));
                     } else {
                         $argumentsInformation[] = sprintf('Iterator (%d element(s))', \count($argument->getValues()));
->>>>>>> c083e20c
+                    }
+
+                    foreach ($argument->getValues() as $ref) {
+                        $argumentsInformation[] = sprintf('- Service(%s)', $ref);
                     }
                 } elseif ($argument instanceof ServiceLocatorArgument) {
                     $argumentsInformation[] = sprintf('Service locator (%d element(s))', \count($argument->getValues()));
@@ -365,11 +363,6 @@
                     $argumentsInformation[] = 'Inlined Service';
                 } else {
                     $argumentsInformation[] = \is_array($argument) ? sprintf('Array (%d element(s))', \count($argument)) : $argument;
-                    if (\is_array($argument)) {
-                        foreach (array_keys($argument) as $service) {
-                            $argumentsInformation[] = sprintf('- %s', $service);
-                        }
-                    }
                 }
             }
 
