{
    "name": "symfony/framework-bundle",
    "type": "symfony-bundle",
    "description": "Symfony FrameworkBundle",
    "keywords": [],
    "homepage": "https://symfony.com",
    "license": "MIT",
    "authors": [
        {
            "name": "Fabien Potencier",
            "email": "fabien@symfony.com"
        },
        {
            "name": "Symfony Community",
            "homepage": "https://symfony.com/contributors"
        }
    ],
    "require": {
        "php": ">=5.5.9",
        "symfony/cache": "~3.3",
        "symfony/class-loader": "~3.2",
        "symfony/dependency-injection": "~3.3",
        "symfony/config": "~3.3",
        "symfony/event-dispatcher": "~3.3",
        "symfony/http-foundation": "~3.3",
        "symfony/http-kernel": "~3.3",
        "symfony/polyfill-mbstring": "~1.0",
        "symfony/filesystem": "~2.8|~3.0",
        "symfony/finder": "~2.8|~3.0",
        "symfony/routing": "~3.1.10|~3.2.3",
        "symfony/security-core": "~2.8|~3.0",
        "symfony/security-csrf": "~2.8|~3.0",
        "symfony/stopwatch": "~2.8|~3.0",
        "doctrine/cache": "~1.0"
    },
    "require-dev": {
        "symfony/asset": "~2.8|~3.0",
        "symfony/browser-kit": "~2.8|~3.0",
        "symfony/console": "~3.3",
        "symfony/css-selector": "~2.8|~3.0",
        "symfony/dom-crawler": "~2.8|~3.0",
        "symfony/polyfill-intl-icu": "~1.0",
        "symfony/security": "~2.8|~3.0",
        "symfony/form": "~3.3",
        "symfony/expression-language": "~2.8|~3.0",
        "symfony/process": "~2.8|~3.0",
        "symfony/security-core": "~3.2",
        "symfony/security-csrf": "~2.8|~3.0",
        "symfony/serializer": "~3.3",
        "symfony/translation": "~2.8|~3.0",
        "symfony/templating": "~2.8|~3.0",
        "symfony/validator": "~3.2",
        "symfony/yaml": "~3.2",
        "symfony/property-info": "~3.1",
        "doctrine/annotations": "~1.0",
        "phpdocumentor/reflection-docblock": "^3.0",
        "twig/twig": "~1.26|~2.0",
        "sensio/framework-extra-bundle": "^3.0.2"
    },
    "conflict": {
        "phpdocumentor/reflection-docblock": "<3.0",
        "phpdocumentor/type-resolver": "<0.2.0",
        "symfony/console": "<3.3",
<<<<<<< HEAD
        "symfony/serializer": "<3.3"
=======
        "symfony/form": "<3.3"
>>>>>>> e68a6d96
    },
    "suggest": {
        "ext-apcu": "For best performance of the system caches",
        "symfony/console": "For using the console commands",
        "symfony/form": "For using forms",
        "symfony/serializer": "For using the serializer service",
        "symfony/validator": "For using validation",
        "symfony/yaml": "For using the debug:config and lint:yaml commands",
        "symfony/property-info": "For using the property_info service",
        "symfony/process": "For using the server:run, server:start, server:stop, and server:status commands"
    },
    "autoload": {
        "psr-4": { "Symfony\\Bundle\\FrameworkBundle\\": "" },
        "exclude-from-classmap": [
            "/Tests/"
        ]
    },
    "minimum-stability": "dev",
    "extra": {
        "branch-alias": {
            "dev-master": "3.3-dev"
        }
    }
}<|MERGE_RESOLUTION|>--- conflicted
+++ resolved
@@ -61,11 +61,8 @@
         "phpdocumentor/reflection-docblock": "<3.0",
         "phpdocumentor/type-resolver": "<0.2.0",
         "symfony/console": "<3.3",
-<<<<<<< HEAD
-        "symfony/serializer": "<3.3"
-=======
+        "symfony/serializer": "<3.3",
         "symfony/form": "<3.3"
->>>>>>> e68a6d96
     },
     "suggest": {
         "ext-apcu": "For best performance of the system caches",
