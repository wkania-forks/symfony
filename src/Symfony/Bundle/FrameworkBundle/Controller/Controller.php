<?php

/*
 * This file is part of the Symfony package.
 *
 * (c) Fabien Potencier <fabien@symfony.com>
 *
 * For the full copyright and license information, please view the LICENSE
 * file that was distributed with this source code.
 */

namespace Symfony\Bundle\FrameworkBundle\Controller;

use Symfony\Component\HttpFoundation\Response;
use Symfony\Component\HttpFoundation\RedirectResponse;
use Symfony\Component\DependencyInjection\ContainerAware;
use Symfony\Component\HttpKernel\Exception\NotFoundHttpException;
use Symfony\Component\Form\FormTypeInterface;
use Symfony\Component\Form\Form;
use Symfony\Component\Form\FormBuilder;
use Symfony\Bundle\DoctrineBundle\Registry;

/**
 * Controller is a simple implementation of a Controller.
 *
 * It provides methods to common features needed in controllers.
 *
 * @author Fabien Potencier <fabien@symfony.com>
 */
class Controller extends ContainerAware
{
    /**
     * Generates a URL from the given parameters.
     *
     * @param string  $name       The name of the route
     * @param array   $parameters An array of parameters
     * @param Boolean $absolute   Whether to generate an absolute URL
     *
     * @return string The generated URL
     */
    public function generateUrl($route, array $parameters = array(), $absolute = false)
    {
        return $this->container->get('router')->generate($route, $parameters, $absolute);
    }

    /**
     * Forwards the request to another controller.
     *
     * @param  string  $controller The controller name (a string like BlogBundle:Post:index)
     * @param  array   $path       An array of path parameters
     * @param  array   $query      An array of query parameters
     *
     * @return Response A Response instance
     */
    public function forward($controller, array $path = array(), array $query = array())
    {
        return $this->container->get('http_kernel')->forward($controller, $path, $query);
    }

    /**
     * Returns a RedirectResponse to the given URL.
     *
     * @param string  $url The URL to redirect to
     * @param integer $status The status code to use for the Response
     *
     * @return RedirectResponse
     */
    public function redirect($url, $status = 302)
    {
        return new RedirectResponse($url, $status);
    }

    /**
     * Returns a rendered view.
     *
     * @param string $view       The view name
     * @param array  $parameters An array of parameters to pass to the view
     *
     * @return string The renderer view
     */
    public function renderView($view, array $parameters = array())
    {
        return $this->container->get('templating')->render($view, $parameters);
    }

    /**
     * Renders a view.
     *
     * @param string   $view The view name
     * @param array    $parameters An array of parameters to pass to the view
     * @param Response $response A response instance
     *
     * @return Response A Response instance
     */
    public function render($view, array $parameters = array(), Response $response = null)
    {
        return $this->container->get('templating')->renderResponse($view, $parameters, $response);
    }

    /**
     * Returns a NotFoundHttpException.
     *
     * This will result in a 404 response code. Usage example:
     *
     *     throw $this->createNotFoundException('Page not found!');
     *
     * @return NotFoundHttpException
     */
    public function createNotFoundException($message = 'Not Found', \Exception $previous = null)
    {
        return new NotFoundHttpException($message, $previous);
    }

    /**
     * Creates and returns a Form instance from the type of the form.
     *
     * @param string|FormTypeInterface $type    The built type of the form
     * @param mixed $data                       The initial data for the form
     * @param array $options                    Options for the form
     *
     * @return Form
     */
    public function createForm($type, $data = null, array $options = array())
    {
        return $this->get('form.factory')->create($type, $data, $options);
    }

    /**
     * Creates and returns a form builder instance
     *
     * @param mixed $data               The initial data for the form
     * @param array $options            Options for the form
     *
     * @return FormBuilder
     */
    public function createFormBuilder($data = null, array $options = array())
    {
        return $this->get('form.factory')->createBuilder('form', $data, $options);
    }

    /**
<<<<<<< HEAD
     * Shortcut to return the Doctrine Registry service.
=======
     * Shortcut to return the request service.
     *
     * @return Symfony\Component\HttpFoundation\Request
     */
    public function getRequest()
    {
        return $this->get('request');
    }

    /**
     * Shortcut to return the Doctrine Registry class
>>>>>>> 37b2df25
     *
     * @return Registry
     */
    public function getDoctrine()
    {
        if (!$this->has('doctrine')) {
            throw new \LogicException('The DoctrineBundle is not installed in your application.');
        }

        return $this->get('doctrine');
    }

    /**
     * Returns true if the service id is defined.
     *
     * @param  string  $id The service id
     *
     * @return Boolean true if the service id is defined, false otherwise
     */
    public function has($id)
    {
        return $this->container->has($id);
    }

    /**
     * Gets a service by id.
     *
     * @param  string $id The service id
     *
     * @return object  The service
     */
    public function get($id)
    {
        return $this->container->get($id);
    }
}<|MERGE_RESOLUTION|>--- conflicted
+++ resolved
@@ -139,9 +139,6 @@
     }
 
     /**
-<<<<<<< HEAD
-     * Shortcut to return the Doctrine Registry service.
-=======
      * Shortcut to return the request service.
      *
      * @return Symfony\Component\HttpFoundation\Request
@@ -152,8 +149,7 @@
     }
 
     /**
-     * Shortcut to return the Doctrine Registry class
->>>>>>> 37b2df25
+     * Shortcut to return the Doctrine Registry service.
      *
      * @return Registry
      */
