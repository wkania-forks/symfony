--- conflicted
+++ resolved
@@ -41,11 +41,7 @@
             $this->translator = $container;
             @trigger_error(sprintf('Using a "%s" as first argument of %s is deprecated since version 3.4 and will be unsupported in version 4.0. Use a %s instead.', TranslatorInterface::class, __CLASS__, ContainerInterface::class), E_USER_DEPRECATED);
         } else {
-<<<<<<< HEAD
             throw new \InvalidArgumentException(sprintf('%s only accepts instance of Psr\Container\ContainerInterface as first argument.', __CLASS__));
-=======
-            throw new \InvalidArgumentException(sprintf('%s only accepts instance of Symfony\Component\DependencyInjection\ContainerInterface as first argument.', __CLASS__));
->>>>>>> b9c91cd8
         }
     }
 
