--- conflicted
+++ resolved
@@ -18,16 +18,6 @@
  */
 class StubLocaleTest extends \PHPUnit_Framework_TestCase
 {
-    protected function setUp()
-    {
-<<<<<<< HEAD
-        // Locale extends \Locale, so intl must be present
-        IntlTestHelper::requireIntl($this);
-=======
-        $this->iniSet('error_reporting', -1 & ~E_USER_DEPRECATED);
->>>>>>> 1270e725
-    }
-
     public function testGetCurrenciesData()
     {
         $currencies = StubLocale::getCurrenciesData('en');
