--- conflicted
+++ resolved
@@ -104,14 +104,12 @@
         new UrlPackage([], new EmptyVersionStrategy());
     }
 
-<<<<<<< HEAD
     /**
      * @dataProvider getWrongBaseUrlConfig
-     *
-     * @expectedException \Symfony\Component\Asset\Exception\InvalidArgumentException
      */
     public function testWrongBaseUrl($baseUrls)
     {
+        $this->expectException('Symfony\Component\Asset\Exception\InvalidArgumentException');
         new UrlPackage($baseUrls, new EmptyVersionStrategy());
     }
 
@@ -121,12 +119,6 @@
             ['not-a-url'],
             ['not-a-url-with-query?query=://'],
         ];
-=======
-    public function testWrongBaseUrl()
-    {
-        $this->expectException('Symfony\Component\Asset\Exception\InvalidArgumentException');
-        new UrlPackage(['not-a-url'], new EmptyVersionStrategy());
->>>>>>> 8173dafd
     }
 
     private function getContext($secure)
