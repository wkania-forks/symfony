--- conflicted
+++ resolved
@@ -308,12 +308,7 @@
             $code .= <<<EOF
             if ('/' === substr(\$pathinfo, -1)) {
                 // no-op
-<<<<<<< HEAD
             } elseif ('GET' !== \$canonicalMethod) {
-                \$allow[] = 'GET';
-=======
-            } elseif (!in_array(\$this->context->getMethod(), array('HEAD', 'GET'))) {
->>>>>>> 19d6b592
                 goto $gotoname;
             } else {
                 return array_replace(\$ret, \$this->redirect(\$rawPathinfo.'/', '$name'));
@@ -332,21 +327,15 @@
                 $methods = implode("', '", $methods);
                 $code .= <<<EOF
             \$requiredSchemes = $schemes;
-<<<<<<< HEAD
-            if (!isset(\$requiredSchemes[\$context->getScheme()])) {
-                if ('GET' !== \$canonicalMethod) {
-                    \$allow[] = 'GET';
-=======
-            \$hasRequiredScheme = isset(\$requiredSchemes[\$this->context->getScheme()]);
-            if (!in_array(\$this->context->getMethod(), array('$methods'))) {
+            \$hasRequiredScheme = isset(\$requiredSchemes[\$context->getScheme()]);
+            if (!in_array(\$context->getMethod(), array('$methods'))) {
                 if (\$hasRequiredScheme) {
                     \$allow = array_merge(\$allow, array('$methods'));
                 }
                 goto $gotoname;
             }
             if (!\$hasRequiredScheme) {
-                if (!in_array(\$this->context->getMethod(), array('HEAD', 'GET'))) {
->>>>>>> 19d6b592
+                if ('GET' !== \$canonicalMethod) {
                     goto $gotoname;
                 }
 
@@ -359,11 +348,11 @@
                 $code .= <<<EOF
             \$requiredSchemes = $schemes;
             if (!isset(\$requiredSchemes[\$this->context->getScheme()])) {
-                if (!in_array(\$this->context->getMethod(), array('HEAD', 'GET'))) {
+                if ('GET' !== \$canonicalMethod) {
                     goto $gotoname;
                 }
 
-                return \$this->redirect(\$rawPathinfo, '$name', key(\$requiredSchemes));
+                return array_replace(\$ret, \$this->redirect(\$rawPathinfo, '$name', key(\$requiredSchemes)));
             }
 
 
