--- conflicted
+++ resolved
@@ -142,15 +142,10 @@
                 // no-op
             } elseif (!$supportsTrailingSlash || ($requiredMethods && !\in_array('GET', $requiredMethods))) {
                 continue;
-<<<<<<< HEAD
             } elseif ('/' === $staticPrefix[-1] && substr($staticPrefix, 0, -1) === $pathinfo) {
-                return;
+                return $this->allow = $this->allowSchemes = array();
             } elseif ('/' === $pathinfo[-1] && substr($pathinfo, 0, -1) === $staticPrefix) {
-                return;
-=======
-            } elseif ('/' === substr($staticPrefix, -1) && substr($staticPrefix, 0, -1) === $pathinfo) {
-                return $this->allow = array();
->>>>>>> c2d2f5bd
+                return $this->allow = $this->allowSchemes = array();
             } else {
                 continue;
             }
@@ -166,7 +161,6 @@
                 continue;
             }
 
-<<<<<<< HEAD
             if ($supportsTrailingSlash) {
                 if ('/' === $pathinfo[-1]) {
                     if (preg_match($regex, substr($pathinfo, 0, -1), $m)) {
@@ -177,17 +171,10 @@
                 }
                 if ($hasTrailingSlash !== ('/' === $pathinfo[-1])) {
                     if (!$requiredMethods || \in_array('GET', $requiredMethods)) {
-                        return;
+                        return $this->allow = $this->allowSchemes = array();
                     }
                     continue;
                 }
-=======
-            if ($hasTrailingSlash && '/' !== substr($pathinfo, -1)) {
-                if (!$requiredMethods || \in_array('GET', $requiredMethods)) {
-                    return $this->allow = array();
-                }
-                continue;
->>>>>>> c2d2f5bd
             }
 
             $hostMatches = array();
@@ -201,11 +188,7 @@
                 continue;
             }
 
-<<<<<<< HEAD
             $hasRequiredScheme = !$route->getSchemes() || $route->hasScheme($this->context->getScheme());
-=======
-            // check HTTP method requirement
->>>>>>> c2d2f5bd
             if ($requiredMethods) {
                 // HEAD and GET are equivalent as per RFC
                 if ('HEAD' === $method = $this->context->getMethod()) {
