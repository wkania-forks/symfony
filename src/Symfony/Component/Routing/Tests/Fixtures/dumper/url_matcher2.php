<?php

use Symfony\Component\Routing\Exception\MethodNotAllowedException;
use Symfony\Component\Routing\Exception\ResourceNotFoundException;
use Symfony\Component\Routing\RequestContext;

/**
 * This class has been auto-generated
 * by the Symfony Routing Component.
 */
class ProjectUrlMatcher extends Symfony\Component\Routing\Tests\Fixtures\RedirectableUrlMatcher
{
    public function __construct(RequestContext $context)
    {
        $this->context = $context;
    }

    public function match($rawPathinfo)
    {
        $allow = array();
        $pathinfo = rawurldecode($rawPathinfo);
        $trimmedPathinfo = rtrim($pathinfo, '/');
        $context = $this->context;
<<<<<<< HEAD
        $request = $this->request;
        $requestMethod = $canonicalMethod = $context->getMethod();
        $scheme = $context->getScheme();
=======
        $request = $this->request ?: $this->createRequest($pathinfo);
>>>>>>> 0293f375

        if ('HEAD' === $requestMethod) {
            $canonicalMethod = 'GET';
        }


        if (0 === strpos($pathinfo, '/foo')) {
            // foo
            if (preg_match('#^/foo/(?P<bar>baz|symfony)$#s', $pathinfo, $matches)) {
                return $this->mergeDefaults(array_replace($matches, array('_route' => 'foo')), array (  'def' => 'test',));
            }

            // foofoo
            if ('/foofoo' === $pathinfo) {
                return array (  'def' => 'test',  '_route' => 'foofoo',);
            }

        }

        elseif (0 === strpos($pathinfo, '/bar')) {
            // bar
            if (preg_match('#^/bar/(?P<foo>[^/]++)$#s', $pathinfo, $matches)) {
                if ('GET' !== $canonicalMethod) {
                    $allow[] = 'GET';
                    goto not_bar;
                }

                return $this->mergeDefaults(array_replace($matches, array('_route' => 'bar')), array ());
            }
            not_bar:

            // barhead
            if (0 === strpos($pathinfo, '/barhead') && preg_match('#^/barhead/(?P<foo>[^/]++)$#s', $pathinfo, $matches)) {
                if ('GET' !== $canonicalMethod) {
                    $allow[] = 'GET';
                    goto not_barhead;
                }

                return $this->mergeDefaults(array_replace($matches, array('_route' => 'barhead')), array ());
            }
            not_barhead:

        }

        elseif (0 === strpos($pathinfo, '/test')) {
            if (0 === strpos($pathinfo, '/test/baz')) {
                // baz
                if ('/test/baz' === $pathinfo) {
                    return array('_route' => 'baz');
                }

                // baz2
                if ('/test/baz.html' === $pathinfo) {
                    return array('_route' => 'baz2');
                }

                // baz3
<<<<<<< HEAD
                if ('/test/baz3' === $trimmedPathinfo) {
                    $ret = array('_route' => 'baz3');
                    if (substr($pathinfo, -1) !== '/') {
                        return array_replace($ret, $this->redirect($rawPathinfo.'/', 'baz3'));
=======
                if ('/test/baz3' === rtrim($pathinfo, '/')) {
                    if ('/' === substr($pathinfo, -1)) {
                        // no-op
                    } elseif (!in_array($this->context->getMethod(), array('HEAD', 'GET'))) {
                        goto not_baz3;
                    } else {
                        return $this->redirect($rawPathinfo.'/', 'baz3');
>>>>>>> 0293f375
                    }

                    return $ret;
                }
                not_baz3:

            }

            // baz4
            if (preg_match('#^/test/(?P<foo>[^/]++)/?$#s', $pathinfo, $matches)) {
<<<<<<< HEAD
                $ret = $this->mergeDefaults(array_replace($matches, array('_route' => 'baz4')), array ());
                if (substr($pathinfo, -1) !== '/') {
                    return array_replace($ret, $this->redirect($rawPathinfo.'/', 'baz4'));
=======
                if ('/' === substr($pathinfo, -1)) {
                    // no-op
                } elseif (!in_array($this->context->getMethod(), array('HEAD', 'GET'))) {
                    goto not_baz4;
                } else {
                    return $this->redirect($rawPathinfo.'/', 'baz4');
>>>>>>> 0293f375
                }

                return $ret;
            }
            not_baz4:

            // baz5
            if (preg_match('#^/test/(?P<foo>[^/]++)/$#s', $pathinfo, $matches)) {
                if ('POST' !== $canonicalMethod) {
                    $allow[] = 'POST';
                    goto not_baz5;
                }

                return $this->mergeDefaults(array_replace($matches, array('_route' => 'baz5')), array ());
            }
            not_baz5:

            // baz.baz6
            if (preg_match('#^/test/(?P<foo>[^/]++)/$#s', $pathinfo, $matches)) {
                if ('PUT' !== $canonicalMethod) {
                    $allow[] = 'PUT';
                    goto not_bazbaz6;
                }

                return $this->mergeDefaults(array_replace($matches, array('_route' => 'baz.baz6')), array ());
            }
            not_bazbaz6:

        }

        // quoter
        if (preg_match('#^/(?P<quoter>[\']+)$#s', $pathinfo, $matches)) {
            return $this->mergeDefaults(array_replace($matches, array('_route' => 'quoter')), array ());
        }

        // space
        if ('/spa ce' === $pathinfo) {
            return array('_route' => 'space');
        }

        if (0 === strpos($pathinfo, '/a')) {
            if (0 === strpos($pathinfo, '/a/b\'b')) {
                // foo1
                if (preg_match('#^/a/b\'b/(?P<foo>[^/]++)$#s', $pathinfo, $matches)) {
                    return $this->mergeDefaults(array_replace($matches, array('_route' => 'foo1')), array ());
                }

                // bar1
                if (preg_match('#^/a/b\'b/(?P<bar>[^/]++)$#s', $pathinfo, $matches)) {
                    return $this->mergeDefaults(array_replace($matches, array('_route' => 'bar1')), array ());
                }

            }

            // overridden
            if (preg_match('#^/a/(?P<var>.*)$#s', $pathinfo, $matches)) {
                return $this->mergeDefaults(array_replace($matches, array('_route' => 'overridden')), array ());
            }

            if (0 === strpos($pathinfo, '/a/b\'b')) {
                // foo2
                if (preg_match('#^/a/b\'b/(?P<foo1>[^/]++)$#s', $pathinfo, $matches)) {
                    return $this->mergeDefaults(array_replace($matches, array('_route' => 'foo2')), array ());
                }

                // bar2
                if (preg_match('#^/a/b\'b/(?P<bar1>[^/]++)$#s', $pathinfo, $matches)) {
                    return $this->mergeDefaults(array_replace($matches, array('_route' => 'bar2')), array ());
                }

            }

        }

        elseif (0 === strpos($pathinfo, '/multi')) {
            // helloWorld
            if (0 === strpos($pathinfo, '/multi/hello') && preg_match('#^/multi/hello(?:/(?P<who>[^/]++))?$#s', $pathinfo, $matches)) {
                return $this->mergeDefaults(array_replace($matches, array('_route' => 'helloWorld')), array (  'who' => 'World!',));
            }

            // hey
<<<<<<< HEAD
            if ('/multi/hey' === $trimmedPathinfo) {
                $ret = array('_route' => 'hey');
                if (substr($pathinfo, -1) !== '/') {
                    return array_replace($ret, $this->redirect($rawPathinfo.'/', 'hey'));
=======
            if ('/multi/hey' === rtrim($pathinfo, '/')) {
                if ('/' === substr($pathinfo, -1)) {
                    // no-op
                } elseif (!in_array($this->context->getMethod(), array('HEAD', 'GET'))) {
                    goto not_hey;
                } else {
                    return $this->redirect($rawPathinfo.'/', 'hey');
>>>>>>> 0293f375
                }

                return $ret;
            }

            // overridden2
            if ('/multi/new' === $pathinfo) {
                return array('_route' => 'overridden2');
            }
            not_hey:

        }

        // foo3
        if (preg_match('#^/(?P<_locale>[^/]++)/b/(?P<foo>[^/]++)$#s', $pathinfo, $matches)) {
            return $this->mergeDefaults(array_replace($matches, array('_route' => 'foo3')), array ());
        }

        // bar3
        if (preg_match('#^/(?P<_locale>[^/]++)/b/(?P<bar>[^/]++)$#s', $pathinfo, $matches)) {
            return $this->mergeDefaults(array_replace($matches, array('_route' => 'bar3')), array ());
        }

        if (0 === strpos($pathinfo, '/aba')) {
            // ababa
            if ('/ababa' === $pathinfo) {
                return array('_route' => 'ababa');
            }

            // foo4
            if (preg_match('#^/aba/(?P<foo>[^/]++)$#s', $pathinfo, $matches)) {
                return $this->mergeDefaults(array_replace($matches, array('_route' => 'foo4')), array ());
            }

        }

        $host = $context->getHost();

        if (preg_match('#^a\\.example\\.com$#si', $host, $hostMatches)) {
            // route1
            if ('/route1' === $pathinfo) {
                return array('_route' => 'route1');
            }

            // route2
            if ('/c2/route2' === $pathinfo) {
                return array('_route' => 'route2');
            }

        }

        if (preg_match('#^b\\.example\\.com$#si', $host, $hostMatches)) {
            // route3
            if ('/c2/route3' === $pathinfo) {
                return array('_route' => 'route3');
            }

        }

        if (preg_match('#^a\\.example\\.com$#si', $host, $hostMatches)) {
            // route4
            if ('/route4' === $pathinfo) {
                return array('_route' => 'route4');
            }

        }

        if (preg_match('#^c\\.example\\.com$#si', $host, $hostMatches)) {
            // route5
            if ('/route5' === $pathinfo) {
                return array('_route' => 'route5');
            }

        }

        // route6
        if ('/route6' === $pathinfo) {
            return array('_route' => 'route6');
        }

        if (preg_match('#^(?P<var1>[^\\.]++)\\.example\\.com$#si', $host, $hostMatches)) {
            if (0 === strpos($pathinfo, '/route1')) {
                // route11
                if ('/route11' === $pathinfo) {
                    return $this->mergeDefaults(array_replace($hostMatches, array('_route' => 'route11')), array ());
                }

                // route12
                if ('/route12' === $pathinfo) {
                    return $this->mergeDefaults(array_replace($hostMatches, array('_route' => 'route12')), array (  'var1' => 'val',));
                }

                // route13
                if (0 === strpos($pathinfo, '/route13') && preg_match('#^/route13/(?P<name>[^/]++)$#s', $pathinfo, $matches)) {
                    return $this->mergeDefaults(array_replace($hostMatches, $matches, array('_route' => 'route13')), array ());
                }

                // route14
                if (0 === strpos($pathinfo, '/route14') && preg_match('#^/route14/(?P<name>[^/]++)$#s', $pathinfo, $matches)) {
                    return $this->mergeDefaults(array_replace($hostMatches, $matches, array('_route' => 'route14')), array (  'var1' => 'val',));
                }

            }

        }

        if (preg_match('#^c\\.example\\.com$#si', $host, $hostMatches)) {
            // route15
            if (0 === strpos($pathinfo, '/route15') && preg_match('#^/route15/(?P<name>[^/]++)$#s', $pathinfo, $matches)) {
                return $this->mergeDefaults(array_replace($matches, array('_route' => 'route15')), array ());
            }

        }

        // route16
        if (0 === strpos($pathinfo, '/route16') && preg_match('#^/route16/(?P<name>[^/]++)$#s', $pathinfo, $matches)) {
            return $this->mergeDefaults(array_replace($matches, array('_route' => 'route16')), array (  'var1' => 'val',));
        }

        // route17
        if ('/route17' === $pathinfo) {
            return array('_route' => 'route17');
        }

        // a
        if ('/a/a...' === $pathinfo) {
            return array('_route' => 'a');
        }

        if (0 === strpos($pathinfo, '/a/b')) {
            // b
            if (preg_match('#^/a/b/(?P<var>[^/]++)$#s', $pathinfo, $matches)) {
                return $this->mergeDefaults(array_replace($matches, array('_route' => 'b')), array ());
            }

            // c
            if (0 === strpos($pathinfo, '/a/b/c') && preg_match('#^/a/b/c/(?P<var>[^/]++)$#s', $pathinfo, $matches)) {
                return $this->mergeDefaults(array_replace($matches, array('_route' => 'c')), array ());
            }

        }

        // secure
        if ('/secure' === $pathinfo) {
            $ret = array('_route' => 'secure');
            $requiredSchemes = array (  'https' => 0,);
            if (!isset($requiredSchemes[$scheme])) {
                return array_replace($ret, $this->redirect($rawPathinfo, 'secure', key($requiredSchemes)));
            }

            return $ret;
        }

        // nonsecure
        if ('/nonsecure' === $pathinfo) {
            $ret = array('_route' => 'nonsecure');
            $requiredSchemes = array (  'http' => 0,);
            if (!isset($requiredSchemes[$scheme])) {
                return array_replace($ret, $this->redirect($rawPathinfo, 'nonsecure', key($requiredSchemes)));
            }

            return $ret;
        }

        throw 0 < count($allow) ? new MethodNotAllowedException(array_unique($allow)) : new ResourceNotFoundException();
    }
}<|MERGE_RESOLUTION|>--- conflicted
+++ resolved
@@ -21,18 +21,13 @@
         $pathinfo = rawurldecode($rawPathinfo);
         $trimmedPathinfo = rtrim($pathinfo, '/');
         $context = $this->context;
-<<<<<<< HEAD
-        $request = $this->request;
+        $request = $this->request ?: $this->createRequest($pathinfo);
         $requestMethod = $canonicalMethod = $context->getMethod();
         $scheme = $context->getScheme();
-=======
-        $request = $this->request ?: $this->createRequest($pathinfo);
->>>>>>> 0293f375
 
         if ('HEAD' === $requestMethod) {
             $canonicalMethod = 'GET';
         }
-
 
         if (0 === strpos($pathinfo, '/foo')) {
             // foo
@@ -85,20 +80,14 @@
                 }
 
                 // baz3
-<<<<<<< HEAD
                 if ('/test/baz3' === $trimmedPathinfo) {
                     $ret = array('_route' => 'baz3');
-                    if (substr($pathinfo, -1) !== '/') {
-                        return array_replace($ret, $this->redirect($rawPathinfo.'/', 'baz3'));
-=======
-                if ('/test/baz3' === rtrim($pathinfo, '/')) {
                     if ('/' === substr($pathinfo, -1)) {
                         // no-op
                     } elseif (!in_array($this->context->getMethod(), array('HEAD', 'GET'))) {
                         goto not_baz3;
                     } else {
-                        return $this->redirect($rawPathinfo.'/', 'baz3');
->>>>>>> 0293f375
+                        return array_replace($ret, $this->redirect($rawPathinfo.'/', 'baz3'));
                     }
 
                     return $ret;
@@ -109,18 +98,13 @@
 
             // baz4
             if (preg_match('#^/test/(?P<foo>[^/]++)/?$#s', $pathinfo, $matches)) {
-<<<<<<< HEAD
                 $ret = $this->mergeDefaults(array_replace($matches, array('_route' => 'baz4')), array ());
-                if (substr($pathinfo, -1) !== '/') {
-                    return array_replace($ret, $this->redirect($rawPathinfo.'/', 'baz4'));
-=======
                 if ('/' === substr($pathinfo, -1)) {
                     // no-op
                 } elseif (!in_array($this->context->getMethod(), array('HEAD', 'GET'))) {
                     goto not_baz4;
                 } else {
-                    return $this->redirect($rawPathinfo.'/', 'baz4');
->>>>>>> 0293f375
+                    return array_replace($ret, $this->redirect($rawPathinfo.'/', 'baz4'));
                 }
 
                 return $ret;
@@ -202,30 +186,24 @@
             }
 
             // hey
-<<<<<<< HEAD
             if ('/multi/hey' === $trimmedPathinfo) {
                 $ret = array('_route' => 'hey');
-                if (substr($pathinfo, -1) !== '/') {
-                    return array_replace($ret, $this->redirect($rawPathinfo.'/', 'hey'));
-=======
-            if ('/multi/hey' === rtrim($pathinfo, '/')) {
                 if ('/' === substr($pathinfo, -1)) {
                     // no-op
                 } elseif (!in_array($this->context->getMethod(), array('HEAD', 'GET'))) {
                     goto not_hey;
                 } else {
-                    return $this->redirect($rawPathinfo.'/', 'hey');
->>>>>>> 0293f375
+                    return array_replace($ret, $this->redirect($rawPathinfo.'/', 'hey'));
                 }
 
                 return $ret;
             }
+            not_hey:
 
             // overridden2
             if ('/multi/new' === $pathinfo) {
                 return array('_route' => 'overridden2');
             }
-            not_hey:
 
         }
 
