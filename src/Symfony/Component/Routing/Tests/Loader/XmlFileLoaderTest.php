<?php

/*
 * This file is part of the Symfony package.
 *
 * (c) Fabien Potencier <fabien@symfony.com>
 *
 * For the full copyright and license information, please view the LICENSE
 * file that was distributed with this source code.
 */

namespace Symfony\Component\Routing\Tests\Loader;

use PHPUnit\Framework\TestCase;
use Symfony\Component\Config\FileLocator;
use Symfony\Component\Routing\Loader\XmlFileLoader;
use Symfony\Component\Routing\Tests\Fixtures\CustomXmlFileLoader;

class XmlFileLoaderTest extends TestCase
{
    public function testSupports()
    {
        $loader = new XmlFileLoader($this->getMockBuilder('Symfony\Component\Config\FileLocator')->getMock());

        $this->assertTrue($loader->supports('foo.xml'), '->supports() returns true if the resource is loadable');
        $this->assertFalse($loader->supports('foo.foo'), '->supports() returns true if the resource is loadable');

        $this->assertTrue($loader->supports('foo.xml', 'xml'), '->supports() checks the resource type if specified');
        $this->assertFalse($loader->supports('foo.xml', 'foo'), '->supports() checks the resource type if specified');
    }

    public function testLoadWithRoute()
    {
        $loader = new XmlFileLoader(new FileLocator(array(__DIR__.'/../Fixtures')));
        $routeCollection = $loader->load('validpattern.xml');
        $route = $routeCollection->get('blog_show');

        $this->assertInstanceOf('Symfony\Component\Routing\Route', $route);
        $this->assertSame('/blog/{slug}', $route->getPath());
        $this->assertSame('{locale}.example.com', $route->getHost());
        $this->assertSame('MyBundle:Blog:show', $route->getDefault('_controller'));
        $this->assertSame('\w+', $route->getRequirement('locale'));
        $this->assertSame('RouteCompiler', $route->getOption('compiler_class'));
        $this->assertEquals(array('GET', 'POST', 'PUT', 'OPTIONS'), $route->getMethods());
        $this->assertEquals(array('https'), $route->getSchemes());
        $this->assertEquals('context.getMethod() == "GET"', $route->getCondition());
    }

    public function testLoadWithNamespacePrefix()
    {
        $loader = new XmlFileLoader(new FileLocator(array(__DIR__.'/../Fixtures')));
        $routeCollection = $loader->load('namespaceprefix.xml');

        $this->assertCount(1, $routeCollection->all(), 'One route is loaded');

        $route = $routeCollection->get('blog_show');
        $this->assertSame('/blog/{slug}', $route->getPath());
        $this->assertSame('{_locale}.example.com', $route->getHost());
        $this->assertSame('MyBundle:Blog:show', $route->getDefault('_controller'));
        $this->assertSame('\w+', $route->getRequirement('slug'));
        $this->assertSame('en|fr|de', $route->getRequirement('_locale'));
        $this->assertNull($route->getDefault('slug'));
        $this->assertSame('RouteCompiler', $route->getOption('compiler_class'));
        $this->assertSame(1, $route->getDefault('page'));
    }

    public function testLoadWithImport()
    {
        $loader = new XmlFileLoader(new FileLocator(array(__DIR__.'/../Fixtures')));
        $routeCollection = $loader->load('validresource.xml');
        $routes = $routeCollection->all();

        $this->assertCount(2, $routes, 'Two routes are loaded');
        $this->assertContainsOnly('Symfony\Component\Routing\Route', $routes);

        foreach ($routes as $route) {
            $this->assertSame('/{foo}/blog/{slug}', $route->getPath());
            $this->assertSame('123', $route->getDefault('foo'));
            $this->assertSame('\d+', $route->getRequirement('foo'));
            $this->assertSame('bar', $route->getOption('foo'));
            $this->assertSame('', $route->getHost());
            $this->assertSame('context.getMethod() == "POST"', $route->getCondition());
        }
    }

    public function testLoadLocalized()
    {
        $loader = new XmlFileLoader(new FileLocator(array(__DIR__.'/../Fixtures')));
        $routeCollection = $loader->load('localized.xml');
        $routes = $routeCollection->all();

        $this->assertCount(2, $routes, 'Two routes are loaded');
        $this->assertContainsOnly('Symfony\Component\Routing\Route', $routes);

        $this->assertEquals('/route', $routeCollection->get('localized.fr')->getPath());
        $this->assertEquals('/path', $routeCollection->get('localized.en')->getPath());
    }

    public function testLocalizedImports()
    {
        $loader = new XmlFileLoader(new FileLocator(array(__DIR__.'/../Fixtures/localized')));
        $routeCollection = $loader->load('importer-with-locale.xml');
        $routes = $routeCollection->all();

        $this->assertCount(2, $routes, 'Two routes are loaded');
        $this->assertContainsOnly('Symfony\Component\Routing\Route', $routes);

        $this->assertEquals('/le-prefix/le-suffix', $routeCollection->get('imported.fr')->getPath());
        $this->assertEquals('/the-prefix/suffix', $routeCollection->get('imported.en')->getPath());
    }

    public function testLocalizedImportsOfNotLocalizedRoutes()
    {
        $loader = new XmlFileLoader(new FileLocator(array(__DIR__.'/../Fixtures/localized')));
        $routeCollection = $loader->load('importer-with-locale-imports-non-localized-route.xml');
        $routes = $routeCollection->all();

        $this->assertCount(2, $routes, 'Two routes are loaded');
        $this->assertContainsOnly('Symfony\Component\Routing\Route', $routes);

        $this->assertEquals('/le-prefix/suffix', $routeCollection->get('imported.fr')->getPath());
        $this->assertEquals('/the-prefix/suffix', $routeCollection->get('imported.en')->getPath());
    }

    /**
     * @expectedException \InvalidArgumentException
     * @dataProvider getPathsToInvalidFiles
     */
    public function testLoadThrowsExceptionWithInvalidFile($filePath)
    {
        $loader = new XmlFileLoader(new FileLocator(array(__DIR__.'/../Fixtures')));
        $loader->load($filePath);
    }

    /**
     * @expectedException \InvalidArgumentException
     * @dataProvider getPathsToInvalidFiles
     */
    public function testLoadThrowsExceptionWithInvalidFileEvenWithoutSchemaValidation($filePath)
    {
        $loader = new CustomXmlFileLoader(new FileLocator(array(__DIR__.'/../Fixtures')));
        $loader->load($filePath);
    }

    public function getPathsToInvalidFiles()
    {
        return array(array('nonvalidnode.xml'), array('nonvalidroute.xml'), array('nonvalid.xml'), array('missing_id.xml'), array('missing_path.xml'));
    }

    /**
     * @expectedException \InvalidArgumentException
     * @expectedExceptionMessage Document types are not allowed.
     */
    public function testDocTypeIsNotAllowed()
    {
        $loader = new XmlFileLoader(new FileLocator(array(__DIR__.'/../Fixtures')));
        $loader->load('withdoctype.xml');
    }

    public function testNullValues()
    {
        $loader = new XmlFileLoader(new FileLocator(array(__DIR__.'/../Fixtures')));
        $routeCollection = $loader->load('null_values.xml');
        $route = $routeCollection->get('blog_show');

        $this->assertTrue($route->hasDefault('foo'));
        $this->assertNull($route->getDefault('foo'));
        $this->assertTrue($route->hasDefault('bar'));
        $this->assertNull($route->getDefault('bar'));
        $this->assertEquals('foo', $route->getDefault('foobar'));
        $this->assertEquals('bar', $route->getDefault('baz'));
    }

    public function testScalarDataTypeDefaults()
    {
        $loader = new XmlFileLoader(new FileLocator(array(__DIR__.'/../Fixtures')));
        $routeCollection = $loader->load('scalar_defaults.xml');
        $route = $routeCollection->get('blog');

        $this->assertSame(
            array(
                '_controller' => 'AcmeBlogBundle:Blog:index',
                'slug' => null,
                'published' => true,
                'page' => 1,
                'price' => 3.5,
                'archived' => false,
                'free' => true,
                'locked' => false,
                'foo' => null,
                'bar' => null,
            ),
            $route->getDefaults()
        );
    }

    public function testListDefaults()
    {
        $loader = new XmlFileLoader(new FileLocator(array(__DIR__.'/../Fixtures')));
        $routeCollection = $loader->load('list_defaults.xml');
        $route = $routeCollection->get('blog');

        $this->assertSame(
            array(
                '_controller' => 'AcmeBlogBundle:Blog:index',
                'values' => array(true, 1, 3.5, 'foo'),
            ),
            $route->getDefaults()
        );
    }

    public function testListInListDefaults()
    {
        $loader = new XmlFileLoader(new FileLocator(array(__DIR__.'/../Fixtures')));
        $routeCollection = $loader->load('list_in_list_defaults.xml');
        $route = $routeCollection->get('blog');

        $this->assertSame(
            array(
                '_controller' => 'AcmeBlogBundle:Blog:index',
                'values' => array(array(true, 1, 3.5, 'foo')),
            ),
            $route->getDefaults()
        );
    }

    public function testListInMapDefaults()
    {
        $loader = new XmlFileLoader(new FileLocator(array(__DIR__.'/../Fixtures')));
        $routeCollection = $loader->load('list_in_map_defaults.xml');
        $route = $routeCollection->get('blog');

        $this->assertSame(
            array(
                '_controller' => 'AcmeBlogBundle:Blog:index',
                'values' => array('list' => array(true, 1, 3.5, 'foo')),
            ),
            $route->getDefaults()
        );
    }

    public function testMapDefaults()
    {
        $loader = new XmlFileLoader(new FileLocator(array(__DIR__.'/../Fixtures')));
        $routeCollection = $loader->load('map_defaults.xml');
        $route = $routeCollection->get('blog');

        $this->assertSame(
            array(
                '_controller' => 'AcmeBlogBundle:Blog:index',
                'values' => array(
                    'public' => true,
                    'page' => 1,
                    'price' => 3.5,
                    'title' => 'foo',
                ),
            ),
            $route->getDefaults()
        );
    }

    public function testMapInListDefaults()
    {
        $loader = new XmlFileLoader(new FileLocator(array(__DIR__.'/../Fixtures')));
        $routeCollection = $loader->load('map_in_list_defaults.xml');
        $route = $routeCollection->get('blog');

        $this->assertSame(
            array(
                '_controller' => 'AcmeBlogBundle:Blog:index',
                'values' => array(array(
                    'public' => true,
                    'page' => 1,
                    'price' => 3.5,
                    'title' => 'foo',
                )),
            ),
            $route->getDefaults()
        );
    }

    public function testMapInMapDefaults()
    {
        $loader = new XmlFileLoader(new FileLocator(array(__DIR__.'/../Fixtures')));
        $routeCollection = $loader->load('map_in_map_defaults.xml');
        $route = $routeCollection->get('blog');

        $this->assertSame(
            array(
                '_controller' => 'AcmeBlogBundle:Blog:index',
                'values' => array('map' => array(
                    'public' => true,
                    'page' => 1,
                    'price' => 3.5,
                    'title' => 'foo',
                )),
            ),
            $route->getDefaults()
        );
    }

    public function testNullValuesInList()
    {
        $loader = new XmlFileLoader(new FileLocator(array(__DIR__.'/../Fixtures')));
        $routeCollection = $loader->load('list_null_values.xml');
        $route = $routeCollection->get('blog');

        $this->assertSame(array(null, null, null, null, null, null), $route->getDefault('list'));
    }

    public function testNullValuesInMap()
    {
        $loader = new XmlFileLoader(new FileLocator(array(__DIR__.'/../Fixtures')));
        $routeCollection = $loader->load('map_null_values.xml');
        $route = $routeCollection->get('blog');

        $this->assertSame(
            array(
                'boolean' => null,
                'integer' => null,
                'float' => null,
                'string' => null,
                'list' => null,
                'map' => null,
            ),
            $route->getDefault('map')
        );
    }

    public function testLoadRouteWithControllerAttribute()
    {
        $loader = new XmlFileLoader(new FileLocator(array(__DIR__.'/../Fixtures/controller')));
        $routeCollection = $loader->load('routing.xml');

        $route = $routeCollection->get('app_homepage');

        $this->assertSame('AppBundle:Homepage:show', $route->getDefault('_controller'));
    }

    public function testLoadRouteWithoutControllerAttribute()
    {
        $loader = new XmlFileLoader(new FileLocator(array(__DIR__.'/../Fixtures/controller')));
        $routeCollection = $loader->load('routing.xml');

        $route = $routeCollection->get('app_logout');

        $this->assertNull($route->getDefault('_controller'));
    }

    public function testLoadRouteWithControllerSetInDefaults()
    {
        $loader = new XmlFileLoader(new FileLocator(array(__DIR__.'/../Fixtures/controller')));
        $routeCollection = $loader->load('routing.xml');

        $route = $routeCollection->get('app_blog');

        $this->assertSame('AppBundle:Blog:list', $route->getDefault('_controller'));
    }

    /**
     * @expectedException \InvalidArgumentException
     * @expectedExceptionMessageRegExp /The routing file "[^"]*" must not specify both the "controller" attribute and the defaults key "_controller" for "app_blog"/
     */
    public function testOverrideControllerInDefaults()
    {
        $loader = new XmlFileLoader(new FileLocator(array(__DIR__.'/../Fixtures/controller')));
        $loader->load('override_defaults.xml');
    }

    /**
     * @dataProvider provideFilesImportingRoutesWithControllers
     */
    public function testImportRouteWithController($file)
    {
        $loader = new XmlFileLoader(new FileLocator(array(__DIR__.'/../Fixtures/controller')));
        $routeCollection = $loader->load($file);

        $route = $routeCollection->get('app_homepage');
        $this->assertSame('FrameworkBundle:Template:template', $route->getDefault('_controller'));

        $route = $routeCollection->get('app_blog');
        $this->assertSame('FrameworkBundle:Template:template', $route->getDefault('_controller'));

        $route = $routeCollection->get('app_logout');
        $this->assertSame('FrameworkBundle:Template:template', $route->getDefault('_controller'));
    }

    public function provideFilesImportingRoutesWithControllers()
    {
        yield array('import_controller.xml');
        yield array('import__controller.xml');
    }

    /**
     * @expectedException \InvalidArgumentException
     * @expectedExceptionMessageRegExp /The routing file "[^"]*" must not specify both the "controller" attribute and the defaults key "_controller" for the "import" tag/
     */
    public function testImportWithOverriddenController()
    {
        $loader = new XmlFileLoader(new FileLocator(array(__DIR__.'/../Fixtures/controller')));
        $loader->load('import_override_defaults.xml');
    }

<<<<<<< HEAD
    public function testImportRouteWithNamePrefix()
    {
        $loader = new XmlFileLoader(new FileLocator(array(__DIR__.'/../Fixtures/import_with_name_prefix')));
        $routeCollection = $loader->load('routing.xml');

        $this->assertNotNull($routeCollection->get('app_blog'));
        $this->assertEquals('/blog', $routeCollection->get('app_blog')->getPath());
        $this->assertNotNull($routeCollection->get('api_app_blog'));
        $this->assertEquals('/api/blog', $routeCollection->get('api_app_blog')->getPath());
    }

    public function testImportRouteWithNoTrailingSlash()
    {
        $loader = new XmlFileLoader(new FileLocator(array(__DIR__.'/../Fixtures/import_with_no_trailing_slash')));
        $routeCollection = $loader->load('routing.xml');

        $this->assertEquals('/slash/', $routeCollection->get('a_app_homepage')->getPath());
        $this->assertEquals('/no-slash', $routeCollection->get('b_app_homepage')->getPath());
=======
    public function testImportRouteWithGlobMatchingSingleFile()
    {
        $loader = new XmlFileLoader(new FileLocator(array(__DIR__.'/../Fixtures/glob')));
        $routeCollection = $loader->load('import_single.xml');

        $route = $routeCollection->get('bar_route');
        $this->assertSame('AppBundle:Bar:view', $route->getDefault('_controller'));
    }

    public function testImportRouteWithGlobMatchingMultipleFiles()
    {
        $loader = new XmlFileLoader(new FileLocator(array(__DIR__.'/../Fixtures/glob')));
        $routeCollection = $loader->load('import_multiple.xml');

        $route = $routeCollection->get('bar_route');
        $this->assertSame('AppBundle:Bar:view', $route->getDefault('_controller'));

        $route = $routeCollection->get('baz_route');
        $this->assertSame('AppBundle:Baz:view', $route->getDefault('_controller'));
>>>>>>> a5a44472
    }
}<|MERGE_RESOLUTION|>--- conflicted
+++ resolved
@@ -401,7 +401,28 @@
         $loader->load('import_override_defaults.xml');
     }
 
-<<<<<<< HEAD
+    public function testImportRouteWithGlobMatchingSingleFile()
+    {
+        $loader = new XmlFileLoader(new FileLocator(array(__DIR__.'/../Fixtures/glob')));
+        $routeCollection = $loader->load('import_single.xml');
+
+        $route = $routeCollection->get('bar_route');
+        $this->assertSame('AppBundle:Bar:view', $route->getDefault('_controller'));
+    }
+
+    public function testImportRouteWithGlobMatchingMultipleFiles()
+    {
+        $loader = new XmlFileLoader(new FileLocator(array(__DIR__.'/../Fixtures/glob')));
+        $routeCollection = $loader->load('import_multiple.xml');
+
+        $route = $routeCollection->get('bar_route');
+        $this->assertSame('AppBundle:Bar:view', $route->getDefault('_controller'));
+
+        $route = $routeCollection->get('baz_route');
+        $this->assertSame('AppBundle:Baz:view', $route->getDefault('_controller'));
+
+    }
+
     public function testImportRouteWithNamePrefix()
     {
         $loader = new XmlFileLoader(new FileLocator(array(__DIR__.'/../Fixtures/import_with_name_prefix')));
@@ -420,26 +441,5 @@
 
         $this->assertEquals('/slash/', $routeCollection->get('a_app_homepage')->getPath());
         $this->assertEquals('/no-slash', $routeCollection->get('b_app_homepage')->getPath());
-=======
-    public function testImportRouteWithGlobMatchingSingleFile()
-    {
-        $loader = new XmlFileLoader(new FileLocator(array(__DIR__.'/../Fixtures/glob')));
-        $routeCollection = $loader->load('import_single.xml');
-
-        $route = $routeCollection->get('bar_route');
-        $this->assertSame('AppBundle:Bar:view', $route->getDefault('_controller'));
-    }
-
-    public function testImportRouteWithGlobMatchingMultipleFiles()
-    {
-        $loader = new XmlFileLoader(new FileLocator(array(__DIR__.'/../Fixtures/glob')));
-        $routeCollection = $loader->load('import_multiple.xml');
-
-        $route = $routeCollection->get('bar_route');
-        $this->assertSame('AppBundle:Bar:view', $route->getDefault('_controller'));
-
-        $route = $routeCollection->get('baz_route');
-        $this->assertSame('AppBundle:Baz:view', $route->getDefault('_controller'));
->>>>>>> a5a44472
     }
 }