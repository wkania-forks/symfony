<?php

/*
 * This file is part of the Symfony package.
 *
 * (c) Fabien Potencier <fabien@symfony.com>
 *
 * For the full copyright and license information, please view the LICENSE
 * file that was distributed with this source code.
 */

namespace Symfony\Component\Routing;

use Psr\Log\LoggerInterface;
use Symfony\Component\Config\ConfigCacheFactory;
use Symfony\Component\Config\ConfigCacheFactoryInterface;
use Symfony\Component\Config\ConfigCacheInterface;
use Symfony\Component\Config\Loader\LoaderInterface;
use Symfony\Component\ExpressionLanguage\ExpressionFunctionProviderInterface;
use Symfony\Component\HttpFoundation\Request;
use Symfony\Component\Routing\Generator\CompiledUrlGenerator;
use Symfony\Component\Routing\Generator\ConfigurableRequirementsInterface;
use Symfony\Component\Routing\Generator\Dumper\CompiledUrlGeneratorDumper;
use Symfony\Component\Routing\Generator\Dumper\GeneratorDumperInterface;
use Symfony\Component\Routing\Generator\UrlGeneratorInterface;
use Symfony\Component\Routing\Matcher\CompiledUrlMatcher;
use Symfony\Component\Routing\Matcher\Dumper\CompiledUrlMatcherDumper;
use Symfony\Component\Routing\Matcher\Dumper\MatcherDumperInterface;
use Symfony\Component\Routing\Matcher\RequestMatcherInterface;
use Symfony\Component\Routing\Matcher\UrlMatcherInterface;

/**
 * The Router class is an example of the integration of all pieces of the
 * routing system for easier use.
 *
 * @author Fabien Potencier <fabien@symfony.com>
 */
class Router implements RouterInterface, RequestMatcherInterface
{
    /**
     * @var UrlMatcherInterface|null
     */
    protected $matcher;

    /**
     * @var UrlGeneratorInterface|null
     */
    protected $generator;

    /**
     * @var RequestContext
     */
    protected $context;

    /**
     * @var LoaderInterface
     */
    protected $loader;

    /**
     * @var RouteCollection|null
     */
    protected $collection;

    /**
     * @var mixed
     */
    protected $resource;

    /**
     * @var array
     */
    protected $options = [];

    /**
     * @var LoggerInterface|null
     */
    protected $logger;

    /**
     * @var string|null
     */
    protected $defaultLocale;

    /**
     * @var ConfigCacheFactoryInterface|null
     */
    private $configCacheFactory;

    /**
     * @var ExpressionFunctionProviderInterface[]
     */
    private $expressionLanguageProviders = [];

    private static $cache = [];

    /**
     * @param mixed $resource The main resource to load
     */
    public function __construct(LoaderInterface $loader, $resource, array $options = [], RequestContext $context = null, LoggerInterface $logger = null, string $defaultLocale = null)
    {
        $this->loader = $loader;
        $this->resource = $resource;
        $this->logger = $logger;
        $this->context = $context ?: new RequestContext();
        $this->setOptions($options);
        $this->defaultLocale = $defaultLocale;
    }

    /**
     * Sets options.
     *
     * Available options:
     *
     *   * cache_dir:              The cache directory (or null to disable caching)
     *   * debug:                  Whether to enable debugging or not (false by default)
     *   * generator_class:        The name of a UrlGeneratorInterface implementation
     *   * generator_dumper_class: The name of a GeneratorDumperInterface implementation
     *   * matcher_class:          The name of a UrlMatcherInterface implementation
     *   * matcher_dumper_class:   The name of a MatcherDumperInterface implementation
     *   * resource_type:          Type hint for the main resource (optional)
     *   * strict_requirements:    Configure strict requirement checking for generators
     *                             implementing ConfigurableRequirementsInterface (default is true)
     *
     * @throws \InvalidArgumentException When unsupported option is provided
     */
    public function setOptions(array $options)
    {
        $this->options = [
            'cache_dir' => null,
            'debug' => false,
            'generator_class' => CompiledUrlGenerator::class,
            'generator_dumper_class' => CompiledUrlGeneratorDumper::class,
            'matcher_class' => CompiledUrlMatcher::class,
            'matcher_dumper_class' => CompiledUrlMatcherDumper::class,
            'resource_type' => null,
            'strict_requirements' => true,
        ];

        // check option names and live merge, if errors are encountered Exception will be thrown
        $invalid = [];
        foreach ($options as $key => $value) {
            if (\array_key_exists($key, $this->options)) {
                $this->options[$key] = $value;
            } else {
                $invalid[] = $key;
            }
        }

        if ($invalid) {
            throw new \InvalidArgumentException(sprintf('The Router does not support the following options: "%s".', implode('", "', $invalid)));
        }
    }

    /**
     * Sets an option.
     *
     * @param mixed $value The value
     *
     * @throws \InvalidArgumentException
     */
    public function setOption(string $key, $value)
    {
        if (!\array_key_exists($key, $this->options)) {
            throw new \InvalidArgumentException(sprintf('The Router does not support the "%s" option.', $key));
        }

        $this->options[$key] = $value;
    }

    /**
     * Gets an option value.
     *
     * @return mixed The value
     *
     * @throws \InvalidArgumentException
     */
    public function getOption(string $key)
    {
        if (!\array_key_exists($key, $this->options)) {
            throw new \InvalidArgumentException(sprintf('The Router does not support the "%s" option.', $key));
        }

        return $this->options[$key];
    }

    /**
     * {@inheritdoc}
     */
    public function getRouteCollection()
    {
        if (null === $this->collection) {
            $this->collection = $this->loader->load($this->resource, $this->options['resource_type']);
        }

        return $this->collection;
    }

    /**
     * {@inheritdoc}
     */
    public function setContext(RequestContext $context)
    {
        $this->context = $context;

        if (null !== $this->matcher) {
            $this->getMatcher()->setContext($context);
        }
        if (null !== $this->generator) {
            $this->getGenerator()->setContext($context);
        }
    }

    /**
     * {@inheritdoc}
     */
    public function getContext()
    {
        return $this->context;
    }

    /**
     * Sets the ConfigCache factory to use.
     */
    public function setConfigCacheFactory(ConfigCacheFactoryInterface $configCacheFactory)
    {
        $this->configCacheFactory = $configCacheFactory;
    }

    /**
     * {@inheritdoc}
     */
    public function generate(string $name, array $parameters = [], int $referenceType = self::ABSOLUTE_PATH)
    {
        return $this->getGenerator()->generate($name, $parameters, $referenceType);
    }

    /**
     * {@inheritdoc}
     */
    public function match(string $pathinfo)
    {
        return $this->getMatcher()->match($pathinfo);
    }

    /**
     * {@inheritdoc}
     */
    public function matchRequest(Request $request)
    {
        $matcher = $this->getMatcher();
        if (!$matcher instanceof RequestMatcherInterface) {
            // fallback to the default UrlMatcherInterface
            return $matcher->match($request->getPathInfo());
        }

        return $matcher->matchRequest($request);
    }

    /**
     * Gets the UrlMatcher or RequestMatcher instance associated with this Router.
     *
     * @return UrlMatcherInterface|RequestMatcherInterface
     */
    public function getMatcher()
    {
        if (null !== $this->matcher) {
            return $this->matcher;
        }

        if (null === $this->options['cache_dir']) {
            $routes = $this->getRouteCollection();
            $compiled = is_a($this->options['matcher_class'], CompiledUrlMatcher::class, true);
            if ($compiled) {
                $routes = (new CompiledUrlMatcherDumper($routes))->getCompiledRoutes();
            }
            $this->matcher = new $this->options['matcher_class']($routes, $this->context);
            if (method_exists($this->matcher, 'addExpressionLanguageProvider')) {
                foreach ($this->expressionLanguageProviders as $provider) {
                    $this->matcher->addExpressionLanguageProvider($provider);
                }
            }

            return $this->matcher;
        }

        $cache = $this->getConfigCacheFactory()->cache($this->options['cache_dir'].'/url_matching_routes.php',
            function (ConfigCacheInterface $cache) {
                $dumper = $this->getMatcherDumperInstance();
                if (method_exists($dumper, 'addExpressionLanguageProvider')) {
                    foreach ($this->expressionLanguageProviders as $provider) {
                        $dumper->addExpressionLanguageProvider($provider);
                    }
                }

                $cache->write($dumper->dump(), $this->getRouteCollection()->getResources());
            }
        );

<<<<<<< HEAD
        return $this->matcher = new $this->options['matcher_class'](require $cache->getPath(), $this->context);
=======
        if ($compiled) {
            return $this->matcher = new $this->options['matcher_class'](self::getCompiledRoutes($cache->getPath()), $this->context);
        }

        if (!class_exists($this->options['matcher_cache_class'], false)) {
            require_once $cache->getPath();
        }

        return $this->matcher = new $this->options['matcher_cache_class']($this->context);
>>>>>>> a31119b8
    }

    /**
     * Gets the UrlGenerator instance associated with this Router.
     *
     * @return UrlGeneratorInterface A UrlGeneratorInterface instance
     */
    public function getGenerator()
    {
        if (null !== $this->generator) {
            return $this->generator;
        }

        if (null === $this->options['cache_dir']) {
            $routes = $this->getRouteCollection();
            $compiled = is_a($this->options['generator_class'], CompiledUrlGenerator::class, true);
            if ($compiled) {
                $routes = (new CompiledUrlGeneratorDumper($routes))->getCompiledRoutes();
            }
            $this->generator = new $this->options['generator_class']($routes, $this->context, $this->logger, $this->defaultLocale);
        } else {
            $cache = $this->getConfigCacheFactory()->cache($this->options['cache_dir'].'/url_generating_routes.php',
                function (ConfigCacheInterface $cache) {
                    $dumper = $this->getGeneratorDumperInstance();

                    $cache->write($dumper->dump(), $this->getRouteCollection()->getResources());
                }
            );

<<<<<<< HEAD
            $this->generator = new $this->options['generator_class'](require $cache->getPath(), $this->context, $this->logger, $this->defaultLocale);
=======
            if ($compiled) {
                $this->generator = new $this->options['generator_class'](self::getCompiledRoutes($cache->getPath()), $this->context, $this->logger, $this->defaultLocale);
            } else {
                if (!class_exists($this->options['generator_cache_class'], false)) {
                    require_once $cache->getPath();
                }

                $this->generator = new $this->options['generator_cache_class']($this->context, $this->logger, $this->defaultLocale);
            }
>>>>>>> a31119b8
        }

        if ($this->generator instanceof ConfigurableRequirementsInterface) {
            $this->generator->setStrictRequirements($this->options['strict_requirements']);
        }

        return $this->generator;
    }

    public function addExpressionLanguageProvider(ExpressionFunctionProviderInterface $provider)
    {
        $this->expressionLanguageProviders[] = $provider;
    }

    /**
     * @return GeneratorDumperInterface
     */
    protected function getGeneratorDumperInstance()
    {
        return new $this->options['generator_dumper_class']($this->getRouteCollection());
    }

    /**
     * @return MatcherDumperInterface
     */
    protected function getMatcherDumperInstance()
    {
        return new $this->options['matcher_dumper_class']($this->getRouteCollection());
    }

    /**
     * Provides the ConfigCache factory implementation, falling back to a
     * default implementation if necessary.
     */
    private function getConfigCacheFactory(): ConfigCacheFactoryInterface
    {
        if (null === $this->configCacheFactory) {
            $this->configCacheFactory = new ConfigCacheFactory($this->options['debug']);
        }

        return $this->configCacheFactory;
    }
<<<<<<< HEAD
=======

    private function checkDeprecatedOption(string $key)
    {
        switch ($key) {
            case 'generator_base_class':
            case 'generator_cache_class':
            case 'matcher_base_class':
            case 'matcher_cache_class':
                @trigger_error(sprintf('Option "%s" given to router %s is deprecated since Symfony 4.3.', $key, static::class), E_USER_DEPRECATED);
        }
    }

    private static function getCompiledRoutes(string $path): array
    {
        if ([] === self::$cache && \function_exists('opcache_invalidate') && filter_var(ini_get('opcache.enable'), FILTER_VALIDATE_BOOLEAN) && (!\in_array(\PHP_SAPI, ['cli', 'phpdbg'], true) || filter_var(ini_get('opcache.enable_cli'), FILTER_VALIDATE_BOOLEAN))) {
            self::$cache = null;
        }

        if (null === self::$cache) {
            return require $path;
        }

        if (isset(self::$cache[$path])) {
            return self::$cache[$path];
        }

        return self::$cache[$path] = require $path;
    }
>>>>>>> a31119b8
}<|MERGE_RESOLUTION|>--- conflicted
+++ resolved
@@ -297,19 +297,7 @@
             }
         );
 
-<<<<<<< HEAD
-        return $this->matcher = new $this->options['matcher_class'](require $cache->getPath(), $this->context);
-=======
-        if ($compiled) {
-            return $this->matcher = new $this->options['matcher_class'](self::getCompiledRoutes($cache->getPath()), $this->context);
-        }
-
-        if (!class_exists($this->options['matcher_cache_class'], false)) {
-            require_once $cache->getPath();
-        }
-
-        return $this->matcher = new $this->options['matcher_cache_class']($this->context);
->>>>>>> a31119b8
+        return $this->matcher = new $this->options['matcher_class'](self::getCompiledRoutes($cache->getPath()), $this->context);
     }
 
     /**
@@ -339,19 +327,7 @@
                 }
             );
 
-<<<<<<< HEAD
-            $this->generator = new $this->options['generator_class'](require $cache->getPath(), $this->context, $this->logger, $this->defaultLocale);
-=======
-            if ($compiled) {
-                $this->generator = new $this->options['generator_class'](self::getCompiledRoutes($cache->getPath()), $this->context, $this->logger, $this->defaultLocale);
-            } else {
-                if (!class_exists($this->options['generator_cache_class'], false)) {
-                    require_once $cache->getPath();
-                }
-
-                $this->generator = new $this->options['generator_cache_class']($this->context, $this->logger, $this->defaultLocale);
-            }
->>>>>>> a31119b8
+            $this->generator = new $this->options['generator_class'](self::getCompiledRoutes($cache->getPath()), $this->context, $this->logger, $this->defaultLocale);
         }
 
         if ($this->generator instanceof ConfigurableRequirementsInterface) {
@@ -394,19 +370,6 @@
 
         return $this->configCacheFactory;
     }
-<<<<<<< HEAD
-=======
-
-    private function checkDeprecatedOption(string $key)
-    {
-        switch ($key) {
-            case 'generator_base_class':
-            case 'generator_cache_class':
-            case 'matcher_base_class':
-            case 'matcher_cache_class':
-                @trigger_error(sprintf('Option "%s" given to router %s is deprecated since Symfony 4.3.', $key, static::class), E_USER_DEPRECATED);
-        }
-    }
 
     private static function getCompiledRoutes(string $path): array
     {
@@ -424,5 +387,4 @@
 
         return self::$cache[$path] = require $path;
     }
->>>>>>> a31119b8
 }