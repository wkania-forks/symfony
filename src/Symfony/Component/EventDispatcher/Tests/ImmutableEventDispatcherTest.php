--- conflicted
+++ resolved
@@ -44,17 +44,10 @@
 
         $this->innerDispatcher->expects($this->once())
             ->method('dispatch')
-<<<<<<< HEAD
             ->with($event, 'event')
-            ->willReturn('result');
-
-        $this->assertSame('result', $this->dispatcher->dispatch($event, 'event'));
-=======
-            ->with('event', $event)
             ->willReturn($resultEvent);
 
         $this->assertSame($resultEvent, $this->dispatcher->dispatch('event', $event));
->>>>>>> 1f725013
     }
 
     public function testGetListenersDelegates()
