<?php

/*
 * This file is part of the Symfony package.
 *
 * (c) Fabien Potencier <fabien@symfony.com>
 *
 * For the full copyright and license information, please view the LICENSE
 * file that was distributed with this source code.
 */

namespace Symfony\Component\HttpClient;

use Psr\Log\LoggerAwareInterface;
use Psr\Log\LoggerAwareTrait;
use Symfony\Component\HttpClient\Exception\InvalidArgumentException;
use Symfony\Component\HttpClient\Exception\TransportException;
use Symfony\Component\HttpClient\Internal\NativeClientState;
use Symfony\Component\HttpClient\Response\NativeResponse;
use Symfony\Component\HttpClient\Response\ResponseStream;
use Symfony\Contracts\HttpClient\HttpClientInterface;
use Symfony\Contracts\HttpClient\ResponseInterface;
use Symfony\Contracts\HttpClient\ResponseStreamInterface;

/**
 * A portable implementation of the HttpClientInterface contracts based on PHP stream wrappers.
 *
 * PHP stream wrappers are able to fetch response bodies concurrently,
 * but each request is opened synchronously.
 *
 * @author Nicolas Grekas <p@tchwork.com>
 */
final class NativeHttpClient implements HttpClientInterface, LoggerAwareInterface
{
    use HttpClientTrait;
    use LoggerAwareTrait;

    private $defaultOptions = self::OPTIONS_DEFAULTS;

    /** @var NativeClientState */
    private $multi;

    /**
     * @param array $defaultOptions     Default request's options
     * @param int   $maxHostConnections The maximum number of connections to open
     *
     * @see HttpClientInterface::OPTIONS_DEFAULTS for available options
     */
    public function __construct(array $defaultOptions = [], int $maxHostConnections = 6)
    {
        $this->defaultOptions['buffer'] = $this->defaultOptions['buffer'] ?? \Closure::fromCallable([__CLASS__, 'shouldBuffer']);

        if ($defaultOptions) {
            [, $this->defaultOptions] = self::prepareRequest(null, null, $defaultOptions, $this->defaultOptions);
        }

        $this->multi = new NativeClientState();
        $this->multi->maxHostConnections = 0 < $maxHostConnections ? $maxHostConnections : PHP_INT_MAX;
    }

    /**
     * @see HttpClientInterface::OPTIONS_DEFAULTS for available options
     *
     * {@inheritdoc}
     */
    public function request(string $method, string $url, array $options = []): ResponseInterface
    {
        [$url, $options] = self::prepareRequest($method, $url, $options, $this->defaultOptions);

        if ($options['bindto'] && file_exists($options['bindto'])) {
            throw new TransportException(__CLASS__.' cannot bind to local Unix sockets, use e.g. CurlHttpClient instead.');
        }

        $options['body'] = self::getBodyAsString($options['body']);

        if ('' !== $options['body'] && 'POST' === $method && !isset($options['normalized_headers']['content-type'])) {
            $options['headers'][] = 'Content-Type: application/x-www-form-urlencoded';
        }

        if (\extension_loaded('zlib') && !isset($options['normalized_headers']['accept-encoding'])) {
            // gzip is the most widely available algo, no need to deal with deflate
            $options['headers'][] = 'Accept-Encoding: gzip';
        }

        if ($options['peer_fingerprint']) {
            if (isset($options['peer_fingerprint']['pin-sha256']) && 1 === \count($options['peer_fingerprint'])) {
                throw new TransportException(__CLASS__.' cannot verify "pin-sha256" fingerprints, please provide a "sha256" one.');
            }

            unset($options['peer_fingerprint']['pin-sha256']);
        }

        $info = [
            'response_headers' => [],
            'url' => $url,
            'error' => null,
            'canceled' => false,
            'http_method' => $method,
            'http_code' => 0,
            'redirect_count' => 0,
            'start_time' => 0.0,
            'connect_time' => 0.0,
            'redirect_time' => 0.0,
            'pretransfer_time' => 0.0,
            'starttransfer_time' => 0.0,
            'total_time' => 0.0,
            'namelookup_time' => 0.0,
            'size_upload' => 0,
            'size_download' => 0,
            'size_body' => \strlen($options['body']),
            'primary_ip' => '',
            'primary_port' => 'http:' === $url['scheme'] ? 80 : 443,
            'debug' => \extension_loaded('curl') ? '' : "* Enable the curl extension for better performance\n",
        ];

        if ($onProgress = $options['on_progress']) {
            // Memoize the last progress to ease calling the callback periodically when no network transfer happens
            $lastProgress = [0, 0];
            $maxDuration = 0 < $options['max_duration'] ? $options['max_duration'] : INF;
            $onProgress = static function (...$progress) use ($onProgress, &$lastProgress, &$info, $maxDuration) {
                if ($info['total_time'] >= $maxDuration) {
                    throw new TransportException(sprintf('Max duration was reached for "%s".', implode('', $info['url'])));
                }

                $progressInfo = $info;
                $progressInfo['url'] = implode('', $info['url']);
                unset($progressInfo['size_body']);

                if ($progress && -1 === $progress[0]) {
                    // Response completed
                    $lastProgress[0] = max($lastProgress);
                } else {
                    $lastProgress = $progress ?: $lastProgress;
                }

                $onProgress($lastProgress[0], $lastProgress[1], $progressInfo);
            };
        } elseif (0 < $options['max_duration']) {
            $maxDuration = $options['max_duration'];
            $onProgress = static function () use (&$info, $maxDuration): void {
                if ($info['total_time'] >= $maxDuration) {
                    throw new TransportException(sprintf('Max duration was reached for "%s".', implode('', $info['url'])));
                }
            };
        }

        // Always register a notification callback to compute live stats about the response
        $notification = static function (int $code, int $severity, ?string $msg, int $msgCode, int $dlNow, int $dlSize) use ($onProgress, &$info) {
            $info['total_time'] = microtime(true) - $info['start_time'];

            if (STREAM_NOTIFY_PROGRESS === $code) {
                $info['starttransfer_time'] = $info['starttransfer_time'] ?: $info['total_time'];
                $info['size_upload'] += $dlNow ? 0 : $info['size_body'];
                $info['size_download'] = $dlNow;
            } elseif (STREAM_NOTIFY_CONNECT === $code) {
                $info['connect_time'] = $info['total_time'];
                $info['debug'] .= $info['request_header'];
                unset($info['request_header']);
            } else {
                return;
            }

            if ($onProgress) {
                $onProgress($dlNow, $dlSize);
            }
        };

        if ($options['resolve']) {
            $this->multi->dnsCache = $options['resolve'] + $this->multi->dnsCache;
        }

        $this->logger && $this->logger->info(sprintf('Request: "%s %s"', $method, implode('', $url)));

        [$host, $port, $url['authority']] = self::dnsResolve($url, $this->multi, $info, $onProgress);

        if (!isset($options['normalized_headers']['host'])) {
            $options['headers'][] = 'Host: '.$host.$port;
        }

        if (!isset($options['normalized_headers']['user-agent'])) {
            $options['headers'][] = 'User-Agent: Symfony HttpClient/Native';
        }

        if (0 < $options['max_duration']) {
            $options['timeout'] = min($options['max_duration'], $options['timeout']);
        }

        $context = [
            'http' => [
                'protocol_version' => min($options['http_version'] ?: '1.1', '1.1'),
                'method' => $method,
                'content' => $options['body'],
                'ignore_errors' => true,
                'curl_verify_ssl_peer' => $options['verify_peer'],
                'curl_verify_ssl_host' => $options['verify_host'],
                'auto_decode' => false, // Disable dechunk filter, it's incompatible with stream_select()
                'timeout' => $options['timeout'],
                'follow_location' => false, // We follow redirects ourselves - the native logic is too limited
            ],
            'ssl' => array_filter([
                'peer_name' => $host,
                'verify_peer' => $options['verify_peer'],
                'verify_peer_name' => $options['verify_host'],
                'cafile' => $options['cafile'],
                'capath' => $options['capath'],
                'local_cert' => $options['local_cert'],
                'local_pk' => $options['local_pk'],
                'passphrase' => $options['passphrase'],
                'ciphers' => $options['ciphers'],
                'peer_fingerprint' => $options['peer_fingerprint'],
                'capture_peer_cert_chain' => $options['capture_peer_cert_chain'],
                'allow_self_signed' => (bool) $options['peer_fingerprint'],
                'SNI_enabled' => true,
                'disable_compression' => true,
            ], static function ($v) { return null !== $v; }),
            'socket' => [
                'bindto' => $options['bindto'],
                'tcp_nodelay' => true,
            ],
        ];

        $proxy = self::getProxy($options['proxy'], $url, $options['no_proxy']);
        $resolveRedirect = self::createRedirectResolver($options, $host, $proxy, $info, $onProgress);
        $context = stream_context_create($context, ['notification' => $notification]);
        self::configureHeadersAndProxy($context, $host, $options['headers'], $proxy);

        return new NativeResponse($this->multi, $context, implode('', $url), $options, $info, $resolveRedirect, $onProgress, $this->logger);
    }

    /**
     * {@inheritdoc}
     */
    public function stream($responses, float $timeout = null): ResponseStreamInterface
    {
        if ($responses instanceof NativeResponse) {
            $responses = [$responses];
        } elseif (!is_iterable($responses)) {
<<<<<<< HEAD
            throw new \TypeError(sprintf('%s() expects parameter 1 to be an iterable of NativeResponse objects, "%s" given.', __METHOD__, get_debug_type($responses)));
=======
            throw new \TypeError(sprintf('"%s()" expects parameter 1 to be an iterable of NativeResponse objects, "%s" given.', __METHOD__, \is_object($responses) ? \get_class($responses) : \gettype($responses)));
>>>>>>> 000ffb29
        }

        return new ResponseStream(NativeResponse::stream($responses, $timeout));
    }

    private static function getBodyAsString($body): string
    {
        if (\is_resource($body)) {
            return stream_get_contents($body);
        }

        if (!$body instanceof \Closure) {
            return $body;
        }

        $result = '';

        while ('' !== $data = $body(self::$CHUNK_SIZE)) {
            if (!\is_string($data)) {
                throw new TransportException(sprintf('Return value of the "body" option callback must be string, "%s" returned.', get_debug_type($data)));
            }

            $result .= $data;
        }

        return $result;
    }

    /**
     * Resolves the IP of the host using the local DNS cache if possible.
     */
    private static function dnsResolve(array $url, NativeClientState $multi, array &$info, ?\Closure $onProgress): array
    {
        if ($port = parse_url($url['authority'], PHP_URL_PORT) ?: '') {
            $info['primary_port'] = $port;
            $port = ':'.$port;
        } else {
            $info['primary_port'] = 'http:' === $url['scheme'] ? 80 : 443;
        }

        $host = parse_url($url['authority'], PHP_URL_HOST);

        if (null === $ip = $multi->dnsCache[$host] ?? null) {
            $info['debug'] .= "* Hostname was NOT found in DNS cache\n";
            $now = microtime(true);

            if (!$ip = gethostbynamel($host)) {
                throw new TransportException(sprintf('Could not resolve host "%s".', $host));
            }

            $info['namelookup_time'] = microtime(true) - ($info['start_time'] ?: $now);
            $multi->dnsCache[$host] = $ip = $ip[0];
            $info['debug'] .= "* Added {$host}:0:{$ip} to DNS cache\n";
        } else {
            $info['debug'] .= "* Hostname was found in DNS cache\n";
        }

        $info['primary_ip'] = $ip;

        if ($onProgress) {
            // Notify DNS resolution
            $onProgress();
        }

        return [$host, $port, substr_replace($url['authority'], $ip, -\strlen($host) - \strlen($port), \strlen($host))];
    }

    /**
     * Handles redirects - the native logic is too buggy to be used.
     */
    private static function createRedirectResolver(array $options, string $host, ?array $proxy, array &$info, ?\Closure $onProgress): \Closure
    {
        $redirectHeaders = [];
        if (0 < $maxRedirects = $options['max_redirects']) {
            $redirectHeaders = ['host' => $host];
            $redirectHeaders['with_auth'] = $redirectHeaders['no_auth'] = array_filter($options['headers'], static function ($h) {
                return 0 !== stripos($h, 'Host:');
            });

            if (isset($options['normalized_headers']['authorization']) || isset($options['normalized_headers']['cookie'])) {
                $redirectHeaders['no_auth'] = array_filter($redirectHeaders['no_auth'], static function ($h) {
                    return 0 !== stripos($h, 'Authorization:') && 0 !== stripos($h, 'Cookie:');
                });
            }
        }

        return static function (NativeClientState $multi, ?string $location, $context) use ($redirectHeaders, $proxy, &$info, $maxRedirects, $onProgress): ?string {
            if (null === $location || $info['http_code'] < 300 || 400 <= $info['http_code']) {
                $info['redirect_url'] = null;

                return null;
            }

            try {
                $url = self::parseUrl($location);
            } catch (InvalidArgumentException $e) {
                $info['redirect_url'] = null;

                return null;
            }

            $url = self::resolveUrl($url, $info['url']);
            $info['redirect_url'] = implode('', $url);

            if ($info['redirect_count'] >= $maxRedirects) {
                return null;
            }

            $info['url'] = $url;
            ++$info['redirect_count'];
            $info['redirect_time'] = microtime(true) - $info['start_time'];

            // Do like curl and browsers: turn POST to GET on 301, 302 and 303
            if (\in_array($info['http_code'], [301, 302, 303], true)) {
                $options = stream_context_get_options($context)['http'];

                if ('POST' === $options['method'] || 303 === $info['http_code']) {
                    $info['http_method'] = $options['method'] = 'HEAD' === $options['method'] ? 'HEAD' : 'GET';
                    $options['content'] = '';
                    $options['header'] = array_filter($options['header'], static function ($h) {
                        return 0 !== stripos($h, 'Content-Length:') && 0 !== stripos($h, 'Content-Type:');
                    });

                    stream_context_set_option($context, ['http' => $options]);
                }
            }

            [$host, $port, $url['authority']] = self::dnsResolve($url, $multi, $info, $onProgress);
            stream_context_set_option($context, 'ssl', 'peer_name', $host);

            if (false !== (parse_url($location, PHP_URL_HOST) ?? false)) {
                // Authorization and Cookie headers MUST NOT follow except for the initial host name
                $requestHeaders = $redirectHeaders['host'] === $host ? $redirectHeaders['with_auth'] : $redirectHeaders['no_auth'];
                $requestHeaders[] = 'Host: '.$host.$port;
                self::configureHeadersAndProxy($context, $host, $requestHeaders, $proxy);
            }

            return implode('', $url);
        };
    }

    private static function configureHeadersAndProxy($context, string $host, array $requestHeaders, ?array $proxy): bool
    {
        if (null === $proxy) {
            return stream_context_set_option($context, 'http', 'header', $requestHeaders);
        }

        // Matching "no_proxy" should follow the behavior of curl

        foreach ($proxy['no_proxy'] as $rule) {
            $dotRule = '.'.ltrim($rule, '.');

            if ('*' === $rule || $host === $rule || substr($host, -\strlen($dotRule)) === $dotRule) {
                return stream_context_set_option($context, 'http', 'header', $requestHeaders);
            }
        }

        stream_context_set_option($context, 'http', 'proxy', $proxy['url']);
        stream_context_set_option($context, 'http', 'request_fulluri', true);

        if (null !== $proxy['auth']) {
            $requestHeaders[] = 'Proxy-Authorization: '.$proxy['auth'];
        }

        return stream_context_set_option($context, 'http', 'header', $requestHeaders);
    }
}<|MERGE_RESOLUTION|>--- conflicted
+++ resolved
@@ -235,11 +235,7 @@
         if ($responses instanceof NativeResponse) {
             $responses = [$responses];
         } elseif (!is_iterable($responses)) {
-<<<<<<< HEAD
-            throw new \TypeError(sprintf('%s() expects parameter 1 to be an iterable of NativeResponse objects, "%s" given.', __METHOD__, get_debug_type($responses)));
-=======
-            throw new \TypeError(sprintf('"%s()" expects parameter 1 to be an iterable of NativeResponse objects, "%s" given.', __METHOD__, \is_object($responses) ? \get_class($responses) : \gettype($responses)));
->>>>>>> 000ffb29
+            throw new \TypeError(sprintf('"%s()" expects parameter 1 to be an iterable of NativeResponse objects, "%s" given.', __METHOD__, get_debug_type($responses)));
         }
 
         return new ResponseStream(NativeResponse::stream($responses, $timeout));
