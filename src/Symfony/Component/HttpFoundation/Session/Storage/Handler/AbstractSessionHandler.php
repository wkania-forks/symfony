--- conflicted
+++ resolved
@@ -117,14 +117,7 @@
      */
     public function destroy($sessionId)
     {
-<<<<<<< HEAD
-        if (!headers_sent() && ini_get('session.use_cookies')) {
-=======
-        if (\PHP_VERSION_ID < 70000) {
-            $this->prefetchData = null;
-        }
         if (!headers_sent() && filter_var(ini_get('session.use_cookies'), FILTER_VALIDATE_BOOLEAN)) {
->>>>>>> 60064489
             if (!$this->sessionName) {
                 throw new \LogicException(sprintf('Session name cannot be empty, did you forget to call "parent::open()" in "%s"?.', \get_class($this)));
             }
