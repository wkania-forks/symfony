--- conflicted
+++ resolved
@@ -306,11 +306,7 @@
         $response = new Response();
         $response->headers->set('Cache-Control', 'must-revalidate');
         $response->headers->set('Expires', -1);
-<<<<<<< HEAD
         $this->assertLessThanOrEqual(time() - 2 * 86400, $response->getExpires()->format('U'));
-=======
-        $this->assertEquals('Sat, 01 Jan 00 00:00:00 +0000', $response->getExpires()->format(\DATE_RFC822));
->>>>>>> 4351a706
 
         $response = new Response();
         $this->assertNull($response->getMaxAge(), '->getMaxAge() returns null if no freshness information available');
