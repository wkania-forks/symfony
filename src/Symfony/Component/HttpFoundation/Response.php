--- conflicted
+++ resolved
@@ -21,71 +21,6 @@
  */
 class Response
 {
-<<<<<<< HEAD
-    const HTTP_CONTINUE = 100;
-    const HTTP_SWITCHING_PROTOCOLS = 101;
-    const HTTP_PROCESSING = 102;            // RFC2518
-    const HTTP_EARLY_HINTS = 103;           // RFC8297
-    const HTTP_OK = 200;
-    const HTTP_CREATED = 201;
-    const HTTP_ACCEPTED = 202;
-    const HTTP_NON_AUTHORITATIVE_INFORMATION = 203;
-    const HTTP_NO_CONTENT = 204;
-    const HTTP_RESET_CONTENT = 205;
-    const HTTP_PARTIAL_CONTENT = 206;
-    const HTTP_MULTI_STATUS = 207;          // RFC4918
-    const HTTP_ALREADY_REPORTED = 208;      // RFC5842
-    const HTTP_IM_USED = 226;               // RFC3229
-    const HTTP_MULTIPLE_CHOICES = 300;
-    const HTTP_MOVED_PERMANENTLY = 301;
-    const HTTP_FOUND = 302;
-    const HTTP_SEE_OTHER = 303;
-    const HTTP_NOT_MODIFIED = 304;
-    const HTTP_USE_PROXY = 305;
-    const HTTP_RESERVED = 306;
-    const HTTP_TEMPORARY_REDIRECT = 307;
-    const HTTP_PERMANENTLY_REDIRECT = 308;  // RFC7238
-    const HTTP_BAD_REQUEST = 400;
-    const HTTP_UNAUTHORIZED = 401;
-    const HTTP_PAYMENT_REQUIRED = 402;
-    const HTTP_FORBIDDEN = 403;
-    const HTTP_NOT_FOUND = 404;
-    const HTTP_METHOD_NOT_ALLOWED = 405;
-    const HTTP_NOT_ACCEPTABLE = 406;
-    const HTTP_PROXY_AUTHENTICATION_REQUIRED = 407;
-    const HTTP_REQUEST_TIMEOUT = 408;
-    const HTTP_CONFLICT = 409;
-    const HTTP_GONE = 410;
-    const HTTP_LENGTH_REQUIRED = 411;
-    const HTTP_PRECONDITION_FAILED = 412;
-    const HTTP_REQUEST_ENTITY_TOO_LARGE = 413;
-    const HTTP_REQUEST_URI_TOO_LONG = 414;
-    const HTTP_UNSUPPORTED_MEDIA_TYPE = 415;
-    const HTTP_REQUESTED_RANGE_NOT_SATISFIABLE = 416;
-    const HTTP_EXPECTATION_FAILED = 417;
-    const HTTP_I_AM_A_TEAPOT = 418;                                               // RFC2324
-    const HTTP_MISDIRECTED_REQUEST = 421;                                         // RFC7540
-    const HTTP_UNPROCESSABLE_ENTITY = 422;                                        // RFC4918
-    const HTTP_LOCKED = 423;                                                      // RFC4918
-    const HTTP_FAILED_DEPENDENCY = 424;                                           // RFC4918
-    const HTTP_TOO_EARLY = 425;                                                   // RFC-ietf-httpbis-replay-04
-    const HTTP_UPGRADE_REQUIRED = 426;                                            // RFC2817
-    const HTTP_PRECONDITION_REQUIRED = 428;                                       // RFC6585
-    const HTTP_TOO_MANY_REQUESTS = 429;                                           // RFC6585
-    const HTTP_REQUEST_HEADER_FIELDS_TOO_LARGE = 431;                             // RFC6585
-    const HTTP_UNAVAILABLE_FOR_LEGAL_REASONS = 451;
-    const HTTP_INTERNAL_SERVER_ERROR = 500;
-    const HTTP_NOT_IMPLEMENTED = 501;
-    const HTTP_BAD_GATEWAY = 502;
-    const HTTP_SERVICE_UNAVAILABLE = 503;
-    const HTTP_GATEWAY_TIMEOUT = 504;
-    const HTTP_VERSION_NOT_SUPPORTED = 505;
-    const HTTP_VARIANT_ALSO_NEGOTIATES_EXPERIMENTAL = 506;                        // RFC2295
-    const HTTP_INSUFFICIENT_STORAGE = 507;                                        // RFC4918
-    const HTTP_LOOP_DETECTED = 508;                                               // RFC5842
-    const HTTP_NOT_EXTENDED = 510;                                                // RFC2774
-    const HTTP_NETWORK_AUTHENTICATION_REQUIRED = 511;                             // RFC6585
-=======
     public const HTTP_CONTINUE = 100;
     public const HTTP_SWITCHING_PROTOCOLS = 101;
     public const HTTP_PROCESSING = 102;            // RFC2518
@@ -132,11 +67,6 @@
     public const HTTP_UNPROCESSABLE_ENTITY = 422;                                        // RFC4918
     public const HTTP_LOCKED = 423;                                                      // RFC4918
     public const HTTP_FAILED_DEPENDENCY = 424;                                           // RFC4918
-
-    /**
-     * @deprecated
-     */
-    public const HTTP_RESERVED_FOR_WEBDAV_ADVANCED_COLLECTIONS_EXPIRED_PROPOSAL = 425;   // RFC2817
     public const HTTP_TOO_EARLY = 425;                                                   // RFC-ietf-httpbis-replay-04
     public const HTTP_UPGRADE_REQUIRED = 426;                                            // RFC2817
     public const HTTP_PRECONDITION_REQUIRED = 428;                                       // RFC6585
@@ -154,7 +84,6 @@
     public const HTTP_LOOP_DETECTED = 508;                                               // RFC5842
     public const HTTP_NOT_EXTENDED = 510;                                                // RFC2774
     public const HTTP_NETWORK_AUTHENTICATION_REQUIRED = 511;                             // RFC6585
->>>>>>> 018415e1
 
     /**
      * @see https://developer.mozilla.org/en-US/docs/Web/HTTP/Headers/Cache-Control
