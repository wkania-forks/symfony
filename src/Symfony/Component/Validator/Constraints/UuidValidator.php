--- conflicted
+++ resolved
@@ -235,26 +235,11 @@
         }
 
         // Check version
-<<<<<<< HEAD
-        if (!in_array($value[self::STRICT_VERSION_POSITION], $constraint->versions)) {
+        if (!\in_array($value[self::STRICT_VERSION_POSITION], $constraint->versions)) {
             $this->context->buildViolation($constraint->message)
                 ->setParameter('{{ value }}', $this->formatValue($value))
                 ->setCode(Uuid::INVALID_VERSION_ERROR)
                 ->addViolation();
-=======
-        if (!\in_array($value[self::STRICT_VERSION_POSITION], $constraint->versions)) {
-            if ($this->context instanceof ExecutionContextInterface) {
-                $this->context->buildViolation($constraint->message)
-                    ->setParameter('{{ value }}', $this->formatValue($value))
-                    ->setCode(Uuid::INVALID_VERSION_ERROR)
-                    ->addViolation();
-            } else {
-                $this->buildViolation($constraint->message)
-                    ->setParameter('{{ value }}', $this->formatValue($value))
-                    ->setCode(Uuid::INVALID_VERSION_ERROR)
-                    ->addViolation();
-            }
->>>>>>> 82d13dae
         }
 
         // Check variant - first two bits must equal "10"
