<?php

/*
 * This file is part of the Symfony package.
 *
 * (c) Fabien Potencier <fabien@symfony.com>
 *
 * For the full copyright and license information, please view the LICENSE
 * file that was distributed with this source code.
 */

namespace Symfony\Component\Validator\Constraints;

use Symfony\Component\Validator\Constraint;

/**
 * @Annotation
 * @Target({"PROPERTY", "METHOD", "ANNOTATION"})
 *
 * @author Miha Vrhovnik <miha.vrhovnik@pagein.si>
<<<<<<< HEAD
 * @author Bernhard Schussek <bschussek@gmail.com>
 *
 * @api
=======
>>>>>>> 3146062f
 */
class Currency extends Constraint
{
    const NO_SUCH_CURRENCY_ERROR = '69945ac1-2db4-405f-bec7-d2772f73df52';

    protected static $errorNames = array(
        self::NO_SUCH_CURRENCY_ERROR => 'NO_SUCH_CURRENCY_ERROR',
    );

    public $message = 'This value is not a valid currency.';
}<|MERGE_RESOLUTION|>--- conflicted
+++ resolved
@@ -18,12 +18,7 @@
  * @Target({"PROPERTY", "METHOD", "ANNOTATION"})
  *
  * @author Miha Vrhovnik <miha.vrhovnik@pagein.si>
-<<<<<<< HEAD
  * @author Bernhard Schussek <bschussek@gmail.com>
- *
- * @api
-=======
->>>>>>> 3146062f
  */
 class Currency extends Constraint
 {
