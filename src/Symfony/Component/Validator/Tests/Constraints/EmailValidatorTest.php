<?php

/*
 * This file is part of the Symfony package.
 *
 * (c) Fabien Potencier <fabien@symfony.com>
 *
 * For the full copyright and license information, please view the LICENSE
 * file that was distributed with this source code.
 */

namespace Symfony\Component\Validator\Tests\Constraints;

use Symfony\Bridge\PhpUnit\DnsMock;
use Symfony\Component\Validator\Constraints\Email;
use Symfony\Component\Validator\Constraints\EmailValidator;
use Symfony\Component\Validator\Validation;

/**
 * @group dns-sensitive
 */
class EmailValidatorTest extends AbstractConstraintValidatorTest
{
    protected function getApiVersion()
    {
        return Validation::API_VERSION_2_5;
    }

    protected function createValidator()
    {
        return new EmailValidator(false);
    }

    public function testNullIsValid()
    {
        $this->validator->validate(null, new Email());

        $this->assertNoViolation();
    }

    public function testEmptyStringIsValid()
    {
        $this->validator->validate('', new Email());

        $this->assertNoViolation();
    }

    /**
     * @expectedException \Symfony\Component\Validator\Exception\UnexpectedTypeException
     */
    public function testExpectsStringCompatibleType()
    {
        $this->validator->validate(new \stdClass(), new Email());
    }

    /**
     * @dataProvider getValidEmails
     */
    public function testValidEmails($email)
    {
        $this->validator->validate($email, new Email());

        $this->assertNoViolation();
    }

    public function getValidEmails()
    {
        return array(
            array('fabien@symfony.com'),
            array('example@example.co.uk'),
            array('fabien_potencier@example.fr'),
        );
    }

    /**
     * @dataProvider getInvalidEmails
     */
    public function testInvalidEmails($email)
    {
        $constraint = new Email(array(
            'message' => 'myMessage',
        ));

        $this->validator->validate($email, $constraint);

        $this->buildViolation('myMessage')
            ->setParameter('{{ value }}', '"'.$email.'"')
            ->setCode(Email::INVALID_FORMAT_ERROR)
            ->assertRaised();
    }

    public function getInvalidEmails()
    {
        return array(
            array('example'),
            array('example@'),
            array('example@localhost'),
            array('foo@example.com bar'),
        );
    }

<<<<<<< HEAD
    public function testStrict()
    {
        $constraint = new Email(array('strict' => true));

        $this->validator->validate('example@localhost', $constraint);

        $this->assertNoViolation();
=======
    /**
     * @dataProvider getDnsChecks
     */
    public function testDnsChecks($type, $violation)
    {
        DnsMock::withMockedHosts(array('example.com' => array(array('type' => $violation ? false : $type))));

        $constraint = new Email(array(
            'message' => 'myMessage',
            'MX' === $type ? 'checkMX' : 'checkHost' => true,
        ));

        $this->validator->validate('foo@example.com', $constraint);

        if (!$violation) {
            $this->assertNoViolation();
        } else {
            $this->buildViolation('myMessage')
                ->setParameter('{{ value }}', '"foo@example.com"')
                ->assertRaised();
        }
    }

    public function getDnsChecks()
    {
        return array(
            array('MX', false),
            array('MX', true),
            array('A', false),
            array('A', true),
            array('AAAA', false),
            array('AAAA', true),
        );
>>>>>>> 56624e6a
    }
}<|MERGE_RESOLUTION|>--- conflicted
+++ resolved
@@ -99,7 +99,6 @@
         );
     }
 
-<<<<<<< HEAD
     public function testStrict()
     {
         $constraint = new Email(array('strict' => true));
@@ -107,7 +106,8 @@
         $this->validator->validate('example@localhost', $constraint);
 
         $this->assertNoViolation();
-=======
+    }
+
     /**
      * @dataProvider getDnsChecks
      */
@@ -127,6 +127,7 @@
         } else {
             $this->buildViolation('myMessage')
                 ->setParameter('{{ value }}', '"foo@example.com"')
+                ->setCode($violation)
                 ->assertRaised();
         }
     }
@@ -135,12 +136,11 @@
     {
         return array(
             array('MX', false),
-            array('MX', true),
+            array('MX', Email::MX_CHECK_FAILED_ERROR),
             array('A', false),
-            array('A', true),
+            array('A', Email::HOST_CHECK_FAILED_ERROR),
             array('AAAA', false),
-            array('AAAA', true),
+            array('AAAA', Email::HOST_CHECK_FAILED_ERROR),
         );
->>>>>>> 56624e6a
     }
 }