--- conflicted
+++ resolved
@@ -177,12 +177,8 @@
     /**
      * @dataProvider getThreeOrLessCharacters
      */
-    public function testInvalidValuesExactLessThanFour($value, $mbOnly = false)
-    {
-        if ($mbOnly && !function_exists('mb_strlen')) {
-            $this->markTestSkipped('mb_strlen does not exist');
-        }
-
+    public function testInvalidValuesExactLessThanFour($value)
+    {
         $constraint = new Length(array(
             'min' => 4,
             'max' => 4,
@@ -202,11 +198,7 @@
     /**
      * @dataProvider getFiveOrMoreCharacters
      */
-<<<<<<< HEAD
-    public function testInvalidValuesExactMoreThanFour($value, $mbOnly = false)
-=======
-    public function testInvalidValuesExact($value)
->>>>>>> d03a9052
+    public function testInvalidValuesExactMoreThanFour($value)
     {
         $constraint = new Length(array(
             'min' => 4,
