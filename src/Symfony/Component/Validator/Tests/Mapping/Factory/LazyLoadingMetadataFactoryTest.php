--- conflicted
+++ resolved
@@ -16,12 +16,7 @@
 use Symfony\Component\Cache\Adapter\ArrayAdapter;
 use Symfony\Component\Validator\Constraints\Callback;
 use Symfony\Component\Validator\Constraints\NotBlank;
-<<<<<<< HEAD
-=======
 use Symfony\Component\Validator\Exception\NoSuchMetadataException;
-use Symfony\Component\Validator\Mapping\Cache\CacheInterface;
-use Symfony\Component\Validator\Mapping\Cache\Psr6Cache;
->>>>>>> 22b1eb40
 use Symfony\Component\Validator\Mapping\ClassMetadata;
 use Symfony\Component\Validator\Mapping\Factory\LazyLoadingMetadataFactory;
 use Symfony\Component\Validator\Mapping\Loader\LoaderInterface;
@@ -110,67 +105,6 @@
         $this->assertEquals($expectedConstraints, $metadata->getConstraints());
     }
 
-<<<<<<< HEAD
-=======
-    /**
-     * @group legacy
-     */
-    public function testWriteMetadataToLegacyCache()
-    {
-        $cache = new Psr6Cache(new ArrayAdapter());
-        $factory = new LazyLoadingMetadataFactory(new TestLoader(), $cache);
-
-        $parentClassConstraints = [
-            new ConstraintA(['groups' => ['Default', 'EntityParent']]),
-            new ConstraintA(['groups' => ['Default', 'EntityInterfaceA', 'EntityParent']]),
-        ];
-
-        $metadata = $factory->getMetadataFor(self::PARENT_CLASS);
-
-        $this->assertEquals(self::PARENT_CLASS, $metadata->getClassName());
-        $this->assertEquals($parentClassConstraints, $metadata->getConstraints());
-        $this->assertInstanceOf(ClassMetadata::class, $cache->read(self::PARENT_CLASS));
-        $this->assertInstanceOf(ClassMetadata::class, $cache->read(self::INTERFACE_A_CLASS));
-    }
-
-    /**
-     * @group legacy
-     */
-    public function testReadMetadataFromLegacyCache()
-    {
-        $loader = $this->createMock(LoaderInterface::class);
-        $cache = $this->createMock(CacheInterface::class);
-        $factory = new LazyLoadingMetadataFactory($loader, $cache);
-
-        $metadata = new ClassMetadata(self::PARENT_CLASS);
-        $metadata->addConstraint(new ConstraintA());
-
-        $parentClass = self::PARENT_CLASS;
-        $interfaceClass = self::INTERFACE_A_CLASS;
-
-        $loader->expects($this->never())
-               ->method('loadClassMetadata');
-
-        $cache->expects($this->never())
-              ->method('has');
-        $cache->expects($this->exactly(2))
-              ->method('read')
-              ->withConsecutive(
-                  [self::PARENT_CLASS],
-                  [self::INTERFACE_A_CLASS]
-              )
-              ->willReturnCallback(function ($name) use ($metadata, $parentClass, $interfaceClass) {
-                  if ($parentClass == $name) {
-                      return $metadata;
-                  }
-
-                  return new ClassMetadata($interfaceClass);
-              });
-
-        $this->assertEquals($metadata, $factory->getMetadataFor(self::PARENT_CLASS));
-    }
-
->>>>>>> 22b1eb40
     public function testNonClassNameStringValues()
     {
         $this->expectException(NoSuchMetadataException::class);
