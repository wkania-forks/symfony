<?php

/*
 * This file is part of the Symfony package.
 *
 * (c) Fabien Potencier <fabien@symfony.com>
 *
 * For the full copyright and license information, please view the LICENSE
 * file that was distributed with this source code.
 */

namespace Symfony\Component\Validator\Validator;

use Symfony\Component\Validator\Constraint;
use Symfony\Component\Validator\Constraints\GroupSequence;
use Symfony\Component\Validator\ConstraintValidatorFactoryInterface;
use Symfony\Component\Validator\Context\ExecutionContext;
use Symfony\Component\Validator\Context\ExecutionContextInterface;
use Symfony\Component\Validator\Exception\ConstraintDefinitionException;
use Symfony\Component\Validator\Exception\NoSuchMetadataException;
use Symfony\Component\Validator\Exception\RuntimeException;
use Symfony\Component\Validator\Exception\UnsupportedMetadataException;
use Symfony\Component\Validator\Exception\ValidatorException;
use Symfony\Component\Validator\Mapping\CascadingStrategy;
use Symfony\Component\Validator\Mapping\ClassMetadataInterface;
use Symfony\Component\Validator\Mapping\Factory\MetadataFactoryInterface;
use Symfony\Component\Validator\Mapping\GenericMetadata;
use Symfony\Component\Validator\Mapping\MetadataInterface;
use Symfony\Component\Validator\Mapping\PropertyMetadataInterface;
use Symfony\Component\Validator\Mapping\TraversalStrategy;
use Symfony\Component\Validator\ObjectInitializerInterface;
use Symfony\Component\Validator\Util\PropertyPath;

/**
 * Recursive implementation of {@link ContextualValidatorInterface}.
 *
 * @author Bernhard Schussek <bschussek@gmail.com>
 */
class RecursiveContextualValidator implements ContextualValidatorInterface
{
    private $context;
    private $defaultPropertyPath;
    private $defaultGroups;
    private $metadataFactory;
    private $validatorFactory;
    private $objectInitializers;

    /**
     * Creates a validator for the given context.
     *
     * @param ExecutionContextInterface           $context            The execution context
     * @param MetadataFactoryInterface            $metadataFactory    The factory for
     *                                                                fetching the metadata
     *                                                                of validated objects
     * @param ConstraintValidatorFactoryInterface $validatorFactory   The factory for creating
     *                                                                constraint validators
     * @param ObjectInitializerInterface[]        $objectInitializers The object initializers
     */
    public function __construct(ExecutionContextInterface $context, MetadataFactoryInterface $metadataFactory, ConstraintValidatorFactoryInterface $validatorFactory, array $objectInitializers = array())
    {
        $this->context = $context;
        $this->defaultPropertyPath = $context->getPropertyPath();
        $this->defaultGroups = array($context->getGroup() ?: Constraint::DEFAULT_GROUP);
        $this->metadataFactory = $metadataFactory;
        $this->validatorFactory = $validatorFactory;
        $this->objectInitializers = $objectInitializers;
    }

    /**
     * {@inheritdoc}
     */
    public function atPath($path)
    {
        $this->defaultPropertyPath = $this->context->getPropertyPath($path);

        return $this;
    }

    /**
     * {@inheritdoc}
     */
    public function validate($value, $constraints = null, $groups = null)
    {
        $groups = $groups ? $this->normalizeGroups($groups) : $this->defaultGroups;

        $previousValue = $this->context->getValue();
        $previousObject = $this->context->getObject();
        $previousMetadata = $this->context->getMetadata();
        $previousPath = $this->context->getPropertyPath();
        $previousGroup = $this->context->getGroup();
        $previousConstraint = null;

        if ($this->context instanceof ExecutionContext || method_exists($this->context, 'getConstraint')) {
            $previousConstraint = $this->context->getConstraint();
        }

        // If explicit constraints are passed, validate the value against
        // those constraints
        if (null !== $constraints) {
            // You can pass a single constraint or an array of constraints
            // Make sure to deal with an array in the rest of the code
            if (!\is_array($constraints)) {
                $constraints = array($constraints);
            }

            $metadata = new GenericMetadata();
            $metadata->addConstraints($constraints);

            $this->validateGenericNode(
                $value,
                $previousObject,
                \is_object($value) ? spl_object_hash($value) : null,
                $metadata,
                $this->defaultPropertyPath,
                $groups,
                null,
                TraversalStrategy::IMPLICIT,
                $this->context
            );

            $this->context->setNode($previousValue, $previousObject, $previousMetadata, $previousPath);
            $this->context->setGroup($previousGroup);

            if (null !== $previousConstraint) {
                $this->context->setConstraint($previousConstraint);
            }

            return $this;
        }

        // If an object is passed without explicit constraints, validate that
        // object against the constraints defined for the object's class
        if (\is_object($value)) {
            $this->validateObject(
                $value,
                $this->defaultPropertyPath,
                $groups,
                TraversalStrategy::IMPLICIT,
                $this->context
            );

            $this->context->setNode($previousValue, $previousObject, $previousMetadata, $previousPath);
            $this->context->setGroup($previousGroup);

            return $this;
        }

        // If an array is passed without explicit constraints, validate each
        // object in the array
        if (\is_array($value)) {
            $this->validateEachObjectIn(
                $value,
                $this->defaultPropertyPath,
                $groups,
                $this->context
            );

            $this->context->setNode($previousValue, $previousObject, $previousMetadata, $previousPath);
            $this->context->setGroup($previousGroup);

            return $this;
        }

        throw new RuntimeException(sprintf('Cannot validate values of type "%s" automatically. Please provide a constraint.', \gettype($value)));
    }

    /**
     * {@inheritdoc}
     */
    public function validateProperty($object, $propertyName, $groups = null)
    {
        $classMetadata = $this->metadataFactory->getMetadataFor($object);

        if (!$classMetadata instanceof ClassMetadataInterface) {
<<<<<<< HEAD
            throw new ValidatorException(sprintf(
                'The metadata factory should return instances of '.
                '"\Symfony\Component\Validator\Mapping\ClassMetadataInterface", '.
                'got: "%s".',
                \is_object($classMetadata) ? \get_class($classMetadata) : \gettype($classMetadata)
            ));
=======
            // Cannot be UnsupportedMetadataException because of BC with
            // Symfony < 2.5
            throw new ValidatorException(sprintf('The metadata factory should return instances of "\Symfony\Component\Validator\Mapping\ClassMetadataInterface", got: "%s".', \is_object($classMetadata) ? \get_class($classMetadata) : \gettype($classMetadata)));
>>>>>>> f408a676
        }

        $propertyMetadatas = $classMetadata->getPropertyMetadata($propertyName);
        $groups = $groups ? $this->normalizeGroups($groups) : $this->defaultGroups;
        $cacheKey = spl_object_hash($object);
        $propertyPath = PropertyPath::append($this->defaultPropertyPath, $propertyName);

        $previousValue = $this->context->getValue();
        $previousObject = $this->context->getObject();
        $previousMetadata = $this->context->getMetadata();
        $previousPath = $this->context->getPropertyPath();
        $previousGroup = $this->context->getGroup();

        foreach ($propertyMetadatas as $propertyMetadata) {
            $propertyValue = $propertyMetadata->getPropertyValue($object);

            $this->validateGenericNode(
                $propertyValue,
                $object,
                $cacheKey.':'.\get_class($object).':'.$propertyName,
                $propertyMetadata,
                $propertyPath,
                $groups,
                null,
                TraversalStrategy::IMPLICIT,
                $this->context
            );
        }

        $this->context->setNode($previousValue, $previousObject, $previousMetadata, $previousPath);
        $this->context->setGroup($previousGroup);

        return $this;
    }

    /**
     * {@inheritdoc}
     */
    public function validatePropertyValue($objectOrClass, $propertyName, $value, $groups = null)
    {
        $classMetadata = $this->metadataFactory->getMetadataFor($objectOrClass);

        if (!$classMetadata instanceof ClassMetadataInterface) {
<<<<<<< HEAD
            throw new ValidatorException(sprintf(
                'The metadata factory should return instances of '.
                '"\Symfony\Component\Validator\Mapping\ClassMetadataInterface", '.
                'got: "%s".',
                \is_object($classMetadata) ? \get_class($classMetadata) : \gettype($classMetadata)
            ));
=======
            // Cannot be UnsupportedMetadataException because of BC with
            // Symfony < 2.5
            throw new ValidatorException(sprintf('The metadata factory should return instances of "\Symfony\Component\Validator\Mapping\ClassMetadataInterface", got: "%s".', \is_object($classMetadata) ? \get_class($classMetadata) : \gettype($classMetadata)));
>>>>>>> f408a676
        }

        $propertyMetadatas = $classMetadata->getPropertyMetadata($propertyName);
        $groups = $groups ? $this->normalizeGroups($groups) : $this->defaultGroups;

        if (\is_object($objectOrClass)) {
            $object = $objectOrClass;
            $class = \get_class($object);
            $cacheKey = spl_object_hash($objectOrClass);
            $propertyPath = PropertyPath::append($this->defaultPropertyPath, $propertyName);
        } else {
            // $objectOrClass contains a class name
            $object = null;
            $class = $objectOrClass;
            $cacheKey = null;
            $propertyPath = $this->defaultPropertyPath;
        }

        $previousValue = $this->context->getValue();
        $previousObject = $this->context->getObject();
        $previousMetadata = $this->context->getMetadata();
        $previousPath = $this->context->getPropertyPath();
        $previousGroup = $this->context->getGroup();

        foreach ($propertyMetadatas as $propertyMetadata) {
            $this->validateGenericNode(
                $value,
                $object,
                $cacheKey.':'.$class.':'.$propertyName,
                $propertyMetadata,
                $propertyPath,
                $groups,
                null,
                TraversalStrategy::IMPLICIT,
                $this->context
            );
        }

        $this->context->setNode($previousValue, $previousObject, $previousMetadata, $previousPath);
        $this->context->setGroup($previousGroup);

        return $this;
    }

    /**
     * {@inheritdoc}
     */
    public function getViolations()
    {
        return $this->context->getViolations();
    }

    /**
     * Normalizes the given group or list of groups to an array.
     *
     * @param mixed $groups The groups to normalize
     *
     * @return array A group array
     */
    protected function normalizeGroups($groups)
    {
        if (\is_array($groups)) {
            return $groups;
        }

        return array($groups);
    }

    /**
     * Validates an object against the constraints defined for its class.
     *
     * If no metadata is available for the class, but the class is an instance
     * of {@link \Traversable} and the selected traversal strategy allows
     * traversal, the object will be iterated and each nested object will be
     * validated instead.
     *
     * @param object                    $object            The object to cascade
     * @param string                    $propertyPath      The current property path
     * @param string[]                  $groups            The validated groups
     * @param int                       $traversalStrategy The strategy for traversing the
     *                                                     cascaded object
     * @param ExecutionContextInterface $context           The current execution context
     *
     * @throws NoSuchMetadataException      If the object has no associated metadata
     *                                      and does not implement {@link \Traversable}
     *                                      or if traversal is disabled via the
     *                                      $traversalStrategy argument
     * @throws UnsupportedMetadataException If the metadata returned by the
     *                                      metadata factory does not implement
     *                                      {@link ClassMetadataInterface}
     */
    private function validateObject($object, $propertyPath, array $groups, $traversalStrategy, ExecutionContextInterface $context)
    {
        try {
            $classMetadata = $this->metadataFactory->getMetadataFor($object);

            if (!$classMetadata instanceof ClassMetadataInterface) {
                throw new UnsupportedMetadataException(sprintf('The metadata factory should return instances of "Symfony\Component\Validator\Mapping\ClassMetadataInterface", got: "%s".', \is_object($classMetadata) ? \get_class($classMetadata) : \gettype($classMetadata)));
            }

            $this->validateClassNode(
                $object,
                spl_object_hash($object),
                $classMetadata,
                $propertyPath,
                $groups,
                null,
                $traversalStrategy,
                $context
            );
        } catch (NoSuchMetadataException $e) {
            // Rethrow if not Traversable
            if (!$object instanceof \Traversable) {
                throw $e;
            }

            // Rethrow unless IMPLICIT or TRAVERSE
            if (!($traversalStrategy & (TraversalStrategy::IMPLICIT | TraversalStrategy::TRAVERSE))) {
                throw $e;
            }

            $this->validateEachObjectIn(
                $object,
                $propertyPath,
                $groups,
                $context
            );
        }
    }

    /**
     * Validates each object in a collection against the constraints defined
     * for their classes.
     *
     * If the parameter $recursive is set to true, nested {@link \Traversable}
     * objects are iterated as well. Nested arrays are always iterated,
     * regardless of the value of $recursive.
     *
     * @param iterable                  $collection   The collection
     * @param string                    $propertyPath The current property path
     * @param string[]                  $groups       The validated groups
     * @param ExecutionContextInterface $context      The current execution context
     *
     * @see ClassNode
     * @see CollectionNode
     */
    private function validateEachObjectIn($collection, $propertyPath, array $groups, ExecutionContextInterface $context)
    {
        foreach ($collection as $key => $value) {
            if (\is_array($value)) {
                // Arrays are always cascaded, independent of the specified
                // traversal strategy
                $this->validateEachObjectIn(
                    $value,
                    $propertyPath.'['.$key.']',
                    $groups,
                    $context
                );

                continue;
            }

            // Scalar and null values in the collection are ignored
            if (\is_object($value)) {
                $this->validateObject(
                    $value,
                    $propertyPath.'['.$key.']',
                    $groups,
                    TraversalStrategy::IMPLICIT,
                    $context
                );
            }
        }
    }

    /**
     * Validates a class node.
     *
     * A class node is a combination of an object with a {@link ClassMetadataInterface}
     * instance. Each class node (conceptionally) has zero or more succeeding
     * property nodes:
     *
     *     (Article:class node)
     *                \
     *        ($title:property node)
     *
     * This method validates the passed objects against all constraints defined
     * at class level. It furthermore triggers the validation of each of the
     * class' properties against the constraints for that property.
     *
     * If the selected traversal strategy allows traversal, the object is
     * iterated and each nested object is validated against its own constraints.
     * The object is not traversed if traversal is disabled in the class
     * metadata.
     *
     * If the passed groups contain the group "Default", the validator will
     * check whether the "Default" group has been replaced by a group sequence
     * in the class metadata. If this is the case, the group sequence is
     * validated instead.
     *
     * @param object                    $object            The validated object
     * @param string                    $cacheKey          The key for caching
     *                                                     the validated object
     * @param ClassMetadataInterface    $metadata          The class metadata of
     *                                                     the object
     * @param string                    $propertyPath      The property path leading
     *                                                     to the object
     * @param string[]                  $groups            The groups in which the
     *                                                     object should be validated
     * @param string[]|null             $cascadedGroups    The groups in which
     *                                                     cascaded objects should
     *                                                     be validated
     * @param int                       $traversalStrategy The strategy used for
     *                                                     traversing the object
     * @param ExecutionContextInterface $context           The current execution context
     *
     * @throws UnsupportedMetadataException  If a property metadata does not
     *                                       implement {@link PropertyMetadataInterface}
     * @throws ConstraintDefinitionException If traversal was enabled but the
     *                                       object does not implement
     *                                       {@link \Traversable}
     *
     * @see TraversalStrategy
     */
    private function validateClassNode($object, $cacheKey, ClassMetadataInterface $metadata = null, $propertyPath, array $groups, $cascadedGroups, $traversalStrategy, ExecutionContextInterface $context)
    {
        $context->setNode($object, $object, $metadata, $propertyPath);

        if (!$context->isObjectInitialized($cacheKey)) {
            foreach ($this->objectInitializers as $initializer) {
                $initializer->initialize($object);
            }

            $context->markObjectAsInitialized($cacheKey);
        }

        foreach ($groups as $key => $group) {
            // If the "Default" group is replaced by a group sequence, remember
            // to cascade the "Default" group when traversing the group
            // sequence
            $defaultOverridden = false;

            // Use the object hash for group sequences
            $groupHash = \is_object($group) ? spl_object_hash($group) : $group;

            if ($context->isGroupValidated($cacheKey, $groupHash)) {
                // Skip this group when validating the properties and when
                // traversing the object
                unset($groups[$key]);

                continue;
            }

            $context->markGroupAsValidated($cacheKey, $groupHash);

            // Replace the "Default" group by the group sequence defined
            // for the class, if applicable.
            // This is done after checking the cache, so that
            // spl_object_hash() isn't called for this sequence and
            // "Default" is used instead in the cache. This is useful
            // if the getters below return different group sequences in
            // every call.
            if (Constraint::DEFAULT_GROUP === $group) {
                if ($metadata->hasGroupSequence()) {
                    // The group sequence is statically defined for the class
                    $group = $metadata->getGroupSequence();
                    $defaultOverridden = true;
                } elseif ($metadata->isGroupSequenceProvider()) {
                    // The group sequence is dynamically obtained from the validated
                    // object
                    /* @var \Symfony\Component\Validator\GroupSequenceProviderInterface $object */
                    $group = $object->getGroupSequence();
                    $defaultOverridden = true;

                    if (!$group instanceof GroupSequence) {
                        $group = new GroupSequence($group);
                    }
                }
            }

            // If the groups (=[<G1,G2>,G3,G4]) contain a group sequence
            // (=<G1,G2>), then call validateClassNode() with each entry of the
            // group sequence and abort if necessary (G1, G2)
            if ($group instanceof GroupSequence) {
                $this->stepThroughGroupSequence(
                     $object,
                     $object,
                     $cacheKey,
                     $metadata,
                     $propertyPath,
                     $traversalStrategy,
                     $group,
                     $defaultOverridden ? Constraint::DEFAULT_GROUP : null,
                     $context
                );

                // Skip the group sequence when validating properties, because
                // stepThroughGroupSequence() already validates the properties
                unset($groups[$key]);

                continue;
            }

            $this->validateInGroup($object, $cacheKey, $metadata, $group, $context);
        }

        // If no more groups should be validated for the property nodes,
        // we can safely quit
        if (0 === \count($groups)) {
            return;
        }

        // Validate all properties against their constraints
        foreach ($metadata->getConstrainedProperties() as $propertyName) {
            // If constraints are defined both on the getter of a property as
            // well as on the property itself, then getPropertyMetadata()
            // returns two metadata objects, not just one
            foreach ($metadata->getPropertyMetadata($propertyName) as $propertyMetadata) {
                if (!$propertyMetadata instanceof PropertyMetadataInterface) {
                    throw new UnsupportedMetadataException(sprintf('The property metadata instances should implement "Symfony\Component\Validator\Mapping\PropertyMetadataInterface", got: "%s".', \is_object($propertyMetadata) ? \get_class($propertyMetadata) : \gettype($propertyMetadata)));
                }

                $propertyValue = $propertyMetadata->getPropertyValue($object);

                $this->validateGenericNode(
                    $propertyValue,
                    $object,
                    $cacheKey.':'.\get_class($object).':'.$propertyName,
                    $propertyMetadata,
                    PropertyPath::append($propertyPath, $propertyName),
                    $groups,
                    $cascadedGroups,
                    TraversalStrategy::IMPLICIT,
                    $context
                );
            }
        }

        // If no specific traversal strategy was requested when this method
        // was called, use the traversal strategy of the class' metadata
        if ($traversalStrategy & TraversalStrategy::IMPLICIT) {
            $traversalStrategy = $metadata->getTraversalStrategy();
        }

        // Traverse only if IMPLICIT or TRAVERSE
        if (!($traversalStrategy & (TraversalStrategy::IMPLICIT | TraversalStrategy::TRAVERSE))) {
            return;
        }

        // If IMPLICIT, stop unless we deal with a Traversable
        if ($traversalStrategy & TraversalStrategy::IMPLICIT && !$object instanceof \Traversable) {
            return;
        }

        // If TRAVERSE, fail if we have no Traversable
        if (!$object instanceof \Traversable) {
<<<<<<< HEAD
            throw new ConstraintDefinitionException(sprintf(
                'Traversal was enabled for "%s", but this class '.
                'does not implement "\Traversable".',
                \get_class($object)
            ));
=======
            // Must throw a ConstraintDefinitionException for backwards
            // compatibility reasons with Symfony < 2.5
            throw new ConstraintDefinitionException(sprintf('Traversal was enabled for "%s", but this class does not implement "\Traversable".', \get_class($object)));
>>>>>>> f408a676
        }

        $this->validateEachObjectIn(
            $object,
            $propertyPath,
            $groups,
            $context
        );
    }

    /**
     * Validates a node that is not a class node.
     *
     * Currently, two such node types exist:
     *
     *  - property nodes, which consist of the value of an object's
     *    property together with a {@link PropertyMetadataInterface} instance
     *  - generic nodes, which consist of a value and some arbitrary
     *    constraints defined in a {@link MetadataInterface} container
     *
     * In both cases, the value is validated against all constraints defined
     * in the passed metadata object. Then, if the value is an instance of
     * {@link \Traversable} and the selected traversal strategy permits it,
     * the value is traversed and each nested object validated against its own
     * constraints. Arrays are always traversed.
     *
     * @param mixed                     $value             The validated value
     * @param object|null               $object            The current object
     * @param string                    $cacheKey          The key for caching
     *                                                     the validated value
     * @param MetadataInterface         $metadata          The metadata of the
     *                                                     value
     * @param string                    $propertyPath      The property path leading
     *                                                     to the value
     * @param string[]                  $groups            The groups in which the
     *                                                     value should be validated
     * @param string[]|null             $cascadedGroups    The groups in which
     *                                                     cascaded objects should
     *                                                     be validated
     * @param int                       $traversalStrategy The strategy used for
     *                                                     traversing the value
     * @param ExecutionContextInterface $context           The current execution context
     *
     * @see TraversalStrategy
     */
    private function validateGenericNode($value, $object, $cacheKey, MetadataInterface $metadata = null, $propertyPath, array $groups, $cascadedGroups, $traversalStrategy, ExecutionContextInterface $context)
    {
        $context->setNode($value, $object, $metadata, $propertyPath);

        foreach ($groups as $key => $group) {
            if ($group instanceof GroupSequence) {
                $this->stepThroughGroupSequence(
                     $value,
                     $object,
                     $cacheKey,
                     $metadata,
                     $propertyPath,
                     $traversalStrategy,
                     $group,
                     null,
                     $context
                );

                // Skip the group sequence when cascading, as the cascading
                // logic is already done in stepThroughGroupSequence()
                unset($groups[$key]);

                continue;
            }

            $this->validateInGroup($value, $cacheKey, $metadata, $group, $context);
        }

        if (0 === \count($groups)) {
            return;
        }

        if (null === $value) {
            return;
        }

        $cascadingStrategy = $metadata->getCascadingStrategy();

        // Quit unless we have an array or a cascaded object
        if (!\is_array($value) && !($cascadingStrategy & CascadingStrategy::CASCADE)) {
            return;
        }

        // If no specific traversal strategy was requested when this method
        // was called, use the traversal strategy of the node's metadata
        if ($traversalStrategy & TraversalStrategy::IMPLICIT) {
            $traversalStrategy = $metadata->getTraversalStrategy();
        }

        // The $cascadedGroups property is set, if the "Default" group is
        // overridden by a group sequence
        // See validateClassNode()
        $cascadedGroups = null !== $cascadedGroups && \count($cascadedGroups) > 0 ? $cascadedGroups : $groups;

        if (\is_array($value)) {
            // Arrays are always traversed, independent of the specified
            // traversal strategy
            $this->validateEachObjectIn(
                $value,
                $propertyPath,
                $cascadedGroups,
                $context
            );

            return;
        }

        // If the value is a scalar, pass it anyway, because we want
        // a NoSuchMetadataException to be thrown in that case
        $this->validateObject(
            $value,
            $propertyPath,
            $cascadedGroups,
            $traversalStrategy,
            $context
        );

        // Currently, the traversal strategy can only be TRAVERSE for a
        // generic node if the cascading strategy is CASCADE. Thus, traversable
        // objects will always be handled within validateObject() and there's
        // nothing more to do here.

        // see GenericMetadata::addConstraint()
    }

    /**
     * Sequentially validates a node's value in each group of a group sequence.
     *
     * If any of the constraints generates a violation, subsequent groups in the
     * group sequence are skipped.
     *
     * @param mixed                     $value             The validated value
     * @param object|null               $object            The current object
     * @param string                    $cacheKey          The key for caching
     *                                                     the validated value
     * @param MetadataInterface         $metadata          The metadata of the
     *                                                     value
     * @param string                    $propertyPath      The property path leading
     *                                                     to the value
     * @param int                       $traversalStrategy The strategy used for
     *                                                     traversing the value
     * @param GroupSequence             $groupSequence     The group sequence
     * @param string|null               $cascadedGroup     The group that should
     *                                                     be passed to cascaded
     *                                                     objects instead of
     *                                                     the group sequence
     * @param ExecutionContextInterface $context           The execution context
     */
    private function stepThroughGroupSequence($value, $object, $cacheKey, MetadataInterface $metadata = null, $propertyPath, $traversalStrategy, GroupSequence $groupSequence, $cascadedGroup, ExecutionContextInterface $context)
    {
        $violationCount = \count($context->getViolations());
        $cascadedGroups = $cascadedGroup ? array($cascadedGroup) : null;

        foreach ($groupSequence->groups as $groupInSequence) {
            $groups = (array) $groupInSequence;

            if ($metadata instanceof ClassMetadataInterface) {
                $this->validateClassNode(
                     $value,
                     $cacheKey,
                     $metadata,
                     $propertyPath,
                     $groups,
                     $cascadedGroups,
                     $traversalStrategy,
                     $context
                );
            } else {
                $this->validateGenericNode(
                     $value,
                     $object,
                     $cacheKey,
                     $metadata,
                     $propertyPath,
                     $groups,
                     $cascadedGroups,
                     $traversalStrategy,
                     $context
                );
            }

            // Abort sequence validation if a violation was generated
            if (\count($context->getViolations()) > $violationCount) {
                break;
            }
        }
    }

    /**
     * Validates a node's value against all constraints in the given group.
     *
     * @param mixed                     $value    The validated value
     * @param string                    $cacheKey The key for caching the
     *                                            validated value
     * @param MetadataInterface         $metadata The metadata of the value
     * @param string                    $group    The group to validate
     * @param ExecutionContextInterface $context  The execution context
     */
    private function validateInGroup($value, $cacheKey, MetadataInterface $metadata, $group, ExecutionContextInterface $context)
    {
        $context->setGroup($group);

        foreach ($metadata->findConstraints($group) as $constraint) {
            // Prevent duplicate validation of constraints, in the case
            // that constraints belong to multiple validated groups
            if (null !== $cacheKey) {
                $constraintHash = spl_object_hash($constraint);

                if ($context->isConstraintValidated($cacheKey, $constraintHash)) {
                    continue;
                }

                $context->markConstraintAsValidated($cacheKey, $constraintHash);
            }

            $context->setConstraint($constraint);

            $validator = $this->validatorFactory->getInstance($constraint);
            $validator->initialize($context);
            $validator->validate($value, $constraint);
        }
    }
}<|MERGE_RESOLUTION|>--- conflicted
+++ resolved
@@ -172,18 +172,7 @@
         $classMetadata = $this->metadataFactory->getMetadataFor($object);
 
         if (!$classMetadata instanceof ClassMetadataInterface) {
-<<<<<<< HEAD
-            throw new ValidatorException(sprintf(
-                'The metadata factory should return instances of '.
-                '"\Symfony\Component\Validator\Mapping\ClassMetadataInterface", '.
-                'got: "%s".',
-                \is_object($classMetadata) ? \get_class($classMetadata) : \gettype($classMetadata)
-            ));
-=======
-            // Cannot be UnsupportedMetadataException because of BC with
-            // Symfony < 2.5
             throw new ValidatorException(sprintf('The metadata factory should return instances of "\Symfony\Component\Validator\Mapping\ClassMetadataInterface", got: "%s".', \is_object($classMetadata) ? \get_class($classMetadata) : \gettype($classMetadata)));
->>>>>>> f408a676
         }
 
         $propertyMetadatas = $classMetadata->getPropertyMetadata($propertyName);
@@ -227,18 +216,7 @@
         $classMetadata = $this->metadataFactory->getMetadataFor($objectOrClass);
 
         if (!$classMetadata instanceof ClassMetadataInterface) {
-<<<<<<< HEAD
-            throw new ValidatorException(sprintf(
-                'The metadata factory should return instances of '.
-                '"\Symfony\Component\Validator\Mapping\ClassMetadataInterface", '.
-                'got: "%s".',
-                \is_object($classMetadata) ? \get_class($classMetadata) : \gettype($classMetadata)
-            ));
-=======
-            // Cannot be UnsupportedMetadataException because of BC with
-            // Symfony < 2.5
             throw new ValidatorException(sprintf('The metadata factory should return instances of "\Symfony\Component\Validator\Mapping\ClassMetadataInterface", got: "%s".', \is_object($classMetadata) ? \get_class($classMetadata) : \gettype($classMetadata)));
->>>>>>> f408a676
         }
 
         $propertyMetadatas = $classMetadata->getPropertyMetadata($propertyName);
@@ -595,17 +573,7 @@
 
         // If TRAVERSE, fail if we have no Traversable
         if (!$object instanceof \Traversable) {
-<<<<<<< HEAD
-            throw new ConstraintDefinitionException(sprintf(
-                'Traversal was enabled for "%s", but this class '.
-                'does not implement "\Traversable".',
-                \get_class($object)
-            ));
-=======
-            // Must throw a ConstraintDefinitionException for backwards
-            // compatibility reasons with Symfony < 2.5
             throw new ConstraintDefinitionException(sprintf('Traversal was enabled for "%s", but this class does not implement "\Traversable".', \get_class($object)));
->>>>>>> f408a676
         }
 
         $this->validateEachObjectIn(
