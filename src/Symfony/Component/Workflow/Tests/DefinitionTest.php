<?php

namespace Symfony\Component\Workflow\Tests;

use PHPUnit\Framework\TestCase;
use Symfony\Bridge\PhpUnit\ForwardCompatTestTrait;
use Symfony\Component\Workflow\Definition;
use Symfony\Component\Workflow\Transition;

class DefinitionTest extends TestCase
{
    use ForwardCompatTestTrait;

    public function testAddPlaces()
    {
        $places = range('a', 'e');
        $definition = new Definition($places, []);

        $this->assertCount(5, $definition->getPlaces());

        $this->assertEquals(['a'], $definition->getInitialPlaces());
    }

<<<<<<< HEAD
    public function testSetInitialPlace()
    {
        $places = range('a', 'e');
        $definition = new Definition($places, [], $places[3]);

        $this->assertEquals([$places[3]], $definition->getInitialPlaces());
=======
    public function testAddPlacesInvalidArgument()
    {
        $this->expectException('Symfony\Component\Workflow\Exception\InvalidArgumentException');
        $places = ['a"', 'e"'];
        $definition = new Definition($places, []);
>>>>>>> 8173dafd
    }

    public function testSetInitialPlaces()
    {
        $places = range('a', 'e');
        $definition = new Definition($places, [], ['a', 'e']);

        $this->assertEquals(['a', 'e'], $definition->getInitialPlaces());
    }

    public function testSetInitialPlaceAndPlaceIsNotDefined()
    {
        $this->expectException('Symfony\Component\Workflow\Exception\LogicException');
        $this->expectExceptionMessage('Place "d" cannot be the initial place as it does not exist.');
        $definition = new Definition([], [], 'd');
    }

    public function testAddTransition()
    {
        $places = range('a', 'b');

        $transition = new Transition('name', $places[0], $places[1]);
        $definition = new Definition($places, [$transition]);

        $this->assertCount(1, $definition->getTransitions());
        $this->assertSame($transition, $definition->getTransitions()[0]);
    }

    public function testAddTransitionAndFromPlaceIsNotDefined()
    {
        $this->expectException('Symfony\Component\Workflow\Exception\LogicException');
        $this->expectExceptionMessage('Place "c" referenced in transition "name" does not exist.');
        $places = range('a', 'b');

        new Definition($places, [new Transition('name', 'c', $places[1])]);
    }

    public function testAddTransitionAndToPlaceIsNotDefined()
    {
        $this->expectException('Symfony\Component\Workflow\Exception\LogicException');
        $this->expectExceptionMessage('Place "c" referenced in transition "name" does not exist.');
        $places = range('a', 'b');

        new Definition($places, [new Transition('name', $places[0], 'c')]);
    }
}<|MERGE_RESOLUTION|>--- conflicted
+++ resolved
@@ -21,20 +21,12 @@
         $this->assertEquals(['a'], $definition->getInitialPlaces());
     }
 
-<<<<<<< HEAD
     public function testSetInitialPlace()
     {
         $places = range('a', 'e');
         $definition = new Definition($places, [], $places[3]);
 
         $this->assertEquals([$places[3]], $definition->getInitialPlaces());
-=======
-    public function testAddPlacesInvalidArgument()
-    {
-        $this->expectException('Symfony\Component\Workflow\Exception\InvalidArgumentException');
-        $places = ['a"', 'e"'];
-        $definition = new Definition($places, []);
->>>>>>> 8173dafd
     }
 
     public function testSetInitialPlaces()
