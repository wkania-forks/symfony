{
    "name": "symfony/workflow",
    "type": "library",
    "description": "Symfony Workflow Component",
    "keywords": ["workflow", "petrinet", "place", "transition", "statemachine", "state"],
    "homepage": "https://symfony.com",
    "license": "MIT",
    "authors": [
        {
            "name": "Fabien Potencier",
            "email": "fabien@symfony.com"
        },
        {
            "name": "Grégoire Pineau",
            "email": "lyrixx@lyrixx.info"
        },
        {
            "name": "Symfony Community",
            "homepage": "https://symfony.com/contributors"
        }
    ],
    "require": {
        "php": ">=7.1.3",
        "symfony/property-access": "^3.4|^4.3|^5.0"
    },
    "require-dev": {
        "psr/log": "~1.0",
        "symfony/dependency-injection": "^3.4|^4.0|^5.0",
        "symfony/event-dispatcher": "^4.3",
        "symfony/expression-language": "^3.4|^4.0|^5.0",
        "symfony/security-core": "^3.4|^4.0",
        "symfony/validator": "^3.4|^4.0|^5.0"
    },
    "conflict": {
        "symfony/event-dispatcher": "<4.3|>=5",
        "symfony/security-core": ">=5"
    },
    "autoload": {
        "psr-4": { "Symfony\\Component\\Workflow\\": "" }
    },
    "minimum-stability": "dev",
<<<<<<< HEAD
    "version": "4.4-dev"
=======
    "version": "3.4.x-dev"
>>>>>>> 3ca2d806
}<|MERGE_RESOLUTION|>--- conflicted
+++ resolved
@@ -39,9 +39,5 @@
         "psr-4": { "Symfony\\Component\\Workflow\\": "" }
     },
     "minimum-stability": "dev",
-<<<<<<< HEAD
-    "version": "4.4-dev"
-=======
-    "version": "3.4.x-dev"
->>>>>>> 3ca2d806
+    "version": "4.4.x-dev"
 }