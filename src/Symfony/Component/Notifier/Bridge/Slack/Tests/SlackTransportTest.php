--- conflicted
+++ resolved
@@ -49,11 +49,7 @@
     {
         $transport = new SlackTransport('testToken', 'testChannel', $this->createMock(HttpClientInterface::class));
 
-<<<<<<< HEAD
         $this->expectException(UnsupportedMessageTypeException::class);
-=======
-        $this->expectException(LogicException::class);
->>>>>>> c60f0b8e
 
         $transport->send($this->createMock(MessageInterface::class));
     }
