--- conflicted
+++ resolved
@@ -214,11 +214,7 @@
 
 class AbstractObjectNormalizerDummy extends AbstractObjectNormalizer
 {
-<<<<<<< HEAD
-    protected function extractAttributes(object $object, string $format = null, array $context = [])
-=======
-    protected function extractAttributes($object, $format = null, array $context = []): array
->>>>>>> 55cd8d6f
+    protected function extractAttributes(object $object, string $format = null, array $context = []): array
     {
         return [];
     }
@@ -232,23 +228,12 @@
         $object->$attribute = $value;
     }
 
-<<<<<<< HEAD
-    protected function isAllowedAttribute($classOrObject, string $attribute, string $format = null, array $context = [])
-=======
-    protected function isAllowedAttribute($classOrObject, $attribute, $format = null, array $context = []): bool
->>>>>>> 55cd8d6f
+    protected function isAllowedAttribute($classOrObject, string $attribute, string $format = null, array $context = []): bool
     {
         return \in_array($attribute, ['foo', 'baz', 'quux', 'value']);
     }
 
-<<<<<<< HEAD
-    public function instantiateObject(array &$data, string $class, array &$context, \ReflectionClass $reflectionClass, $allowedAttributes, string $format = null)
-=======
-    /**
-     * @return object
-     */
-    public function instantiateObject(array &$data, $class, array &$context, \ReflectionClass $reflectionClass, $allowedAttributes, string $format = null)
->>>>>>> 55cd8d6f
+    public function instantiateObject(array &$data, string $class, array &$context, \ReflectionClass $reflectionClass, $allowedAttributes, string $format = null): object
     {
         return parent::instantiateObject($data, $class, $context, $reflectionClass, $allowedAttributes, $format);
     }
@@ -272,11 +257,7 @@
         parent::__construct(new ClassMetadataFactory(new AnnotationLoader(new AnnotationReader())));
     }
 
-<<<<<<< HEAD
-    protected function extractAttributes(object $object, string $format = null, array $context = [])
-=======
-    protected function extractAttributes($object, $format = null, array $context = []): array
->>>>>>> 55cd8d6f
+    protected function extractAttributes(object $object, string $format = null, array $context = []): array
     {
     }
 
@@ -313,11 +294,7 @@
         $this->normalizers = $normalizers;
     }
 
-<<<<<<< HEAD
-    public function serialize($data, string $format, array $context = [])
-=======
-    public function serialize($data, $format, array $context = []): string
->>>>>>> 55cd8d6f
+    public function serialize($data, string $format, array $context = []): string
     {
     }
 
@@ -336,11 +313,7 @@
         return null;
     }
 
-<<<<<<< HEAD
-    public function supportsDenormalization($data, string $type, string $format = null)
-=======
-    public function supportsDenormalization($data, $type, $format = null): bool
->>>>>>> 55cd8d6f
+    public function supportsDenormalization($data, string $type, string $format = null): bool
     {
         return true;
     }
@@ -348,11 +321,7 @@
 
 class AbstractObjectNormalizerCollectionDummy extends AbstractObjectNormalizer
 {
-<<<<<<< HEAD
-    protected function extractAttributes(object $object, string $format = null, array $context = [])
-=======
-    protected function extractAttributes($object, $format = null, array $context = []): array
->>>>>>> 55cd8d6f
+    protected function extractAttributes(object $object, string $format = null, array $context = []): array
     {
     }
 
@@ -365,23 +334,12 @@
         $object->$attribute = $value;
     }
 
-<<<<<<< HEAD
-    protected function isAllowedAttribute($classOrObject, string $attribute, string $format = null, array $context = [])
-=======
-    protected function isAllowedAttribute($classOrObject, $attribute, $format = null, array $context = []): bool
->>>>>>> 55cd8d6f
+    protected function isAllowedAttribute($classOrObject, string $attribute, string $format = null, array $context = []): bool
     {
         return true;
     }
 
-<<<<<<< HEAD
-    public function instantiateObject(array &$data, string $class, array &$context, \ReflectionClass $reflectionClass, $allowedAttributes, string $format = null)
-=======
-    /**
-     * @return object
-     */
-    public function instantiateObject(array &$data, $class, array &$context, \ReflectionClass $reflectionClass, $allowedAttributes, string $format = null)
->>>>>>> 55cd8d6f
+    public function instantiateObject(array &$data, string $class, array &$context, \ReflectionClass $reflectionClass, $allowedAttributes, string $format = null): object
     {
         return parent::instantiateObject($data, $class, $context, $reflectionClass, $allowedAttributes, $format);
     }
@@ -422,11 +380,7 @@
     /**
      * {@inheritdoc}
      */
-<<<<<<< HEAD
-    public function supportsDenormalization($data, string $type, string $format = null, array $context = [])
-=======
-    public function supportsDenormalization($data, $type, $format = null, array $context = []): bool
->>>>>>> 55cd8d6f
+    public function supportsDenormalization($data, string $type, string $format = null, array $context = []): bool
     {
         return '[]' === substr($type, -2)
             && $this->serializer->supportsDenormalization($data, substr($type, 0, -2), $format, $context);
