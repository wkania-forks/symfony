--- conflicted
+++ resolved
@@ -63,26 +63,8 @@
      */
     public function testNormalizeUsingFormatPassedInConstructor($format, $output, $input)
     {
-<<<<<<< HEAD
         $normalizer = new DateIntervalNormalizer([DateIntervalNormalizer::FORMAT_KEY => $format]);
-        $this->assertEquals($output, $normalizer->normalize(new \DateInterval($input)));
-=======
-        $this->doTestNormalizeUsingFormatPassedInConstructor($format, $output, $input);
-    }
-
-    /**
-     * @dataProvider dataProviderISO
-     */
-    public function testLegacyNormalizeUsingFormatPassedInConstructor($format, $output, $input)
-    {
-        $this->doTestNormalizeUsingFormatPassedInConstructor($format, $output, $input, true);
-    }
-
-    private function doTestNormalizeUsingFormatPassedInConstructor($format, $output, $input, bool $legacy = false)
-    {
-        $normalizer = $legacy ? new DateIntervalNormalizer($format) : new DateIntervalNormalizer([DateIntervalNormalizer::FORMAT_KEY => $format]);
         $this->assertEquals($output, $normalizer->normalize($this->getInterval($input)));
->>>>>>> 1964016d
     }
 
     public function testNormalizeInvalidObjectThrowsException()
@@ -116,26 +98,8 @@
      */
     public function testDenormalizeUsingFormatPassedInConstructor($format, $input, $output)
     {
-<<<<<<< HEAD
         $normalizer = new DateIntervalNormalizer([DateIntervalNormalizer::FORMAT_KEY => $format]);
-        $this->assertDateIntervalEquals(new \DateInterval($output), $normalizer->denormalize($input, \DateInterval::class));
-=======
-        $this->doTestDenormalizeUsingFormatPassedInConstructor($format, $input, $output);
-    }
-
-    /**
-     * @dataProvider dataProviderISO
-     */
-    public function testLegacyDenormalizeUsingFormatPassedInConstructor($format, $input, $output)
-    {
-        $this->doTestDenormalizeUsingFormatPassedInConstructor($format, $input, $output, true);
-    }
-
-    private function doTestDenormalizeUsingFormatPassedInConstructor($format, $input, $output, bool $legacy = false)
-    {
-        $normalizer = $legacy ? new DateIntervalNormalizer($format) : new DateIntervalNormalizer([DateIntervalNormalizer::FORMAT_KEY => $format]);
         $this->assertDateIntervalEquals($this->getInterval($output), $normalizer->denormalize($input, \DateInterval::class));
->>>>>>> 1964016d
     }
 
     public function testDenormalizeExpectsString()
