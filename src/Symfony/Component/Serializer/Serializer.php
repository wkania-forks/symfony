<?php

/*
 * This file is part of the Symfony package.
 *
 * (c) Fabien Potencier <fabien@symfony.com>
 *
 * For the full copyright and license information, please view the LICENSE
 * file that was distributed with this source code.
 */

namespace Symfony\Component\Serializer;

use Symfony\Component\Serializer\Encoder\ChainDecoder;
use Symfony\Component\Serializer\Encoder\ChainEncoder;
use Symfony\Component\Serializer\Encoder\ContextAwareDecoderInterface;
use Symfony\Component\Serializer\Encoder\ContextAwareEncoderInterface;
use Symfony\Component\Serializer\Encoder\DecoderInterface;
use Symfony\Component\Serializer\Encoder\EncoderInterface;
use Symfony\Component\Serializer\Exception\LogicException;
use Symfony\Component\Serializer\Exception\NotEncodableValueException;
use Symfony\Component\Serializer\Exception\NotNormalizableValueException;
use Symfony\Component\Serializer\Normalizer\AbstractObjectNormalizer;
use Symfony\Component\Serializer\Normalizer\CacheableSupportsMethodInterface;
use Symfony\Component\Serializer\Normalizer\ContextAwareDenormalizerInterface;
use Symfony\Component\Serializer\Normalizer\ContextAwareNormalizerInterface;
use Symfony\Component\Serializer\Normalizer\DenormalizerAwareInterface;
use Symfony\Component\Serializer\Normalizer\DenormalizerInterface;
use Symfony\Component\Serializer\Normalizer\NormalizerAwareInterface;
use Symfony\Component\Serializer\Normalizer\NormalizerInterface;

/**
 * Serializer serializes and deserializes data.
 *
 * objects are turned into arrays by normalizers.
 * arrays are turned into various output formats by encoders.
 *
 *     $serializer->serialize($obj, 'xml')
 *     $serializer->decode($data, 'xml')
 *     $serializer->denormalize($data, 'Class', 'xml')
 *
 * @author Jordi Boggiano <j.boggiano@seld.be>
 * @author Johannes M. Schmitt <schmittjoh@gmail.com>
 * @author Lukas Kahwe Smith <smith@pooteeweet.org>
 * @author Kévin Dunglas <dunglas@gmail.com>
 */
class Serializer implements SerializerInterface, ContextAwareNormalizerInterface, ContextAwareDenormalizerInterface, ContextAwareEncoderInterface, ContextAwareDecoderInterface
{
    /**
     * @var Encoder\ChainEncoder
     */
    protected $encoder;

    /**
     * @var Encoder\ChainDecoder
     */
    protected $decoder;

    /**
     * @internal since Symfony 4.1
     */
    protected $normalizers = [];

    private $cachedNormalizers;
    private $denormalizerCache = [];
    private $normalizerCache = [];

    /**
     * @param (NormalizerInterface|DenormalizerInterface)[] $normalizers
     * @param (EncoderInterface|DecoderInterface)[]         $encoders
     */
    public function __construct(array $normalizers = [], array $encoders = [])
    {
        foreach ($normalizers as $normalizer) {
            if ($normalizer instanceof SerializerAwareInterface) {
                $normalizer->setSerializer($this);
            }

            if ($normalizer instanceof DenormalizerAwareInterface) {
                $normalizer->setDenormalizer($this);
            }

            if ($normalizer instanceof NormalizerAwareInterface) {
                $normalizer->setNormalizer($this);
            }

            if (!($normalizer instanceof NormalizerInterface || $normalizer instanceof DenormalizerInterface)) {
                @trigger_error(sprintf('Passing normalizers ("%s") which do not implement either "%s" or "%s" has been deprecated since Symfony 4.2.', \get_class($normalizer), NormalizerInterface::class, DenormalizerInterface::class), E_USER_DEPRECATED);
                // throw new \InvalidArgumentException(sprintf('The class "%s" does not implement "%s" or "%s".', \get_class($normalizer), NormalizerInterface::class, DenormalizerInterface::class));
            }
        }
        $this->normalizers = $normalizers;

        $decoders = [];
        $realEncoders = [];
        foreach ($encoders as $encoder) {
            if ($encoder instanceof SerializerAwareInterface) {
                $encoder->setSerializer($this);
            }
            if ($encoder instanceof DecoderInterface) {
                $decoders[] = $encoder;
            }
            if ($encoder instanceof EncoderInterface) {
                $realEncoders[] = $encoder;
            }

            if (!($encoder instanceof EncoderInterface || $encoder instanceof DecoderInterface)) {
                @trigger_error(sprintf('Passing encoders ("%s") which do not implement either "%s" or "%s" has been deprecated since Symfony 4.2.', \get_class($encoder), EncoderInterface::class, DecoderInterface::class), E_USER_DEPRECATED);
                // throw new \InvalidArgumentException(sprintf('The class "%s" does not implement "%s" or "%s".', \get_class($normalizer), EncoderInterface::class, DecoderInterface::class));
            }
        }
        $this->encoder = new ChainEncoder($realEncoders);
        $this->decoder = new ChainDecoder($decoders);
    }

    /**
     * {@inheritdoc}
     */
    final public function serialize($data, $format, array $context = []): string
    {
        if (!$this->supportsEncoding($format, $context)) {
            throw new NotEncodableValueException(sprintf('Serialization for the format "%s" is not supported.', $format));
        }

        if ($this->encoder->needsNormalization($format, $context)) {
            $data = $this->normalize($data, $format, $context);
        }

        return $this->encode($data, $format, $context);
    }

    /**
     * {@inheritdoc}
     */
    final public function deserialize($data, $type, $format, array $context = [])
    {
        if (!$this->supportsDecoding($format, $context)) {
            throw new NotEncodableValueException(sprintf('Deserialization for the format "%s" is not supported.', $format));
        }

        $data = $this->decode($data, $format, $context);

        return $this->denormalize($data, $type, $format, $context);
    }

    /**
     * {@inheritdoc}
     */
    public function normalize($data, $format = null, array $context = [])
    {
        // If a normalizer supports the given data, use it
        if ($normalizer = $this->getNormalizer($data, $format, $context)) {
            return $normalizer->normalize($data, $format, $context);
        }

        if (null === $data || is_scalar($data)) {
            return $data;
        }

        if (\is_array($data) || $data instanceof \Traversable) {
            if (($context[AbstractObjectNormalizer::PRESERVE_EMPTY_OBJECTS] ?? false) === true && $data instanceof \Countable && 0 === $data->count()) {
                return $data;
            }

            $normalized = [];
            foreach ($data as $key => $val) {
                $normalized[$key] = $this->normalize($val, $format, $context);
            }

            return $normalized;
        }

        if (\is_object($data)) {
            if (!$this->normalizers) {
                throw new LogicException('You must register at least one normalizer to be able to normalize objects.');
            }

            throw new NotNormalizableValueException(sprintf('Could not normalize object of type "%s", no supporting normalizer found.', \get_class($data)));
        }

        throw new NotNormalizableValueException('An unexpected value could not be normalized: '.(!\is_resource($data) ? var_export($data, true) : sprintf('%s resource', get_resource_type($data))));
    }

    /**
     * {@inheritdoc}
     *
     * @throws NotNormalizableValueException
     */
    public function denormalize($data, $type, $format = null, array $context = [])
    {
        if (!$this->normalizers) {
            throw new LogicException('You must register at least one normalizer to be able to denormalize objects.');
        }

        if ($normalizer = $this->getDenormalizer($data, $type, $format, $context)) {
            return $normalizer->denormalize($data, $type, $format, $context);
        }

        throw new NotNormalizableValueException(sprintf('Could not denormalize object of type "%s", no supporting normalizer found.', $type));
    }

    /**
     * {@inheritdoc}
     */
    public function supportsNormalization($data, $format = null, array $context = [])
    {
<<<<<<< HEAD
=======
        if (\func_num_args() > 2) {
            $context = func_get_arg(2);
        } else {
            if (__CLASS__ !== static::class) {
                $r = new \ReflectionMethod($this, __FUNCTION__);
                if (__CLASS__ !== $r->getDeclaringClass()->getName()) {
                    @trigger_error(sprintf('The "%s()" method will have a third `$context = []` argument in version 4.0. Not defining it is deprecated since Symfony 3.3.', __METHOD__), \E_USER_DEPRECATED);
                }
            }

            $context = [];
        }

>>>>>>> 4351a706
        return null !== $this->getNormalizer($data, $format, $context);
    }

    /**
     * {@inheritdoc}
     */
    public function supportsDenormalization($data, $type, $format = null, array $context = [])
    {
<<<<<<< HEAD
=======
        if (\func_num_args() > 3) {
            $context = func_get_arg(3);
        } else {
            if (__CLASS__ !== static::class) {
                $r = new \ReflectionMethod($this, __FUNCTION__);
                if (__CLASS__ !== $r->getDeclaringClass()->getName()) {
                    @trigger_error(sprintf('The "%s()" method will have a fourth `$context = []` argument in version 4.0. Not defining it is deprecated since Symfony 3.3.', __METHOD__), \E_USER_DEPRECATED);
                }
            }

            $context = [];
        }

>>>>>>> 4351a706
        return null !== $this->getDenormalizer($data, $type, $format, $context);
    }

    /**
     * Returns a matching normalizer.
     *
     * @param mixed  $data    Data to get the serializer for
     * @param string $format  Format name, present to give the option to normalizers to act differently based on formats
     * @param array  $context Options available to the normalizer
     */
    private function getNormalizer($data, ?string $format, array $context): ?NormalizerInterface
    {
        if ($this->cachedNormalizers !== $this->normalizers) {
            $this->cachedNormalizers = $this->normalizers;
            $this->denormalizerCache = $this->normalizerCache = [];
        }
        $type = \is_object($data) ? \get_class($data) : 'native-'.\gettype($data);

        if (!isset($this->normalizerCache[$format][$type])) {
            $this->normalizerCache[$format][$type] = [];

            foreach ($this->normalizers as $k => $normalizer) {
                if (!$normalizer instanceof NormalizerInterface) {
                    continue;
                }

                if (!$normalizer instanceof CacheableSupportsMethodInterface || !$normalizer->hasCacheableSupportsMethod()) {
                    $this->normalizerCache[$format][$type][$k] = false;
                } elseif ($normalizer->supportsNormalization($data, $format, $context)) {
                    $this->normalizerCache[$format][$type][$k] = true;
                    break;
                }
            }
        }

        foreach ($this->normalizerCache[$format][$type] as $k => $cached) {
            $normalizer = $this->normalizers[$k];
            if ($cached || $normalizer->supportsNormalization($data, $format, $context)) {
                return $normalizer;
            }
        }

        return null;
    }

    /**
     * Returns a matching denormalizer.
     *
     * @param mixed  $data    Data to restore
     * @param string $class   The expected class to instantiate
     * @param string $format  Format name, present to give the option to normalizers to act differently based on formats
     * @param array  $context Options available to the denormalizer
     */
    private function getDenormalizer($data, string $class, ?string $format, array $context): ?DenormalizerInterface
    {
        if ($this->cachedNormalizers !== $this->normalizers) {
            $this->cachedNormalizers = $this->normalizers;
            $this->denormalizerCache = $this->normalizerCache = [];
        }
        if (!isset($this->denormalizerCache[$format][$class])) {
            $this->denormalizerCache[$format][$class] = [];

            foreach ($this->normalizers as $k => $normalizer) {
                if (!$normalizer instanceof DenormalizerInterface) {
                    continue;
                }

                if (!$normalizer instanceof CacheableSupportsMethodInterface || !$normalizer->hasCacheableSupportsMethod()) {
                    $this->denormalizerCache[$format][$class][$k] = false;
                } elseif ($normalizer->supportsDenormalization(null, $class, $format, $context)) {
                    $this->denormalizerCache[$format][$class][$k] = true;
                    break;
                }
            }
        }

        foreach ($this->denormalizerCache[$format][$class] as $k => $cached) {
            $normalizer = $this->normalizers[$k];
            if ($cached || $normalizer->supportsDenormalization($data, $class, $format, $context)) {
                return $normalizer;
            }
        }

        return null;
    }

    /**
     * {@inheritdoc}
     */
    final public function encode($data, $format, array $context = [])
    {
        return $this->encoder->encode($data, $format, $context);
    }

    /**
     * {@inheritdoc}
     */
    final public function decode($data, $format, array $context = [])
    {
        return $this->decoder->decode($data, $format, $context);
    }

    /**
     * {@inheritdoc}
     */
    public function supportsEncoding($format, array $context = [])
    {
<<<<<<< HEAD
=======
        if (\func_num_args() > 1) {
            $context = func_get_arg(1);
        } else {
            if (__CLASS__ !== static::class) {
                $r = new \ReflectionMethod($this, __FUNCTION__);
                if (__CLASS__ !== $r->getDeclaringClass()->getName()) {
                    @trigger_error(sprintf('The "%s()" method will have a second `$context = []` argument in version 4.0. Not defining it is deprecated since Symfony 3.3.', __METHOD__), \E_USER_DEPRECATED);
                }
            }

            $context = [];
        }

>>>>>>> 4351a706
        return $this->encoder->supportsEncoding($format, $context);
    }

    /**
     * {@inheritdoc}
     */
    public function supportsDecoding($format, array $context = [])
    {
<<<<<<< HEAD
=======
        if (\func_num_args() > 1) {
            $context = func_get_arg(1);
        } else {
            if (__CLASS__ !== static::class) {
                $r = new \ReflectionMethod($this, __FUNCTION__);
                if (__CLASS__ !== $r->getDeclaringClass()->getName()) {
                    @trigger_error(sprintf('The "%s()" method will have a second `$context = []` argument in version 4.0. Not defining it is deprecated since Symfony 3.3.', __METHOD__), \E_USER_DEPRECATED);
                }
            }

            $context = [];
        }

>>>>>>> 4351a706
        return $this->decoder->supportsDecoding($format, $context);
    }
}<|MERGE_RESOLUTION|>--- conflicted
+++ resolved
@@ -85,7 +85,7 @@
             }
 
             if (!($normalizer instanceof NormalizerInterface || $normalizer instanceof DenormalizerInterface)) {
-                @trigger_error(sprintf('Passing normalizers ("%s") which do not implement either "%s" or "%s" has been deprecated since Symfony 4.2.', \get_class($normalizer), NormalizerInterface::class, DenormalizerInterface::class), E_USER_DEPRECATED);
+                @trigger_error(sprintf('Passing normalizers ("%s") which do not implement either "%s" or "%s" has been deprecated since Symfony 4.2.', \get_class($normalizer), NormalizerInterface::class, DenormalizerInterface::class), \E_USER_DEPRECATED);
                 // throw new \InvalidArgumentException(sprintf('The class "%s" does not implement "%s" or "%s".', \get_class($normalizer), NormalizerInterface::class, DenormalizerInterface::class));
             }
         }
@@ -105,7 +105,7 @@
             }
 
             if (!($encoder instanceof EncoderInterface || $encoder instanceof DecoderInterface)) {
-                @trigger_error(sprintf('Passing encoders ("%s") which do not implement either "%s" or "%s" has been deprecated since Symfony 4.2.', \get_class($encoder), EncoderInterface::class, DecoderInterface::class), E_USER_DEPRECATED);
+                @trigger_error(sprintf('Passing encoders ("%s") which do not implement either "%s" or "%s" has been deprecated since Symfony 4.2.', \get_class($encoder), EncoderInterface::class, DecoderInterface::class), \E_USER_DEPRECATED);
                 // throw new \InvalidArgumentException(sprintf('The class "%s" does not implement "%s" or "%s".', \get_class($normalizer), EncoderInterface::class, DecoderInterface::class));
             }
         }
@@ -204,22 +204,6 @@
      */
     public function supportsNormalization($data, $format = null, array $context = [])
     {
-<<<<<<< HEAD
-=======
-        if (\func_num_args() > 2) {
-            $context = func_get_arg(2);
-        } else {
-            if (__CLASS__ !== static::class) {
-                $r = new \ReflectionMethod($this, __FUNCTION__);
-                if (__CLASS__ !== $r->getDeclaringClass()->getName()) {
-                    @trigger_error(sprintf('The "%s()" method will have a third `$context = []` argument in version 4.0. Not defining it is deprecated since Symfony 3.3.', __METHOD__), \E_USER_DEPRECATED);
-                }
-            }
-
-            $context = [];
-        }
-
->>>>>>> 4351a706
         return null !== $this->getNormalizer($data, $format, $context);
     }
 
@@ -228,22 +212,6 @@
      */
     public function supportsDenormalization($data, $type, $format = null, array $context = [])
     {
-<<<<<<< HEAD
-=======
-        if (\func_num_args() > 3) {
-            $context = func_get_arg(3);
-        } else {
-            if (__CLASS__ !== static::class) {
-                $r = new \ReflectionMethod($this, __FUNCTION__);
-                if (__CLASS__ !== $r->getDeclaringClass()->getName()) {
-                    @trigger_error(sprintf('The "%s()" method will have a fourth `$context = []` argument in version 4.0. Not defining it is deprecated since Symfony 3.3.', __METHOD__), \E_USER_DEPRECATED);
-                }
-            }
-
-            $context = [];
-        }
-
->>>>>>> 4351a706
         return null !== $this->getDenormalizer($data, $type, $format, $context);
     }
 
@@ -351,22 +319,6 @@
      */
     public function supportsEncoding($format, array $context = [])
     {
-<<<<<<< HEAD
-=======
-        if (\func_num_args() > 1) {
-            $context = func_get_arg(1);
-        } else {
-            if (__CLASS__ !== static::class) {
-                $r = new \ReflectionMethod($this, __FUNCTION__);
-                if (__CLASS__ !== $r->getDeclaringClass()->getName()) {
-                    @trigger_error(sprintf('The "%s()" method will have a second `$context = []` argument in version 4.0. Not defining it is deprecated since Symfony 3.3.', __METHOD__), \E_USER_DEPRECATED);
-                }
-            }
-
-            $context = [];
-        }
-
->>>>>>> 4351a706
         return $this->encoder->supportsEncoding($format, $context);
     }
 
@@ -375,22 +327,6 @@
      */
     public function supportsDecoding($format, array $context = [])
     {
-<<<<<<< HEAD
-=======
-        if (\func_num_args() > 1) {
-            $context = func_get_arg(1);
-        } else {
-            if (__CLASS__ !== static::class) {
-                $r = new \ReflectionMethod($this, __FUNCTION__);
-                if (__CLASS__ !== $r->getDeclaringClass()->getName()) {
-                    @trigger_error(sprintf('The "%s()" method will have a second `$context = []` argument in version 4.0. Not defining it is deprecated since Symfony 3.3.', __METHOD__), \E_USER_DEPRECATED);
-                }
-            }
-
-            $context = [];
-        }
-
->>>>>>> 4351a706
         return $this->decoder->supportsDecoding($format, $context);
     }
 }