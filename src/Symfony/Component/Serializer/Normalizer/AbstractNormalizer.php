--- conflicted
+++ resolved
@@ -102,13 +102,6 @@
      */
     public function setCircularReferenceHandler(callable $circularReferenceHandler)
     {
-<<<<<<< HEAD
-=======
-        if (!\is_callable($circularReferenceHandler)) {
-            throw new InvalidArgumentException('The given circular reference handler is not callable.');
-        }
-
->>>>>>> 80e63e41
         $this->circularReferenceHandler = $circularReferenceHandler;
 
         return $this;
@@ -211,35 +204,26 @@
      */
     protected function getAllowedAttributes($classOrObject, array $context, $attributesAsString = false)
     {
-<<<<<<< HEAD
         if (!$this->classMetadataFactory) {
             return false;
         }
 
         $groups = false;
-        if (isset($context[static::GROUPS]) && is_array($context[static::GROUPS])) {
+        if (isset($context[static::GROUPS]) && \is_array($context[static::GROUPS])) {
             $groups = $context[static::GROUPS];
         } elseif (!isset($context[static::ALLOW_EXTRA_ATTRIBUTES]) || $context[static::ALLOW_EXTRA_ATTRIBUTES]) {
-=======
-        if (!$this->classMetadataFactory || !isset($context[static::GROUPS]) || !\is_array($context[static::GROUPS])) {
->>>>>>> 80e63e41
             return false;
         }
 
         $allowedAttributes = array();
         foreach ($this->classMetadataFactory->getMetadataFor($classOrObject)->getAttributesMetadata() as $attributeMetadata) {
-<<<<<<< HEAD
             $name = $attributeMetadata->getName();
 
             if (
-                (false === $groups || count(array_intersect($attributeMetadata->getGroups(), $groups))) &&
+                (false === $groups || array_intersect($attributeMetadata->getGroups(), $groups)) &&
                 $this->isAllowedAttribute($classOrObject, $name, null, $context)
             ) {
                 $allowedAttributes[] = $attributesAsString ? $name : $attributeMetadata;
-=======
-            if (array_intersect($attributeMetadata->getGroups(), $context[static::GROUPS])) {
-                $allowedAttributes[] = $attributesAsString ? $attributeMetadata->getName() : $attributeMetadata;
->>>>>>> 80e63e41
             }
         }
 
@@ -325,11 +309,10 @@
      */
     protected function instantiateObject(array &$data, $class, array &$context, \ReflectionClass $reflectionClass, $allowedAttributes/*, string $format = null*/)
     {
-<<<<<<< HEAD
-        if (func_num_args() >= 6) {
-            $format = func_get_arg(5);
+        if (\func_num_args() >= 6) {
+            $format = \func_get_arg(5);
         } else {
-            if (__CLASS__ !== get_class($this)) {
+            if (__CLASS__ !== \get_class($this)) {
                 $r = new \ReflectionMethod($this, __FUNCTION__);
                 if (__CLASS__ !== $r->getDeclaringClass()->getName()) {
                     @trigger_error(sprintf('Method %s::%s() will have a 6th `string $format = null` argument in version 4.0. Not defining it is deprecated since Symfony 3.2.', get_class($this), __FUNCTION__), E_USER_DEPRECATED);
@@ -340,14 +323,6 @@
         }
 
         if (null !== $object = $this->extractObjectToPopulate($class, $context, static::OBJECT_TO_POPULATE)) {
-=======
-        if (
-            isset($context[static::OBJECT_TO_POPULATE]) &&
-            \is_object($context[static::OBJECT_TO_POPULATE]) &&
-            $context[static::OBJECT_TO_POPULATE] instanceof $class
-        ) {
-            $object = $context[static::OBJECT_TO_POPULATE];
->>>>>>> 80e63e41
             unset($context[static::OBJECT_TO_POPULATE]);
 
             return $object;
@@ -362,13 +337,8 @@
                 $paramName = $constructorParameter->name;
                 $key = $this->nameConverter ? $this->nameConverter->normalize($paramName) : $paramName;
 
-<<<<<<< HEAD
-                $allowed = false === $allowedAttributes || in_array($paramName, $allowedAttributes);
+                $allowed = false === $allowedAttributes || \in_array($paramName, $allowedAttributes);
                 $ignored = !$this->isAllowedAttribute($class, $paramName, $format, $context);
-=======
-                $allowed = false === $allowedAttributes || \in_array($paramName, $allowedAttributes);
-                $ignored = \in_array($paramName, $this->ignoredAttributes);
->>>>>>> 80e63e41
                 if (method_exists($constructorParameter, 'isVariadic') && $constructorParameter->isVariadic()) {
                     if ($allowed && !$ignored && (isset($data[$key]) || array_key_exists($key, $data))) {
                         if (!\is_array($data[$paramName])) {
