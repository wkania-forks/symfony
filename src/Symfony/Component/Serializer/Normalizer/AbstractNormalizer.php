--- conflicted
+++ resolved
@@ -337,13 +337,8 @@
                 $paramName = $constructorParameter->name;
                 $key = $this->nameConverter ? $this->nameConverter->normalize($paramName) : $paramName;
 
-<<<<<<< HEAD
-                $allowed = $allowedAttributes === false || in_array($paramName, $allowedAttributes);
+                $allowed = false === $allowedAttributes || in_array($paramName, $allowedAttributes);
                 $ignored = !$this->isAllowedAttribute($class, $paramName, $format, $context);
-=======
-                $allowed = false === $allowedAttributes || in_array($paramName, $allowedAttributes);
-                $ignored = in_array($paramName, $this->ignoredAttributes);
->>>>>>> 6f924755
                 if (method_exists($constructorParameter, 'isVariadic') && $constructorParameter->isVariadic()) {
                     if ($allowed && !$ignored && (isset($data[$key]) || array_key_exists($key, $data))) {
                         if (!is_array($data[$paramName])) {
