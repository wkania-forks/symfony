<?php

/*
 * This file is part of the Symfony package.
 *
 * (c) Fabien Potencier <fabien@symfony.com>
 *
 * For the full copyright and license information, please view the LICENSE
 * file that was distributed with this source code.
 */

namespace Symfony\Component\Serializer\Normalizer;

/**
 * Converts between objects with getter and setter methods and arrays.
 *
 * The normalization process looks at all public methods and calls the ones
 * which have a name starting with get and take no parameters. The result is a
 * map from property names (method name stripped of the get prefix and converted
 * to lower case) to property values. Property values are normalized through the
 * serializer.
 *
 * The denormalization first looks at the constructor of the given class to see
 * if any of the parameters have the same name as one of the properties. The
 * constructor is then called with all parameters or an exception is thrown if
 * any required parameters were not present as properties. Then the denormalizer
 * walks through the given map of property names to property values to see if a
 * setter method exists for any of the properties. If a setter exists it is
 * called with the property value. No automatic denormalization of the value
 * takes place.
 *
 * @author Nils Adermann <naderman@naderman.de>
 * @author Kévin Dunglas <dunglas@gmail.com>
 */
class GetSetMethodNormalizer extends AbstractObjectNormalizer
{
<<<<<<< HEAD
    private static $setterAccessibleCache = array();
    private $cache = array();
=======
    /**
     * {@inheritdoc}
     *
     * @throws LogicException
     * @throws CircularReferenceException
     */
    public function normalize($object, $format = null, array $context = array())
    {
        if ($this->isCircularReference($object, $context)) {
            return $this->handleCircularReference($object);
        }

        $reflectionObject = new \ReflectionObject($object);
        $reflectionMethods = $reflectionObject->getMethods(\ReflectionMethod::IS_PUBLIC);
        $allowedAttributes = $this->getAllowedAttributes($object, $context, true);

        $attributes = array();
        foreach ($reflectionMethods as $method) {
            if ($this->isGetMethod($method)) {
                $attributeName = lcfirst(substr($method->name, 0 === strpos($method->name, 'is') ? 2 : 3));
                if (\in_array($attributeName, $this->ignoredAttributes)) {
                    continue;
                }

                if (false !== $allowedAttributes && !\in_array($attributeName, $allowedAttributes)) {
                    continue;
                }

                $attributeValue = $method->invoke($object);
                if (isset($this->callbacks[$attributeName])) {
                    $attributeValue = \call_user_func($this->callbacks[$attributeName], $attributeValue);
                }
                if (null !== $attributeValue && !is_scalar($attributeValue)) {
                    if (!$this->serializer instanceof NormalizerInterface) {
                        throw new LogicException(sprintf('Cannot normalize attribute "%s" because injected serializer is not a normalizer', $attributeName));
                    }

                    $attributeValue = $this->serializer->normalize($attributeValue, $format, $context);
                }

                if ($this->nameConverter) {
                    $attributeName = $this->nameConverter->normalize($attributeName);
                }

                $attributes[$attributeName] = $attributeValue;
            }
        }

        return $attributes;
    }

    /**
     * {@inheritdoc}
     *
     * @throws RuntimeException
     */
    public function denormalize($data, $class, $format = null, array $context = array())
    {
        $allowedAttributes = $this->getAllowedAttributes($class, $context, true);
        $normalizedData = $this->prepareForDenormalization($data);

        $reflectionClass = new \ReflectionClass($class);
        $object = $this->instantiateObject($normalizedData, $class, $context, $reflectionClass, $allowedAttributes);

        $classMethods = get_class_methods($object);
        foreach ($normalizedData as $attribute => $value) {
            if ($this->nameConverter) {
                $attribute = $this->nameConverter->denormalize($attribute);
            }

            $allowed = false === $allowedAttributes || \in_array($attribute, $allowedAttributes);
            $ignored = \in_array($attribute, $this->ignoredAttributes);

            if ($allowed && !$ignored) {
                $setter = 'set'.ucfirst($attribute);

                if (\in_array($setter, $classMethods) && !$reflectionClass->getMethod($setter)->isStatic()) {
                    $object->$setter($value);
                }
            }
        }

        return $object;
    }
>>>>>>> 80e63e41

    /**
     * {@inheritdoc}
     */
    public function supportsNormalization($data, $format = null)
    {
<<<<<<< HEAD
        return parent::supportsNormalization($data, $format) && (isset($this->cache[$type = \get_class($data)]) ? $this->cache[$type] : $this->cache[$type] = $this->supports($type));
=======
        return \is_object($data) && !$data instanceof \Traversable && $this->supports(\get_class($data));
>>>>>>> 80e63e41
    }

    /**
     * {@inheritdoc}
     */
    public function supportsDenormalization($data, $type, $format = null)
    {
        return parent::supportsDenormalization($data, $type, $format) && (isset($this->cache[$type]) ? $this->cache[$type] : $this->cache[$type] = $this->supports($type));
    }

    /**
     * Checks if the given class has any get{Property} method.
     *
     * @param string $class
     *
     * @return bool
     */
    private function supports($class)
    {
        $class = new \ReflectionClass($class);
        $methods = $class->getMethods(\ReflectionMethod::IS_PUBLIC);
        foreach ($methods as $method) {
            if ($this->isGetMethod($method)) {
                return true;
            }
        }

        return false;
    }

    /**
     * Checks if a method's name is get.* or is.*, and can be called without parameters.
     *
     * @return bool whether the method is a getter or boolean getter
     */
    private function isGetMethod(\ReflectionMethod $method)
    {
        $methodLength = \strlen($method->name);

        return
            !$method->isStatic() &&
            (
                ((0 === strpos($method->name, 'get') && 3 < $methodLength) ||
                (0 === strpos($method->name, 'is') && 2 < $methodLength) ||
                (0 === strpos($method->name, 'has') && 3 < $methodLength)) &&
                0 === $method->getNumberOfRequiredParameters()
            )
        ;
    }

    /**
     * {@inheritdoc}
     */
    protected function extractAttributes($object, $format = null, array $context = array())
    {
        $reflectionObject = new \ReflectionObject($object);
        $reflectionMethods = $reflectionObject->getMethods(\ReflectionMethod::IS_PUBLIC);

        $attributes = array();
        foreach ($reflectionMethods as $method) {
            if (!$this->isGetMethod($method)) {
                continue;
            }

            $attributeName = lcfirst(substr($method->name, 0 === strpos($method->name, 'is') ? 2 : 3));

            if ($this->isAllowedAttribute($object, $attributeName)) {
                $attributes[] = $attributeName;
            }
        }

        return $attributes;
    }

    /**
     * {@inheritdoc}
     */
    protected function getAttributeValue($object, $attribute, $format = null, array $context = array())
    {
        $ucfirsted = ucfirst($attribute);

        $getter = 'get'.$ucfirsted;
        if (is_callable(array($object, $getter))) {
            return $object->$getter();
        }

        $isser = 'is'.$ucfirsted;
        if (is_callable(array($object, $isser))) {
            return $object->$isser();
        }

        $haser = 'has'.$ucfirsted;
        if (is_callable(array($object, $haser))) {
            return $object->$haser();
        }
    }

    /**
     * {@inheritdoc}
     */
    protected function setAttributeValue($object, $attribute, $value, $format = null, array $context = array())
    {
        $setter = 'set'.ucfirst($attribute);
        $key = get_class($object).':'.$setter;

        if (!isset(self::$setterAccessibleCache[$key])) {
            self::$setterAccessibleCache[$key] = is_callable(array($object, $setter)) && !(new \ReflectionMethod($object, $setter))->isStatic();
        }

        if (self::$setterAccessibleCache[$key]) {
            $object->$setter($value);
        }
    }
}<|MERGE_RESOLUTION|>--- conflicted
+++ resolved
@@ -34,106 +34,15 @@
  */
 class GetSetMethodNormalizer extends AbstractObjectNormalizer
 {
-<<<<<<< HEAD
     private static $setterAccessibleCache = array();
     private $cache = array();
-=======
-    /**
-     * {@inheritdoc}
-     *
-     * @throws LogicException
-     * @throws CircularReferenceException
-     */
-    public function normalize($object, $format = null, array $context = array())
-    {
-        if ($this->isCircularReference($object, $context)) {
-            return $this->handleCircularReference($object);
-        }
-
-        $reflectionObject = new \ReflectionObject($object);
-        $reflectionMethods = $reflectionObject->getMethods(\ReflectionMethod::IS_PUBLIC);
-        $allowedAttributes = $this->getAllowedAttributes($object, $context, true);
-
-        $attributes = array();
-        foreach ($reflectionMethods as $method) {
-            if ($this->isGetMethod($method)) {
-                $attributeName = lcfirst(substr($method->name, 0 === strpos($method->name, 'is') ? 2 : 3));
-                if (\in_array($attributeName, $this->ignoredAttributes)) {
-                    continue;
-                }
-
-                if (false !== $allowedAttributes && !\in_array($attributeName, $allowedAttributes)) {
-                    continue;
-                }
-
-                $attributeValue = $method->invoke($object);
-                if (isset($this->callbacks[$attributeName])) {
-                    $attributeValue = \call_user_func($this->callbacks[$attributeName], $attributeValue);
-                }
-                if (null !== $attributeValue && !is_scalar($attributeValue)) {
-                    if (!$this->serializer instanceof NormalizerInterface) {
-                        throw new LogicException(sprintf('Cannot normalize attribute "%s" because injected serializer is not a normalizer', $attributeName));
-                    }
-
-                    $attributeValue = $this->serializer->normalize($attributeValue, $format, $context);
-                }
-
-                if ($this->nameConverter) {
-                    $attributeName = $this->nameConverter->normalize($attributeName);
-                }
-
-                $attributes[$attributeName] = $attributeValue;
-            }
-        }
-
-        return $attributes;
-    }
-
-    /**
-     * {@inheritdoc}
-     *
-     * @throws RuntimeException
-     */
-    public function denormalize($data, $class, $format = null, array $context = array())
-    {
-        $allowedAttributes = $this->getAllowedAttributes($class, $context, true);
-        $normalizedData = $this->prepareForDenormalization($data);
-
-        $reflectionClass = new \ReflectionClass($class);
-        $object = $this->instantiateObject($normalizedData, $class, $context, $reflectionClass, $allowedAttributes);
-
-        $classMethods = get_class_methods($object);
-        foreach ($normalizedData as $attribute => $value) {
-            if ($this->nameConverter) {
-                $attribute = $this->nameConverter->denormalize($attribute);
-            }
-
-            $allowed = false === $allowedAttributes || \in_array($attribute, $allowedAttributes);
-            $ignored = \in_array($attribute, $this->ignoredAttributes);
-
-            if ($allowed && !$ignored) {
-                $setter = 'set'.ucfirst($attribute);
-
-                if (\in_array($setter, $classMethods) && !$reflectionClass->getMethod($setter)->isStatic()) {
-                    $object->$setter($value);
-                }
-            }
-        }
-
-        return $object;
-    }
->>>>>>> 80e63e41
 
     /**
      * {@inheritdoc}
      */
     public function supportsNormalization($data, $format = null)
     {
-<<<<<<< HEAD
         return parent::supportsNormalization($data, $format) && (isset($this->cache[$type = \get_class($data)]) ? $this->cache[$type] : $this->cache[$type] = $this->supports($type));
-=======
-        return \is_object($data) && !$data instanceof \Traversable && $this->supports(\get_class($data));
->>>>>>> 80e63e41
     }
 
     /**
@@ -216,17 +125,17 @@
         $ucfirsted = ucfirst($attribute);
 
         $getter = 'get'.$ucfirsted;
-        if (is_callable(array($object, $getter))) {
+        if (\is_callable(array($object, $getter))) {
             return $object->$getter();
         }
 
         $isser = 'is'.$ucfirsted;
-        if (is_callable(array($object, $isser))) {
+        if (\is_callable(array($object, $isser))) {
             return $object->$isser();
         }
 
         $haser = 'has'.$ucfirsted;
-        if (is_callable(array($object, $haser))) {
+        if (\is_callable(array($object, $haser))) {
             return $object->$haser();
         }
     }
@@ -237,10 +146,10 @@
     protected function setAttributeValue($object, $attribute, $value, $format = null, array $context = array())
     {
         $setter = 'set'.ucfirst($attribute);
-        $key = get_class($object).':'.$setter;
+        $key = \get_class($object).':'.$setter;
 
         if (!isset(self::$setterAccessibleCache[$key])) {
-            self::$setterAccessibleCache[$key] = is_callable(array($object, $setter)) && !(new \ReflectionMethod($object, $setter))->isStatic();
+            self::$setterAccessibleCache[$key] = \is_callable(array($object, $setter)) && !(new \ReflectionMethod($object, $setter))->isStatic();
         }
 
         if (self::$setterAccessibleCache[$key]) {
