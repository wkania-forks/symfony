<?php

/*
 * This file is part of the Symfony package.
 *
 * (c) Fabien Potencier <fabien@symfony.com>
 *
 * For the full copyright and license information, please view the LICENSE
 * file that was distributed with this source code.
 */

namespace Symfony\Component\Form\Extension\Core\Type;

use Symfony\Component\Form\AbstractType;
use Symfony\Component\Form\Extension\Core\View\ChoiceView;
use Symfony\Component\Form\FormBuilderInterface;
use Symfony\Component\Form\FormInterface;
use Symfony\Component\Form\FormView;
use Symfony\Component\Form\Exception\LogicException;
use Symfony\Component\Form\Extension\Core\ChoiceList\SimpleChoiceList;
use Symfony\Component\Form\Extension\Core\EventListener\FixRadioInputListener;
use Symfony\Component\Form\Extension\Core\EventListener\FixCheckboxInputListener;
use Symfony\Component\Form\Extension\Core\EventListener\MergeCollectionListener;
use Symfony\Component\Form\Extension\Core\DataTransformer\ChoiceToValueTransformer;
use Symfony\Component\Form\Extension\Core\DataTransformer\ChoiceToBooleanArrayTransformer;
use Symfony\Component\Form\Extension\Core\DataTransformer\ChoicesToValuesTransformer;
use Symfony\Component\Form\Extension\Core\DataTransformer\ChoicesToBooleanArrayTransformer;
use Symfony\Component\OptionsResolver\Options;
use Symfony\Component\OptionsResolver\OptionsResolverInterface;

class ChoiceType extends AbstractType
{
    /**
     * Caches created choice lists.
     * @var array
     */
    private $choiceListCache = array();

    /**
     * {@inheritdoc}
     */
    public function buildForm(FormBuilderInterface $builder, array $options)
    {
        if (!$options['choice_list'] && !is_array($options['choices']) && !$options['choices'] instanceof \Traversable) {
            throw new LogicException('Either the option "choices" or "choice_list" must be set.');
        }

        if ($options['expanded']) {
            // Initialize all choices before doing the index check below.
            // This helps in cases where index checks are optimized for non
            // initialized choice lists. For example, when using an SQL driver,
            // the index check would read in one SQL query and the initialization
            // requires another SQL query. When the initialization is done first,
            // one SQL query is sufficient.
            $preferredViews = $options['choice_list']->getPreferredViews();
            $remainingViews = $options['choice_list']->getRemainingViews();

            // Check if the choices already contain the empty value
            // Only add the empty value option if this is not the case
            if (null !== $options['empty_value'] && 0 === count($options['choice_list']->getChoicesForValues(array('')))) {
                $placeholderView = new ChoiceView(null, '', $options['empty_value']);

                // "placeholder" is a reserved index
                // see also ChoiceListInterface::getIndicesForChoices()
                $this->addSubForms($builder, array('placeholder' => $placeholderView), $options);
            }

            $this->addSubForms($builder, $preferredViews, $options);
            $this->addSubForms($builder, $remainingViews, $options);

            if ($options['multiple']) {
                $builder->addViewTransformer(new ChoicesToBooleanArrayTransformer($options['choice_list']));
                $builder->addEventSubscriber(new FixCheckboxInputListener($options['choice_list']), 10);
            } else {
                $builder->addViewTransformer(new ChoiceToBooleanArrayTransformer($options['choice_list'], $builder->has('placeholder')));
                $builder->addEventSubscriber(new FixRadioInputListener($options['choice_list'], $builder->has('placeholder')), 10);
            }
        } else {
            if ($options['multiple']) {
                $builder->addViewTransformer(new ChoicesToValuesTransformer($options['choice_list']));
            } else {
                $builder->addViewTransformer(new ChoiceToValueTransformer($options['choice_list']));
            }
        }

        if ($options['multiple'] && $options['by_reference']) {
            // Make sure the collection created during the client->norm
            // transformation is merged back into the original collection
            $builder->addEventSubscriber(new MergeCollectionListener(true, true));
        }
    }

    /**
     * {@inheritdoc}
     */
    public function buildView(FormView $view, FormInterface $form, array $options)
    {
        $view->vars = array_replace($view->vars, array(
            'multiple'          => $options['multiple'],
            'expanded'          => $options['expanded'],
            'preferred_choices' => $options['choice_list']->getPreferredViews(),
            'choices'           => $options['choice_list']->getRemainingViews(),
            'separator'         => '-------------------',
            'empty_value'       => null,
        ));

        // The decision, whether a choice is selected, is potentially done
        // thousand of times during the rendering of a template. Provide a
        // closure here that is optimized for the value of the form, to
        // avoid making the type check inside the closure.
        if ($options['multiple']) {
            $view->vars['is_selected'] = function ($choice, array $values) {
                return false !== array_search($choice, $values, true);
            };
        } else {
            $view->vars['is_selected'] = function ($choice, $value) {
                return $choice === $value;
            };
        }

        // Check if the choices already contain the empty value
        $view->vars['empty_value_in_choices'] = 0 !== count($options['choice_list']->getChoicesForValues(array('')));

        // Only add the empty value option if this is not the case
        if (null !== $options['empty_value'] && !$view->vars['empty_value_in_choices']) {
            $view->vars['empty_value'] = $options['empty_value'];
        }

        if ($options['multiple'] && !$options['expanded']) {
            // Add "[]" to the name in case a select tag with multiple options is
            // displayed. Otherwise only one of the selected options is sent in the
            // POST request.
            $view->vars['full_name'] = $view->vars['full_name'].'[]';
        }
    }

    /**
     * {@inheritdoc}
     */
    public function finishView(FormView $view, FormInterface $form, array $options)
    {
        if ($options['expanded']) {
            // Radio buttons should have the same name as the parent
            $childName = $view->vars['full_name'];

            // Checkboxes should append "[]" to allow multiple selection
            if ($options['multiple']) {
                $childName .= '[]';
            }

            foreach ($view as $childView) {
                $childView->vars['full_name'] = $childName;
            }
        }
    }

    /**
     * {@inheritdoc}
     */
    public function setDefaultOptions(OptionsResolverInterface $resolver)
    {
        $choiceListCache =& $this->choiceListCache;

        $choiceList = function (Options $options) use (&$choiceListCache) {
            // Harden against NULL values (like in EntityType and ModelType)
            $choices = null !== $options['choices'] ? $options['choices'] : array();

            // Reuse existing choice lists in order to increase performance
<<<<<<< HEAD
            $hash = hash('sha256', json_encode(array($choices, $options['preferred_choices'])));
=======
            $hash = hash('sha256', serialize(array($choices, $options['preferred_choices'])));
>>>>>>> 23709374

            if (!isset($choiceListCache[$hash])) {
                $choiceListCache[$hash] = new SimpleChoiceList($choices, $options['preferred_choices']);
            }

            return $choiceListCache[$hash];
        };

        $emptyData = function (Options $options) {
            if ($options['multiple'] || $options['expanded']) {
                return array();
            }

            return '';
        };

        $emptyValue = function (Options $options) {
            return $options['required'] ? null : '';
        };

        $emptyValueNormalizer = function (Options $options, $emptyValue) {
            if ($options['multiple']) {
                // never use an empty value for this case
                return null;
            } elseif (false === $emptyValue) {
                // an empty value should be added but the user decided otherwise
                return null;
            } elseif ($options['expanded'] && '' === $emptyValue) {
                // never use an empty label for radio buttons
                return 'None';
            }

            // empty value has been set explicitly
            return $emptyValue;
        };

        $compound = function (Options $options) {
            return $options['expanded'];
        };

        $resolver->setDefaults(array(
            'multiple'          => false,
            'expanded'          => false,
            'choice_list'       => $choiceList,
            'choices'           => array(),
            'preferred_choices' => array(),
            'empty_data'        => $emptyData,
            'empty_value'       => $emptyValue,
            'error_bubbling'    => false,
            'compound'          => $compound,
            // The view data is always a string, even if the "data" option
            // is manually set to an object.
            // See https://github.com/symfony/symfony/pull/5582
            'data_class'        => null,
        ));

        $resolver->setNormalizers(array(
            'empty_value' => $emptyValueNormalizer,
        ));

        $resolver->setAllowedTypes(array(
            'choice_list' => array('null', 'Symfony\Component\Form\Extension\Core\ChoiceList\ChoiceListInterface'),
        ));
    }

    /**
     * {@inheritdoc}
     */
    public function getName()
    {
        return 'choice';
    }

    /**
     * Adds the sub fields for an expanded choice field.
     *
     * @param FormBuilderInterface $builder     The form builder.
     * @param array                $choiceViews The choice view objects.
     * @param array                $options     The build options.
     */
    private function addSubForms(FormBuilderInterface $builder, array $choiceViews, array $options)
    {
        foreach ($choiceViews as $i => $choiceView) {
            if (is_array($choiceView)) {
                // Flatten groups
                $this->addSubForms($builder, $choiceView, $options);
            } else {
                $choiceOpts = array(
                    'value' => $choiceView->value,
                    'label' => $choiceView->label,
                    'translation_domain' => $options['translation_domain'],
                );

                if ($options['multiple']) {
                    $choiceType = 'checkbox';
                    // The user can check 0 or more checkboxes. If required
                    // is true, he is required to check all of them.
                    $choiceOpts['required'] = false;
                } else {
                    $choiceType = 'radio';
                }

                $builder->add($i, $choiceType, $choiceOpts);
            }
        }
    }
}<|MERGE_RESOLUTION|>--- conflicted
+++ resolved
@@ -166,11 +166,7 @@
             $choices = null !== $options['choices'] ? $options['choices'] : array();
 
             // Reuse existing choice lists in order to increase performance
-<<<<<<< HEAD
-            $hash = hash('sha256', json_encode(array($choices, $options['preferred_choices'])));
-=======
             $hash = hash('sha256', serialize(array($choices, $options['preferred_choices'])));
->>>>>>> 23709374
 
             if (!isset($choiceListCache[$hash])) {
                 $choiceListCache[$hash] = new SimpleChoiceList($choices, $options['preferred_choices']);
