--- conflicted
+++ resolved
@@ -41,15 +41,7 @@
     {
         $resolver->setDefaults([
             'choice_loader' => function (Options $options) {
-<<<<<<< HEAD
                 $choiceTranslationLocale = $options['choice_translation_locale'];
-=======
-                if ($options['choices']) {
-                    @trigger_error(sprintf('Using the "choices" option in %s has been deprecated since Symfony 3.3 and will be ignored in 4.0. Override the "choice_loader" option instead or set it to null.', __CLASS__), \E_USER_DEPRECATED);
-
-                    return null;
-                }
->>>>>>> 4351a706
 
                 return new IntlCallbackChoiceLoader(function () use ($choiceTranslationLocale) {
                     return array_flip(Currencies::getNames($choiceTranslationLocale));
@@ -85,7 +77,7 @@
      */
     public function loadChoiceList($value = null)
     {
-        @trigger_error(sprintf('The "%s()" method is deprecated since Symfony 4.1, use the "choice_loader" option instead.', __METHOD__), E_USER_DEPRECATED);
+        @trigger_error(sprintf('The "%s()" method is deprecated since Symfony 4.1, use the "choice_loader" option instead.', __METHOD__), \E_USER_DEPRECATED);
 
         if (null !== $this->choiceList) {
             return $this->choiceList;
@@ -101,7 +93,7 @@
      */
     public function loadChoicesForValues(array $values, $value = null)
     {
-        @trigger_error(sprintf('The "%s()" method is deprecated since Symfony 4.1, use the "choice_loader" option instead.', __METHOD__), E_USER_DEPRECATED);
+        @trigger_error(sprintf('The "%s()" method is deprecated since Symfony 4.1, use the "choice_loader" option instead.', __METHOD__), \E_USER_DEPRECATED);
 
         // Optimize
         $values = array_filter($values);
@@ -119,7 +111,7 @@
      */
     public function loadValuesForChoices(array $choices, $value = null)
     {
-        @trigger_error(sprintf('The "%s()" method is deprecated since Symfony 4.1, use the "choice_loader" option instead.', __METHOD__), E_USER_DEPRECATED);
+        @trigger_error(sprintf('The "%s()" method is deprecated since Symfony 4.1, use the "choice_loader" option instead.', __METHOD__), \E_USER_DEPRECATED);
 
         // Optimize
         $choices = array_filter($choices);
