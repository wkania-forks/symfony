--- conflicted
+++ resolved
@@ -192,17 +192,7 @@
         };
 
         $placeholderNormalizer = function (Options $options, $placeholder) use ($placeholderDefault) {
-<<<<<<< HEAD
-            if (is_array($placeholder)) {
-=======
-            if (ChoiceType::DEPRECATED_EMPTY_VALUE !== $options['empty_value']) {
-                @trigger_error('The form option "empty_value" is deprecated since Symfony 2.6 and will be removed in 3.0. Use "placeholder" instead.', E_USER_DEPRECATED);
-
-                $placeholder = $options['empty_value'];
-            }
-
             if (\is_array($placeholder)) {
->>>>>>> 82d13dae
                 $default = $placeholderDefault($options);
 
                 return array_merge(
