--- conflicted
+++ resolved
@@ -50,12 +50,6 @@
     private $options;
 
     /**
-<<<<<<< HEAD
-=======
-     * @param string $name    The name of the button
-     * @param array  $options The button's options
-     *
->>>>>>> 967fa368
      * @throws InvalidArgumentException if the name is empty
      */
     public function __construct(?string $name, array $options = [])
