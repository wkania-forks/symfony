{
    "name": "symfony/form",
    "type": "library",
    "description": "Symfony Form Component",
    "keywords": [],
    "homepage": "https://symfony.com",
    "license": "MIT",
    "authors": [
        {
            "name": "Fabien Potencier",
            "email": "fabien@symfony.com"
        },
        {
            "name": "Symfony Community",
            "homepage": "https://symfony.com/contributors"
        }
    ],
    "require": {
        "php": ">=5.3.9",
<<<<<<< HEAD
        "symfony/event-dispatcher": "~2.1|~3.0.0",
        "symfony/intl": "~2.3|~3.0.0",
=======
        "symfony/event-dispatcher": "~2.1",
        "symfony/intl": "~2.4",
>>>>>>> 2c486087
        "symfony/options-resolver": "~2.6",
        "symfony/property-access": "~2.3|~3.0.0"
    },
    "require-dev": {
        "symfony/phpunit-bridge": "~2.7|~3.0.0",
        "doctrine/collections": "~1.0",
        "symfony/validator": "~2.8|~3.0.0",
        "symfony/http-foundation": "~2.2|~3.0.0",
        "symfony/http-kernel": "~2.4|~3.0.0",
        "symfony/security-csrf": "~2.4|~3.0.0",
        "symfony/translation": "~2.0,>=2.0.5|~3.0.0"
    },
    "conflict": {
        "symfony/doctrine-bridge": "<2.7",
        "symfony/framework-bundle": "<2.7",
        "symfony/twig-bridge": "<2.7"
    },
    "suggest": {
        "symfony/validator": "For form validation.",
        "symfony/security-csrf": "For protecting forms against CSRF attacks.",
        "symfony/twig-bridge": "For templating with Twig.",
        "symfony/framework-bundle": "For templating with PHP."
    },
    "autoload": {
        "psr-4": { "Symfony\\Component\\Form\\": "" }
    },
    "minimum-stability": "dev",
    "extra": {
        "branch-alias": {
            "dev-master": "2.8-dev"
        }
    }
}<|MERGE_RESOLUTION|>--- conflicted
+++ resolved
@@ -17,13 +17,8 @@
     ],
     "require": {
         "php": ">=5.3.9",
-<<<<<<< HEAD
         "symfony/event-dispatcher": "~2.1|~3.0.0",
-        "symfony/intl": "~2.3|~3.0.0",
-=======
-        "symfony/event-dispatcher": "~2.1",
-        "symfony/intl": "~2.4",
->>>>>>> 2c486087
+        "symfony/intl": "~2.4|~3.0.0",
         "symfony/options-resolver": "~2.6",
         "symfony/property-access": "~2.3|~3.0.0"
     },
