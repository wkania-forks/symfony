--- conflicted
+++ resolved
@@ -29,8 +29,7 @@
     },
     "require-dev": {
         "doctrine/collections": "~1.0",
-<<<<<<< HEAD
-        "symfony/validator": "^4.4.12|^5.1.6",
+        "symfony/validator": "^4.4.17|^5.1.9",
         "symfony/dependency-injection": "^4.4|^5.0",
         "symfony/expression-language": "^4.4|^5.0",
         "symfony/config": "^4.4|^5.0",
@@ -40,18 +39,6 @@
         "symfony/security-csrf": "^4.4|^5.0",
         "symfony/translation": "^4.4|^5.0",
         "symfony/var-dumper": "^4.4|^5.0"
-=======
-        "symfony/validator": "^4.4.17|^5.1.9",
-        "symfony/dependency-injection": "^3.4|^4.0|^5.0",
-        "symfony/expression-language": "^3.4|^4.0|^5.0",
-        "symfony/config": "^3.4|^4.0|^5.0",
-        "symfony/console": "^4.3|^5.0",
-        "symfony/http-foundation": "^3.4|^4.0|^5.0",
-        "symfony/http-kernel": "^4.4",
-        "symfony/security-csrf": "^3.4|^4.0|^5.0",
-        "symfony/translation": "^4.2|^5.0",
-        "symfony/var-dumper": "^4.3|^5.0"
->>>>>>> c72f8533
     },
     "conflict": {
         "phpunit/phpunit": "<5.4.3",
