--- conflicted
+++ resolved
@@ -646,11 +646,7 @@
 
         $form->handleRequest($request);
 
-<<<<<<< HEAD
-        $file = new UploadedFile($path, 'upload.png', 'image/png', UPLOAD_ERR_OK);
-=======
-        $file = new UploadedFile($path, 'upload.png', 'image/png', 123, \UPLOAD_ERR_OK);
->>>>>>> 4351a706
+        $file = new UploadedFile($path, 'upload.png', 'image/png', \UPLOAD_ERR_OK);
 
         $this->assertEquals('Bernhard', $form['name']->getData());
         $this->assertEquals($file, $form['image']->getData());
@@ -697,11 +693,7 @@
 
         $form->handleRequest($request);
 
-<<<<<<< HEAD
-        $file = new UploadedFile($path, 'upload.png', 'image/png', UPLOAD_ERR_OK);
-=======
-        $file = new UploadedFile($path, 'upload.png', 'image/png', 123, \UPLOAD_ERR_OK);
->>>>>>> 4351a706
+        $file = new UploadedFile($path, 'upload.png', 'image/png', \UPLOAD_ERR_OK);
 
         $this->assertEquals('Bernhard', $form['name']->getData());
         $this->assertEquals($file, $form['image']->getData());
@@ -740,11 +732,7 @@
 
         $form->handleRequest($request);
 
-<<<<<<< HEAD
-        $file = new UploadedFile($path, 'upload.png', 'image/png', UPLOAD_ERR_OK);
-=======
-        $file = new UploadedFile($path, 'upload.png', 'image/png', 123, \UPLOAD_ERR_OK);
->>>>>>> 4351a706
+        $file = new UploadedFile($path, 'upload.png', 'image/png', \UPLOAD_ERR_OK);
 
         $this->assertEquals($file, $form->getData());
 
@@ -1129,11 +1117,7 @@
 
         $this->form->submit([
             'foo' => 'Foo',
-<<<<<<< HEAD
-            'bar' => new UploadedFile(__FILE__, 'upload.png', 'image/png', UPLOAD_ERR_OK),
-=======
-            'bar' => new UploadedFile(__FILE__, 'upload.png', 'image/png', 123, \UPLOAD_ERR_OK),
->>>>>>> 4351a706
+            'bar' => new UploadedFile(__FILE__, 'upload.png', 'image/png', \UPLOAD_ERR_OK),
         ]);
 
         $this->assertSame('Submitted data was expected to be text or number, file upload given.', $this->form->get('bar')->getTransformationFailure()->getMessage());
