--- conflicted
+++ resolved
@@ -188,12 +188,7 @@
                 }
 
                 if (!(Yaml::PARSE_KEYS_AS_STRINGS & $flags) && !is_string($key) && !is_int($key)) {
-<<<<<<< HEAD
-                    throw new ParseException('Non-string mapping keys are not supported. Pass the Yaml::PARSE_KEYS_AS_STRINGS flag to cast them to strings.', $this->getRealCurrentLineNb() + 1, $this->currentLine);
-=======
-                    $keyType = is_numeric($key) ? 'numeric key' : 'non-string key';
-                    @trigger_error(sprintf('Implicit casting of %s to string is deprecated since version 3.3 and will throw \Symfony\Component\Yaml\Exception\ParseException in 4.0. Pass the PARSE_KEYS_AS_STRINGS flag to explicitly enable the type casts.', $keyType), E_USER_DEPRECATED);
->>>>>>> 265fc2a1
+                    throw new ParseException(sprintf('%s keys are not supported. Pass the Yaml::PARSE_KEYS_AS_STRINGS flag to cast them to strings.', is_numeric($key) ? 'Numeric' : 'Non-string'), $this->getRealCurrentLineNb() + 1, $this->currentLine);
                 }
 
                 // Convert float keys to strings, to avoid being converted to integers by PHP
