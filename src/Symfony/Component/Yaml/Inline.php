--- conflicted
+++ resolved
@@ -65,7 +65,7 @@
      */
     public static function parse($value, $flags = 0, $references = array())
     {
-        if (is_bool($flags)) {
+        if (\is_bool($flags)) {
             @trigger_error('Passing a boolean flag to toggle exception handling is deprecated since Symfony 3.1 and will be removed in 4.0. Use the Yaml::PARSE_EXCEPTION_ON_INVALID_TYPE flag instead.', E_USER_DEPRECATED);
 
             if ($flags) {
@@ -75,14 +75,14 @@
             }
         }
 
-        if (func_num_args() >= 3 && !is_array($references)) {
+        if (\func_num_args() >= 3 && !\is_array($references)) {
             @trigger_error('Passing a boolean flag to toggle object support is deprecated since Symfony 3.1 and will be removed in 4.0. Use the Yaml::PARSE_OBJECT flag instead.', E_USER_DEPRECATED);
 
             if ($references) {
                 $flags |= Yaml::PARSE_OBJECT;
             }
 
-            if (func_num_args() >= 4) {
+            if (\func_num_args() >= 4) {
                 @trigger_error('Passing a boolean flag to toggle object for map support is deprecated since Symfony 3.1 and will be removed in 4.0. Use the Yaml::PARSE_OBJECT_FOR_MAP flag instead.', E_USER_DEPRECATED);
 
                 if (func_get_arg(3)) {
@@ -90,7 +90,7 @@
                 }
             }
 
-            if (func_num_args() >= 5) {
+            if (\func_num_args() >= 5) {
                 $references = func_get_arg(4);
             } else {
                 $references = array();
@@ -153,7 +153,7 @@
      */
     public static function dump($value, $flags = 0)
     {
-        if (is_bool($flags)) {
+        if (\is_bool($flags)) {
             @trigger_error('Passing a boolean flag to toggle exception handling is deprecated since Symfony 3.1 and will be removed in 4.0. Use the Yaml::DUMP_EXCEPTION_ON_INVALID_TYPE flag instead.', E_USER_DEPRECATED);
 
             if ($flags) {
@@ -163,7 +163,7 @@
             }
         }
 
-        if (func_num_args() >= 3) {
+        if (\func_num_args() >= 3) {
             @trigger_error('Passing a boolean flag to toggle object support is deprecated since Symfony 3.1 and will be removed in 4.0. Use the Yaml::DUMP_OBJECT flag instead.', E_USER_DEPRECATED);
 
             if (func_get_arg(2)) {
@@ -172,28 +172,17 @@
         }
 
         switch (true) {
-<<<<<<< HEAD
-            case is_resource($value):
+            case \is_resource($value):
                 if (Yaml::DUMP_EXCEPTION_ON_INVALID_TYPE & $flags) {
-=======
-            case \is_resource($value):
-                if ($exceptionOnInvalidType) {
->>>>>>> 82d13dae
                     throw new DumpException(sprintf('Unable to dump PHP resources in a YAML file ("%s").', get_resource_type($value)));
                 }
 
                 return 'null';
-<<<<<<< HEAD
             case $value instanceof \DateTimeInterface:
                 return $value->format('c');
-            case is_object($value):
+            case \is_object($value):
                 if ($value instanceof TaggedValue) {
                     return '!'.$value->getTag().' '.self::dump($value->getValue(), $flags);
-=======
-            case \is_object($value):
-                if ($objectSupport) {
-                    return '!php/object:'.serialize($value);
->>>>>>> 82d13dae
                 }
 
                 if (Yaml::DUMP_OBJECT & $flags) {
@@ -209,13 +198,8 @@
                 }
 
                 return 'null';
-<<<<<<< HEAD
-            case is_array($value):
+            case \is_array($value):
                 return self::dumpArray($value, $flags);
-=======
-            case \is_array($value):
-                return self::dumpArray($value, $exceptionOnInvalidType, $objectSupport);
->>>>>>> 82d13dae
             case null === $value:
                 return 'null';
             case true === $value:
@@ -334,11 +318,7 @@
      */
     public static function parseScalar($scalar, $flags = 0, $delimiters = null, &$i = 0, $evaluate = true, $references = array(), $legacyOmittedKeySupport = false)
     {
-<<<<<<< HEAD
-        if (in_array($scalar[$i], array('"', "'"))) {
-=======
-        if (\in_array($scalar[$i], $stringDelimiters)) {
->>>>>>> 82d13dae
+        if (\in_array($scalar[$i], array('"', "'"))) {
             // quoted scalar
             $output = self::parseQuotedScalar($scalar, $i);
 
@@ -347,13 +327,8 @@
                 if ('' === $tmp) {
                     throw new ParseException(sprintf('Unexpected end of line, expected one of "%s".', implode($delimiters)), self::$parsedLineNumber + 1, $scalar, self::$parsedFilename);
                 }
-<<<<<<< HEAD
-                if (!in_array($tmp[0], $delimiters)) {
+                if (!\in_array($tmp[0], $delimiters)) {
                     throw new ParseException(sprintf('Unexpected characters (%s).', substr($scalar, $i)), self::$parsedLineNumber + 1, $scalar, self::$parsedFilename);
-=======
-                if (!\in_array($tmp[0], $delimiters)) {
-                    throw new ParseException(sprintf('Unexpected characters (%s).', substr($scalar, $i)));
->>>>>>> 82d13dae
                 }
             }
         } else {
@@ -460,19 +435,11 @@
                     $value = self::parseMapping($sequence, $flags, $i, $references);
                     break;
                 default:
-<<<<<<< HEAD
-                    $isQuoted = in_array($sequence[$i], array('"', "'"));
+                    $isQuoted = \in_array($sequence[$i], array('"', "'"));
                     $value = self::parseScalar($sequence, $flags, array(',', ']'), $i, null === $tag, $references);
 
                     // the value can be an array if a reference has been resolved to an array var
-                    if (is_string($value) && !$isQuoted && false !== strpos($value, ': ')) {
-=======
-                    $isQuoted = \in_array($sequence[$i], array('"', "'"));
-                    $value = self::parseScalar($sequence, array(',', ']'), array('"', "'"), $i, true, $references);
-
-                    // the value can be an array if a reference has been resolved to an array var
-                    if (!\is_array($value) && !$isQuoted && false !== strpos($value, ': ')) {
->>>>>>> 82d13dae
+                    if (\is_string($value) && !$isQuoted && false !== strpos($value, ': ')) {
                         // embedded mapping?
                         try {
                             $pos = 0;
@@ -532,7 +499,7 @@
             }
 
             // key
-            $isKeyQuoted = in_array($mapping[$i], array('"', "'"), true);
+            $isKeyQuoted = \in_array($mapping[$i], array('"', "'"), true);
             $key = self::parseScalar($mapping, $flags, array(':', ' '), $i, false, array(), true);
 
             if (':' !== $key && false === $i = strpos($mapping, ':', $i)) {
@@ -546,12 +513,12 @@
             if (!$isKeyQuoted) {
                 $evaluatedKey = self::evaluateScalar($key, $flags, $references);
 
-                if ('' !== $key && $evaluatedKey !== $key && !is_string($evaluatedKey) && !is_int($evaluatedKey)) {
+                if ('' !== $key && $evaluatedKey !== $key && !\is_string($evaluatedKey) && !\is_int($evaluatedKey)) {
                     @trigger_error(self::getDeprecationMessage('Implicit casting of incompatible mapping keys to strings is deprecated since Symfony 3.3 and will throw \Symfony\Component\Yaml\Exception\ParseException in 4.0. Quote your evaluable mapping keys instead.'), E_USER_DEPRECATED);
                 }
             }
 
-            if (':' !== $key && !$isKeyQuoted && (!isset($mapping[$i + 1]) || !in_array($mapping[$i + 1], array(' ', ',', '[', ']', '{', '}'), true))) {
+            if (':' !== $key && !$isKeyQuoted && (!isset($mapping[$i + 1]) || !\in_array($mapping[$i + 1], array(' ', ',', '[', ']', '{', '}'), true))) {
                 @trigger_error(self::getDeprecationMessage('Using a colon after an unquoted mapping key that is not followed by an indication character (i.e. " ", ",", "[", "]", "{", "}") is deprecated since Symfony 3.2 and will throw a ParseException in 4.0.'), E_USER_DEPRECATED);
             }
 
@@ -730,8 +697,8 @@
                         if (self::$constantSupport) {
                             @trigger_error(self::getDeprecationMessage('The !php/const: tag to indicate dumped PHP constants is deprecated since Symfony 3.4 and will be removed in 4.0. Use the !php/const (without the colon) tag instead.'), E_USER_DEPRECATED);
 
-                            if (defined($const = substr($scalar, 11))) {
-                                return constant($const);
+                            if (\defined($const = substr($scalar, 11))) {
+                                return \constant($const);
                             }
 
                             throw new ParseException(sprintf('The constant "%s" is not defined.', $const), self::$parsedLineNumber + 1, $scalar, self::$parsedFilename);
@@ -744,8 +711,8 @@
                     case 0 === strpos($scalar, '!php/const'):
                         if (self::$constantSupport) {
                             $i = 0;
-                            if (defined($const = self::parseScalar(substr($scalar, 11), 0, null, $i, false))) {
-                                return constant($const);
+                            if (\defined($const = self::parseScalar(substr($scalar, 11), 0, null, $i, false))) {
+                                return \constant($const);
                             }
 
                             throw new ParseException(sprintf('The constant "%s" is not defined.', $const), self::$parsedLineNumber + 1, $scalar, self::$parsedFilename);
@@ -836,7 +803,7 @@
         $nextOffset += strspn($value, ' ', $nextOffset);
 
         // Is followed by a scalar
-        if ((!isset($value[$nextOffset]) || !in_array($value[$nextOffset], array('[', '{'), true)) && 'tagged' !== $tag) {
+        if ((!isset($value[$nextOffset]) || !\in_array($value[$nextOffset], array('[', '{'), true)) && 'tagged' !== $tag) {
             // Manage non-whitelisted scalars in {@link self::evaluateScalar()}
             return;
         }
@@ -866,8 +833,8 @@
     {
         $parsedBinaryData = self::parseScalar(preg_replace('/\s/', '', $scalar));
 
-        if (0 !== (strlen($parsedBinaryData) % 4)) {
-            throw new ParseException(sprintf('The normalized base64 encoded data (data without whitespace characters) length must be a multiple of four (%d bytes given).', strlen($parsedBinaryData)), self::$parsedLineNumber + 1, $scalar, self::$parsedFilename);
+        if (0 !== (\strlen($parsedBinaryData) % 4)) {
+            throw new ParseException(sprintf('The normalized base64 encoded data (data without whitespace characters) length must be a multiple of four (%d bytes given).', \strlen($parsedBinaryData)), self::$parsedLineNumber + 1, $scalar, self::$parsedFilename);
         }
 
         if (!Parser::preg_match('#^[A-Z0-9+/]+={0,2}$#i', $parsedBinaryData)) {
