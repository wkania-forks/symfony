<?php

/*
 * This file is part of the Symfony package.
 *
 * (c) Fabien Potencier <fabien@symfony.com>
 *
 * For the full copyright and license information, please view the LICENSE
 * file that was distributed with this source code.
 */

namespace Symfony\Component\Yaml;

use Symfony\Component\Yaml\Exception\DumpException;
use Symfony\Component\Yaml\Exception\ParseException;
use Symfony\Component\Yaml\Tag\TaggedValue;

/**
 * Inline implements a YAML parser/dumper for the YAML inline syntax.
 *
 * @author Fabien Potencier <fabien@symfony.com>
 *
 * @internal
 */
class Inline
{
    const REGEX_QUOTED_STRING = '(?:"([^"\\\\]*+(?:\\\\.[^"\\\\]*+)*+)"|\'([^\']*+(?:\'\'[^\']*+)*+)\')';

    public static $parsedLineNumber = -1;
    public static $parsedFilename;

    private static $exceptionOnInvalidType = false;
    private static $objectSupport = false;
    private static $objectForMap = false;
    private static $constantSupport = false;

    /**
     * @param int         $flags
     * @param int|null    $parsedLineNumber
     * @param string|null $parsedFilename
     */
    public static function initialize($flags, $parsedLineNumber = null, $parsedFilename = null)
    {
        self::$exceptionOnInvalidType = (bool) (Yaml::PARSE_EXCEPTION_ON_INVALID_TYPE & $flags);
        self::$objectSupport = (bool) (Yaml::PARSE_OBJECT & $flags);
        self::$objectForMap = (bool) (Yaml::PARSE_OBJECT_FOR_MAP & $flags);
        self::$constantSupport = (bool) (Yaml::PARSE_CONSTANT & $flags);
        self::$parsedFilename = $parsedFilename;

        if (null !== $parsedLineNumber) {
            self::$parsedLineNumber = $parsedLineNumber;
        }
    }

    /**
     * Converts a YAML string to a PHP value.
     *
     * @param string $value      A YAML string
     * @param int    $flags      A bit field of PARSE_* constants to customize the YAML parser behavior
     * @param array  $references Mapping of variable names to values
     *
     * @return mixed A PHP value
     *
     * @throws ParseException
     */
    public static function parse($value, $flags = 0, $references = array())
    {
        if (\is_bool($flags)) {
            @trigger_error('Passing a boolean flag to toggle exception handling is deprecated since Symfony 3.1 and will be removed in 4.0. Use the Yaml::PARSE_EXCEPTION_ON_INVALID_TYPE flag instead.', E_USER_DEPRECATED);

            if ($flags) {
                $flags = Yaml::PARSE_EXCEPTION_ON_INVALID_TYPE;
            } else {
                $flags = 0;
            }
        }

        if (\func_num_args() >= 3 && !\is_array($references)) {
            @trigger_error('Passing a boolean flag to toggle object support is deprecated since Symfony 3.1 and will be removed in 4.0. Use the Yaml::PARSE_OBJECT flag instead.', E_USER_DEPRECATED);

            if ($references) {
                $flags |= Yaml::PARSE_OBJECT;
            }

            if (\func_num_args() >= 4) {
                @trigger_error('Passing a boolean flag to toggle object for map support is deprecated since Symfony 3.1 and will be removed in 4.0. Use the Yaml::PARSE_OBJECT_FOR_MAP flag instead.', E_USER_DEPRECATED);

                if (func_get_arg(3)) {
                    $flags |= Yaml::PARSE_OBJECT_FOR_MAP;
                }
            }

            if (\func_num_args() >= 5) {
                $references = func_get_arg(4);
            } else {
                $references = array();
            }
        }

        self::initialize($flags);

        $value = trim($value);

        if ('' === $value) {
            return '';
        }

        if (2 /* MB_OVERLOAD_STRING */ & (int) ini_get('mbstring.func_overload')) {
            $mbEncoding = mb_internal_encoding();
            mb_internal_encoding('ASCII');
        }

        $i = 0;
        $tag = self::parseTag($value, $i, $flags);
        switch ($value[$i]) {
            case '[':
                $result = self::parseSequence($value, $flags, $i, $references);
                ++$i;
                break;
            case '{':
                $result = self::parseMapping($value, $flags, $i, $references);
                ++$i;
                break;
            default:
                $result = self::parseScalar($value, $flags, null, $i, null === $tag, $references);
        }

        if (null !== $tag) {
            return new TaggedValue($tag, $result);
        }

        // some comments are allowed at the end
        if (preg_replace('/\s+#.*$/A', '', substr($value, $i))) {
            throw new ParseException(sprintf('Unexpected characters near "%s".', substr($value, $i)), self::$parsedLineNumber + 1, $value, self::$parsedFilename);
        }

        if (isset($mbEncoding)) {
            mb_internal_encoding($mbEncoding);
        }

        return $result;
    }

    /**
     * Dumps a given PHP variable to a YAML string.
     *
     * @param mixed $value The PHP variable to convert
     * @param int   $flags A bit field of Yaml::DUMP_* constants to customize the dumped YAML string
     *
     * @return string The YAML string representing the PHP value
     *
     * @throws DumpException When trying to dump PHP resource
     */
    public static function dump($value, $flags = 0)
    {
        if (\is_bool($flags)) {
            @trigger_error('Passing a boolean flag to toggle exception handling is deprecated since Symfony 3.1 and will be removed in 4.0. Use the Yaml::DUMP_EXCEPTION_ON_INVALID_TYPE flag instead.', E_USER_DEPRECATED);

            if ($flags) {
                $flags = Yaml::DUMP_EXCEPTION_ON_INVALID_TYPE;
            } else {
                $flags = 0;
            }
        }

        if (\func_num_args() >= 3) {
            @trigger_error('Passing a boolean flag to toggle object support is deprecated since Symfony 3.1 and will be removed in 4.0. Use the Yaml::DUMP_OBJECT flag instead.', E_USER_DEPRECATED);

            if (func_get_arg(2)) {
                $flags |= Yaml::DUMP_OBJECT;
            }
        }

        switch (true) {
            case \is_resource($value):
                if (Yaml::DUMP_EXCEPTION_ON_INVALID_TYPE & $flags) {
                    throw new DumpException(sprintf('Unable to dump PHP resources in a YAML file ("%s").', get_resource_type($value)));
                }

                return 'null';
            case $value instanceof \DateTimeInterface:
                return $value->format('c');
            case \is_object($value):
                if ($value instanceof TaggedValue) {
                    return '!'.$value->getTag().' '.self::dump($value->getValue(), $flags);
                }

                if (Yaml::DUMP_OBJECT & $flags) {
                    return '!php/object '.self::dump(serialize($value));
                }

                if (Yaml::DUMP_OBJECT_AS_MAP & $flags && ($value instanceof \stdClass || $value instanceof \ArrayObject)) {
                    return self::dumpArray($value, $flags & ~Yaml::DUMP_EMPTY_ARRAY_AS_SEQUENCE);
                }

                if (Yaml::DUMP_EXCEPTION_ON_INVALID_TYPE & $flags) {
                    throw new DumpException('Object support when dumping a YAML file has been disabled.');
                }

                return 'null';
            case \is_array($value):
                return self::dumpArray($value, $flags);
            case null === $value:
                return 'null';
            case true === $value:
                return 'true';
            case false === $value:
                return 'false';
            case ctype_digit($value):
                return \is_string($value) ? "'$value'" : (int) $value;
            case is_numeric($value):
                $locale = setlocale(LC_NUMERIC, 0);
                if (false !== $locale) {
                    setlocale(LC_NUMERIC, 'C');
                }
                if (\is_float($value)) {
                    $repr = (string) $value;
                    if (is_infinite($value)) {
                        $repr = str_ireplace('INF', '.Inf', $repr);
                    } elseif (floor($value) == $value && $repr == $value) {
                        // Preserve float data type since storing a whole number will result in integer value.
                        $repr = '!!float '.$repr;
                    }
                } else {
                    $repr = \is_string($value) ? "'$value'" : (string) $value;
                }
                if (false !== $locale) {
                    setlocale(LC_NUMERIC, $locale);
                }

                return $repr;
            case '' == $value:
                return "''";
            case self::isBinaryString($value):
                return '!!binary '.base64_encode($value);
            case Escaper::requiresDoubleQuoting($value):
                return Escaper::escapeWithDoubleQuotes($value);
            case Escaper::requiresSingleQuoting($value):
            case Parser::preg_match('{^[0-9]+[_0-9]*$}', $value):
            case Parser::preg_match(self::getHexRegex(), $value):
            case Parser::preg_match(self::getTimestampRegex(), $value):
                return Escaper::escapeWithSingleQuotes($value);
            default:
                return $value;
        }
    }

    /**
     * Check if given array is hash or just normal indexed array.
     *
     * @internal
     *
     * @param array|\ArrayObject|\stdClass $value The PHP array or array-like object to check
     *
     * @return bool true if value is hash array, false otherwise
     */
    public static function isHash($value)
    {
        if ($value instanceof \stdClass || $value instanceof \ArrayObject) {
            return true;
        }

        $expectedKey = 0;

        foreach ($value as $key => $val) {
            if ($key !== $expectedKey++) {
                return true;
            }
        }

        return false;
    }

    /**
     * Dumps a PHP array to a YAML string.
     *
     * @param array $value The PHP array to dump
     * @param int   $flags A bit field of Yaml::DUMP_* constants to customize the dumped YAML string
     *
     * @return string The YAML string representing the PHP array
     */
    private static function dumpArray($value, $flags)
    {
        // array
        if (($value || Yaml::DUMP_EMPTY_ARRAY_AS_SEQUENCE & $flags) && !self::isHash($value)) {
            $output = array();
            foreach ($value as $val) {
                $output[] = self::dump($val, $flags);
            }

            return sprintf('[%s]', implode(', ', $output));
        }

        // hash
        $output = array();
        foreach ($value as $key => $val) {
            $output[] = sprintf('%s: %s', self::dump($key, $flags), self::dump($val, $flags));
        }

        return sprintf('{ %s }', implode(', ', $output));
    }

    /**
     * Parses a YAML scalar.
     *
     * @param string   $scalar
     * @param int      $flags
     * @param string[] $delimiters
     * @param int      &$i
     * @param bool     $evaluate
     * @param array    $references
     *
     * @return string
     *
     * @throws ParseException When malformed inline YAML string is parsed
     *
     * @internal
     */
    public static function parseScalar($scalar, $flags = 0, $delimiters = null, &$i = 0, $evaluate = true, $references = array(), $legacyOmittedKeySupport = false)
    {
        if (\in_array($scalar[$i], array('"', "'"))) {
            // quoted scalar
            $output = self::parseQuotedScalar($scalar, $i);

            if (null !== $delimiters) {
                $tmp = ltrim(substr($scalar, $i), ' ');
                if ('' === $tmp) {
<<<<<<< HEAD
                    throw new ParseException(sprintf('Unexpected end of line, expected one of "%s".', implode($delimiters)), self::$parsedLineNumber + 1, $scalar, self::$parsedFilename);
=======
                    throw new ParseException(sprintf('Unexpected end of line, expected one of "%s".', implode('', $delimiters)));
>>>>>>> aea4a62e
                }
                if (!\in_array($tmp[0], $delimiters)) {
                    throw new ParseException(sprintf('Unexpected characters (%s).', substr($scalar, $i)), self::$parsedLineNumber + 1, $scalar, self::$parsedFilename);
                }
            }
        } else {
            // "normal" string
            if (!$delimiters) {
                $output = substr($scalar, $i);
                $i += \strlen($output);

                // remove comments
                if (Parser::preg_match('/[ \t]+#/', $output, $match, PREG_OFFSET_CAPTURE)) {
                    $output = substr($output, 0, $match[0][1]);
                }
            } elseif (Parser::preg_match('/^(.'.($legacyOmittedKeySupport ? '+' : '*').'?)('.implode('|', $delimiters).')/', substr($scalar, $i), $match)) {
                $output = $match[1];
                $i += \strlen($output);
            } else {
                throw new ParseException(sprintf('Malformed inline YAML string: %s.', $scalar), self::$parsedLineNumber + 1, null, self::$parsedFilename);
            }

            // a non-quoted string cannot start with @ or ` (reserved) nor with a scalar indicator (| or >)
            if ($output && ('@' === $output[0] || '`' === $output[0] || '|' === $output[0] || '>' === $output[0])) {
                throw new ParseException(sprintf('The reserved indicator "%s" cannot start a plain scalar; you need to quote the scalar.', $output[0]), self::$parsedLineNumber + 1, $output, self::$parsedFilename);
            }

            if ($output && '%' === $output[0]) {
                @trigger_error(self::getDeprecationMessage(sprintf('Not quoting the scalar "%s" starting with the "%%" indicator character is deprecated since Symfony 3.1 and will throw a ParseException in 4.0.', $output)), E_USER_DEPRECATED);
            }

            if ($evaluate) {
                $output = self::evaluateScalar($output, $flags, $references);
            }
        }

        return $output;
    }

    /**
     * Parses a YAML quoted scalar.
     *
     * @param string $scalar
     * @param int    &$i
     *
     * @return string
     *
     * @throws ParseException When malformed inline YAML string is parsed
     */
    private static function parseQuotedScalar($scalar, &$i)
    {
        if (!Parser::preg_match('/'.self::REGEX_QUOTED_STRING.'/Au', substr($scalar, $i), $match)) {
            throw new ParseException(sprintf('Malformed inline YAML string: %s.', substr($scalar, $i)), self::$parsedLineNumber + 1, $scalar, self::$parsedFilename);
        }

        $output = substr($match[0], 1, \strlen($match[0]) - 2);

        $unescaper = new Unescaper();
        if ('"' == $scalar[$i]) {
            $output = $unescaper->unescapeDoubleQuotedString($output);
        } else {
            $output = $unescaper->unescapeSingleQuotedString($output);
        }

        $i += \strlen($match[0]);

        return $output;
    }

    /**
     * Parses a YAML sequence.
     *
     * @param string $sequence
     * @param int    $flags
     * @param int    &$i
     * @param array  $references
     *
     * @return array
     *
     * @throws ParseException When malformed inline YAML string is parsed
     */
    private static function parseSequence($sequence, $flags, &$i = 0, $references = array())
    {
        $output = array();
        $len = \strlen($sequence);
        ++$i;

        // [foo, bar, ...]
        while ($i < $len) {
            if (']' === $sequence[$i]) {
                return $output;
            }
            if (',' === $sequence[$i] || ' ' === $sequence[$i]) {
                ++$i;

                continue;
            }

            $tag = self::parseTag($sequence, $i, $flags);
            switch ($sequence[$i]) {
                case '[':
                    // nested sequence
                    $value = self::parseSequence($sequence, $flags, $i, $references);
                    break;
                case '{':
                    // nested mapping
                    $value = self::parseMapping($sequence, $flags, $i, $references);
                    break;
                default:
                    $isQuoted = \in_array($sequence[$i], array('"', "'"));
                    $value = self::parseScalar($sequence, $flags, array(',', ']'), $i, null === $tag, $references);

                    // the value can be an array if a reference has been resolved to an array var
                    if (\is_string($value) && !$isQuoted && false !== strpos($value, ': ')) {
                        // embedded mapping?
                        try {
                            $pos = 0;
                            $value = self::parseMapping('{'.$value.'}', $flags, $pos, $references);
                        } catch (\InvalidArgumentException $e) {
                            // no, it's not
                        }
                    }

                    --$i;
            }

            if (null !== $tag) {
                $value = new TaggedValue($tag, $value);
            }

            $output[] = $value;

            ++$i;
        }

        throw new ParseException(sprintf('Malformed inline YAML string: %s.', $sequence), self::$parsedLineNumber + 1, null, self::$parsedFilename);
    }

    /**
     * Parses a YAML mapping.
     *
     * @param string $mapping
     * @param int    $flags
     * @param int    &$i
     * @param array  $references
     *
     * @return array|\stdClass
     *
     * @throws ParseException When malformed inline YAML string is parsed
     */
    private static function parseMapping($mapping, $flags, &$i = 0, $references = array())
    {
        $output = array();
        $len = \strlen($mapping);
        ++$i;
        $allowOverwrite = false;

        // {foo: bar, bar:foo, ...}
        while ($i < $len) {
            switch ($mapping[$i]) {
                case ' ':
                case ',':
                    ++$i;
                    continue 2;
                case '}':
                    if (self::$objectForMap) {
                        return (object) $output;
                    }

                    return $output;
            }

            // key
            $isKeyQuoted = \in_array($mapping[$i], array('"', "'"), true);
            $key = self::parseScalar($mapping, $flags, array(':', ' '), $i, false, array(), true);

            if (':' !== $key && false === $i = strpos($mapping, ':', $i)) {
                break;
            }

            if (':' === $key) {
                @trigger_error(self::getDeprecationMessage('Omitting the key of a mapping is deprecated and will throw a ParseException in 4.0.'), E_USER_DEPRECATED);
            }

            if (!$isKeyQuoted) {
                $evaluatedKey = self::evaluateScalar($key, $flags, $references);

                if ('' !== $key && $evaluatedKey !== $key && !\is_string($evaluatedKey) && !\is_int($evaluatedKey)) {
                    @trigger_error(self::getDeprecationMessage('Implicit casting of incompatible mapping keys to strings is deprecated since Symfony 3.3 and will throw \Symfony\Component\Yaml\Exception\ParseException in 4.0. Quote your evaluable mapping keys instead.'), E_USER_DEPRECATED);
                }
            }

            if (':' !== $key && !$isKeyQuoted && (!isset($mapping[$i + 1]) || !\in_array($mapping[$i + 1], array(' ', ',', '[', ']', '{', '}'), true))) {
                @trigger_error(self::getDeprecationMessage('Using a colon after an unquoted mapping key that is not followed by an indication character (i.e. " ", ",", "[", "]", "{", "}") is deprecated since Symfony 3.2 and will throw a ParseException in 4.0.'), E_USER_DEPRECATED);
            }

            if ('<<' === $key) {
                $allowOverwrite = true;
            }

            while ($i < $len) {
                if (':' === $mapping[$i] || ' ' === $mapping[$i]) {
                    ++$i;

                    continue;
                }

                $tag = self::parseTag($mapping, $i, $flags);
                switch ($mapping[$i]) {
                    case '[':
                        // nested sequence
                        $value = self::parseSequence($mapping, $flags, $i, $references);
                        // Spec: Keys MUST be unique; first one wins.
                        // Parser cannot abort this mapping earlier, since lines
                        // are processed sequentially.
                        // But overwriting is allowed when a merge node is used in current block.
                        if ('<<' === $key) {
                            foreach ($value as $parsedValue) {
                                $output += $parsedValue;
                            }
                        } elseif ($allowOverwrite || !isset($output[$key])) {
                            if (null !== $tag) {
                                $output[$key] = new TaggedValue($tag, $value);
                            } else {
                                $output[$key] = $value;
                            }
                        } elseif (isset($output[$key])) {
                            @trigger_error(self::getDeprecationMessage(sprintf('Duplicate key "%s" detected whilst parsing YAML. Silent handling of duplicate mapping keys in YAML is deprecated since Symfony 3.2 and will throw \Symfony\Component\Yaml\Exception\ParseException in 4.0.', $key)), E_USER_DEPRECATED);
                        }
                        break;
                    case '{':
                        // nested mapping
                        $value = self::parseMapping($mapping, $flags, $i, $references);
                        // Spec: Keys MUST be unique; first one wins.
                        // Parser cannot abort this mapping earlier, since lines
                        // are processed sequentially.
                        // But overwriting is allowed when a merge node is used in current block.
                        if ('<<' === $key) {
                            $output += $value;
                        } elseif ($allowOverwrite || !isset($output[$key])) {
                            if (null !== $tag) {
                                $output[$key] = new TaggedValue($tag, $value);
                            } else {
                                $output[$key] = $value;
                            }
                        } elseif (isset($output[$key])) {
                            @trigger_error(self::getDeprecationMessage(sprintf('Duplicate key "%s" detected whilst parsing YAML. Silent handling of duplicate mapping keys in YAML is deprecated since Symfony 3.2 and will throw \Symfony\Component\Yaml\Exception\ParseException in 4.0.', $key)), E_USER_DEPRECATED);
                        }
                        break;
                    default:
                        $value = self::parseScalar($mapping, $flags, array(',', '}'), $i, null === $tag, $references);
                        // Spec: Keys MUST be unique; first one wins.
                        // Parser cannot abort this mapping earlier, since lines
                        // are processed sequentially.
                        // But overwriting is allowed when a merge node is used in current block.
                        if ('<<' === $key) {
                            $output += $value;
                        } elseif ($allowOverwrite || !isset($output[$key])) {
                            if (null !== $tag) {
                                $output[$key] = new TaggedValue($tag, $value);
                            } else {
                                $output[$key] = $value;
                            }
                        } elseif (isset($output[$key])) {
                            @trigger_error(self::getDeprecationMessage(sprintf('Duplicate key "%s" detected whilst parsing YAML. Silent handling of duplicate mapping keys in YAML is deprecated since Symfony 3.2 and will throw \Symfony\Component\Yaml\Exception\ParseException in 4.0.', $key)), E_USER_DEPRECATED);
                        }
                        --$i;
                }
                ++$i;

                continue 2;
            }
        }

        throw new ParseException(sprintf('Malformed inline YAML string: %s.', $mapping), self::$parsedLineNumber + 1, null, self::$parsedFilename);
    }

    /**
     * Evaluates scalars and replaces magic values.
     *
     * @param string $scalar
     * @param int    $flags
     * @param array  $references
     *
     * @return mixed The evaluated YAML string
     *
     * @throws ParseException when object parsing support was disabled and the parser detected a PHP object or when a reference could not be resolved
     */
    private static function evaluateScalar($scalar, $flags, $references = array())
    {
        $scalar = trim($scalar);
        $scalarLower = strtolower($scalar);

        if (0 === strpos($scalar, '*')) {
            if (false !== $pos = strpos($scalar, '#')) {
                $value = substr($scalar, 1, $pos - 2);
            } else {
                $value = substr($scalar, 1);
            }

            // an unquoted *
            if (false === $value || '' === $value) {
                throw new ParseException('A reference must contain at least one character.', self::$parsedLineNumber + 1, $value, self::$parsedFilename);
            }

            if (!array_key_exists($value, $references)) {
                throw new ParseException(sprintf('Reference "%s" does not exist.', $value), self::$parsedLineNumber + 1, $value, self::$parsedFilename);
            }

            return $references[$value];
        }

        switch (true) {
            case 'null' === $scalarLower:
            case '' === $scalar:
            case '~' === $scalar:
                return;
            case 'true' === $scalarLower:
                return true;
            case 'false' === $scalarLower:
                return false;
            case '!' === $scalar[0]:
                switch (true) {
                    case 0 === strpos($scalar, '!str'):
                        @trigger_error(self::getDeprecationMessage('Support for the !str tag is deprecated since Symfony 3.4. Use the !!str tag instead.'), E_USER_DEPRECATED);

                        return (string) substr($scalar, 5);
                    case 0 === strpos($scalar, '!!str '):
                        return (string) substr($scalar, 6);
                    case 0 === strpos($scalar, '! '):
                        @trigger_error(self::getDeprecationMessage('Using the non-specific tag "!" is deprecated since Symfony 3.4 as its behavior will change in 4.0. It will force non-evaluating your values in 4.0. Use plain integers or !!float instead.'), E_USER_DEPRECATED);

                        return (int) self::parseScalar(substr($scalar, 2), $flags);
                    case 0 === strpos($scalar, '!php/object:'):
                        if (self::$objectSupport) {
                            @trigger_error(self::getDeprecationMessage('The !php/object: tag to indicate dumped PHP objects is deprecated since Symfony 3.4 and will be removed in 4.0. Use the !php/object (without the colon) tag instead.'), E_USER_DEPRECATED);

                            return unserialize(substr($scalar, 12));
                        }

                        if (self::$exceptionOnInvalidType) {
                            throw new ParseException('Object support when parsing a YAML file has been disabled.', self::$parsedLineNumber + 1, $scalar, self::$parsedFilename);
                        }

                        return;
                    case 0 === strpos($scalar, '!!php/object:'):
                        if (self::$objectSupport) {
                            @trigger_error(self::getDeprecationMessage('The !!php/object: tag to indicate dumped PHP objects is deprecated since Symfony 3.1 and will be removed in 4.0. Use the !php/object (without the colon) tag instead.'), E_USER_DEPRECATED);

                            return unserialize(substr($scalar, 13));
                        }

                        if (self::$exceptionOnInvalidType) {
                            throw new ParseException('Object support when parsing a YAML file has been disabled.', self::$parsedLineNumber + 1, $scalar, self::$parsedFilename);
                        }

                        return;
                    case 0 === strpos($scalar, '!php/object'):
                        if (self::$objectSupport) {
                            return unserialize(self::parseScalar(substr($scalar, 12)));
                        }

                        if (self::$exceptionOnInvalidType) {
                            throw new ParseException('Object support when parsing a YAML file has been disabled.', self::$parsedLineNumber + 1, $scalar, self::$parsedFilename);
                        }

                        return;
                    case 0 === strpos($scalar, '!php/const:'):
                        if (self::$constantSupport) {
                            @trigger_error(self::getDeprecationMessage('The !php/const: tag to indicate dumped PHP constants is deprecated since Symfony 3.4 and will be removed in 4.0. Use the !php/const (without the colon) tag instead.'), E_USER_DEPRECATED);

                            if (\defined($const = substr($scalar, 11))) {
                                return \constant($const);
                            }

                            throw new ParseException(sprintf('The constant "%s" is not defined.', $const), self::$parsedLineNumber + 1, $scalar, self::$parsedFilename);
                        }
                        if (self::$exceptionOnInvalidType) {
                            throw new ParseException(sprintf('The string "%s" could not be parsed as a constant. Have you forgotten to pass the "Yaml::PARSE_CONSTANT" flag to the parser?', $scalar), self::$parsedLineNumber + 1, $scalar, self::$parsedFilename);
                        }

                        return;
                    case 0 === strpos($scalar, '!php/const'):
                        if (self::$constantSupport) {
                            $i = 0;
                            if (\defined($const = self::parseScalar(substr($scalar, 11), 0, null, $i, false))) {
                                return \constant($const);
                            }

                            throw new ParseException(sprintf('The constant "%s" is not defined.', $const), self::$parsedLineNumber + 1, $scalar, self::$parsedFilename);
                        }
                        if (self::$exceptionOnInvalidType) {
                            throw new ParseException(sprintf('The string "%s" could not be parsed as a constant. Have you forgotten to pass the "Yaml::PARSE_CONSTANT" flag to the parser?', $scalar), self::$parsedLineNumber + 1, $scalar, self::$parsedFilename);
                        }

                        return;
                    case 0 === strpos($scalar, '!!float '):
                        return (float) substr($scalar, 8);
                    case 0 === strpos($scalar, '!!binary '):
                        return self::evaluateBinaryScalar(substr($scalar, 9));
                    default:
                        @trigger_error(self::getDeprecationMessage(sprintf('Using the unquoted scalar value "%s" is deprecated since Symfony 3.3 and will be considered as a tagged value in 4.0. You must quote it.', $scalar)), E_USER_DEPRECATED);
                }

            // Optimize for returning strings.
            // no break
            case '+' === $scalar[0] || '-' === $scalar[0] || '.' === $scalar[0] || is_numeric($scalar[0]):
                switch (true) {
                    case Parser::preg_match('{^[+-]?[0-9][0-9_]*$}', $scalar):
                        $scalar = str_replace('_', '', (string) $scalar);
                        // omitting the break / return as integers are handled in the next case
                        // no break
                    case ctype_digit($scalar):
                        $raw = $scalar;
                        $cast = (int) $scalar;

                        return '0' == $scalar[0] ? octdec($scalar) : (((string) $raw == (string) $cast) ? $cast : $raw);
                    case '-' === $scalar[0] && ctype_digit(substr($scalar, 1)):
                        $raw = $scalar;
                        $cast = (int) $scalar;

                        return '0' == $scalar[1] ? octdec($scalar) : (((string) $raw === (string) $cast) ? $cast : $raw);
                    case is_numeric($scalar):
                    case Parser::preg_match(self::getHexRegex(), $scalar):
                        $scalar = str_replace('_', '', $scalar);

                        return '0x' === $scalar[0].$scalar[1] ? hexdec($scalar) : (float) $scalar;
                    case '.inf' === $scalarLower:
                    case '.nan' === $scalarLower:
                        return -log(0);
                    case '-.inf' === $scalarLower:
                        return log(0);
                    case Parser::preg_match('/^(-|\+)?[0-9][0-9,]*(\.[0-9_]+)?$/', $scalar):
                    case Parser::preg_match('/^(-|\+)?[0-9][0-9_]*(\.[0-9_]+)?$/', $scalar):
                        if (false !== strpos($scalar, ',')) {
                            @trigger_error(self::getDeprecationMessage('Using the comma as a group separator for floats is deprecated since Symfony 3.2 and will be removed in 4.0.'), E_USER_DEPRECATED);
                        }

                        return (float) str_replace(array(',', '_'), '', $scalar);
                    case Parser::preg_match(self::getTimestampRegex(), $scalar):
                        if (Yaml::PARSE_DATETIME & $flags) {
                            // When no timezone is provided in the parsed date, YAML spec says we must assume UTC.
                            return new \DateTime($scalar, new \DateTimeZone('UTC'));
                        }

                        $timeZone = date_default_timezone_get();
                        date_default_timezone_set('UTC');
                        $time = strtotime($scalar);
                        date_default_timezone_set($timeZone);

                        return $time;
                }
        }

        return (string) $scalar;
    }

    /**
     * @param string $value
     * @param int    &$i
     * @param int    $flags
     *
     * @return string|null
     */
    private static function parseTag($value, &$i, $flags)
    {
        if ('!' !== $value[$i]) {
            return;
        }

        $tagLength = strcspn($value, " \t\n", $i + 1);
        $tag = substr($value, $i + 1, $tagLength);

        $nextOffset = $i + $tagLength + 1;
        $nextOffset += strspn($value, ' ', $nextOffset);

        // Is followed by a scalar
        if ((!isset($value[$nextOffset]) || !\in_array($value[$nextOffset], array('[', '{'), true)) && 'tagged' !== $tag) {
            // Manage non-whitelisted scalars in {@link self::evaluateScalar()}
            return;
        }

        // Built-in tags
        if ($tag && '!' === $tag[0]) {
            throw new ParseException(sprintf('The built-in tag "!%s" is not implemented.', $tag), self::$parsedLineNumber + 1, $value, self::$parsedFilename);
        }

        if (Yaml::PARSE_CUSTOM_TAGS & $flags) {
            $i = $nextOffset;

            return $tag;
        }

        throw new ParseException(sprintf('Tags support is not enabled. Enable the `Yaml::PARSE_CUSTOM_TAGS` flag to use "!%s".', $tag), self::$parsedLineNumber + 1, $value, self::$parsedFilename);
    }

    /**
     * @param string $scalar
     *
     * @return string
     *
     * @internal
     */
    public static function evaluateBinaryScalar($scalar)
    {
        $parsedBinaryData = self::parseScalar(preg_replace('/\s/', '', $scalar));

        if (0 !== (\strlen($parsedBinaryData) % 4)) {
            throw new ParseException(sprintf('The normalized base64 encoded data (data without whitespace characters) length must be a multiple of four (%d bytes given).', \strlen($parsedBinaryData)), self::$parsedLineNumber + 1, $scalar, self::$parsedFilename);
        }

        if (!Parser::preg_match('#^[A-Z0-9+/]+={0,2}$#i', $parsedBinaryData)) {
            throw new ParseException(sprintf('The base64 encoded data (%s) contains invalid characters.', $parsedBinaryData), self::$parsedLineNumber + 1, $scalar, self::$parsedFilename);
        }

        return base64_decode($parsedBinaryData, true);
    }

    private static function isBinaryString($value)
    {
        return !preg_match('//u', $value) || preg_match('/[^\x00\x07-\x0d\x1B\x20-\xff]/', $value);
    }

    /**
     * Gets a regex that matches a YAML date.
     *
     * @return string The regular expression
     *
     * @see http://www.yaml.org/spec/1.2/spec.html#id2761573
     */
    private static function getTimestampRegex()
    {
        return <<<EOF
        ~^
        (?P<year>[0-9][0-9][0-9][0-9])
        -(?P<month>[0-9][0-9]?)
        -(?P<day>[0-9][0-9]?)
        (?:(?:[Tt]|[ \t]+)
        (?P<hour>[0-9][0-9]?)
        :(?P<minute>[0-9][0-9])
        :(?P<second>[0-9][0-9])
        (?:\.(?P<fraction>[0-9]*))?
        (?:[ \t]*(?P<tz>Z|(?P<tz_sign>[-+])(?P<tz_hour>[0-9][0-9]?)
        (?::(?P<tz_minute>[0-9][0-9]))?))?)?
        $~x
EOF;
    }

    /**
     * Gets a regex that matches a YAML number in hexadecimal notation.
     *
     * @return string
     */
    private static function getHexRegex()
    {
        return '~^0x[0-9a-f_]++$~i';
    }

    private static function getDeprecationMessage($message)
    {
        $message = rtrim($message, '.');

        if (null !== self::$parsedFilename) {
            $message .= ' in '.self::$parsedFilename;
        }

        if (-1 !== self::$parsedLineNumber) {
            $message .= ' on line '.(self::$parsedLineNumber + 1);
        }

        return $message.'.';
    }
}<|MERGE_RESOLUTION|>--- conflicted
+++ resolved
@@ -325,11 +325,7 @@
             if (null !== $delimiters) {
                 $tmp = ltrim(substr($scalar, $i), ' ');
                 if ('' === $tmp) {
-<<<<<<< HEAD
-                    throw new ParseException(sprintf('Unexpected end of line, expected one of "%s".', implode($delimiters)), self::$parsedLineNumber + 1, $scalar, self::$parsedFilename);
-=======
-                    throw new ParseException(sprintf('Unexpected end of line, expected one of "%s".', implode('', $delimiters)));
->>>>>>> aea4a62e
+                    throw new ParseException(sprintf('Unexpected end of line, expected one of "%s".', implode('', $delimiters)), self::$parsedLineNumber + 1, $scalar, self::$parsedFilename);
                 }
                 if (!\in_array($tmp[0], $delimiters)) {
                     throw new ParseException(sprintf('Unexpected characters (%s).', substr($scalar, $i)), self::$parsedLineNumber + 1, $scalar, self::$parsedFilename);
