<?php

/*
 * This file is part of the Symfony package.
 *
 * (c) Fabien Potencier <fabien@symfony.com>
 *
 * For the full copyright and license information, please view the LICENSE
 * file that was distributed with this source code.
 */

namespace Symfony\Component\Security\Guard\Firewall;

use Psr\Log\LoggerInterface;
use Symfony\Component\HttpFoundation\Request;
use Symfony\Component\HttpFoundation\Response;
use Symfony\Component\HttpKernel\Event\RequestEvent;
use Symfony\Component\Security\Core\Authentication\AuthenticationManagerInterface;
use Symfony\Component\Security\Core\Authentication\Token\TokenInterface;
use Symfony\Component\Security\Core\Exception\AuthenticationException;
use Symfony\Component\Security\Guard\AuthenticatorInterface;
use Symfony\Component\Security\Guard\GuardAuthenticatorHandler;
use Symfony\Component\Security\Guard\Token\PreAuthenticationGuardToken;
use Symfony\Component\Security\Http\Firewall\AbstractListener;
use Symfony\Component\Security\Http\RememberMe\RememberMeServicesInterface;

/**
 * Authentication listener for the "guard" system.
 *
 * @author Ryan Weaver <ryan@knpuniversity.com>
 * @author Amaury Leroux de Lens <amaury@lerouxdelens.com>
 *
 * @final
 */
class GuardAuthenticationListener extends AbstractListener
{
    private $guardHandler;
    private $authenticationManager;
    private $providerKey;
    private $guardAuthenticators;
    private $logger;
    private $rememberMeServices;

    /**
     * @param string                            $providerKey         The provider (i.e. firewall) key
     * @param iterable|AuthenticatorInterface[] $guardAuthenticators The authenticators, with keys that match what's passed to GuardAuthenticationProvider
     */
    public function __construct(GuardAuthenticatorHandler $guardHandler, AuthenticationManagerInterface $authenticationManager, string $providerKey, iterable $guardAuthenticators, LoggerInterface $logger = null)
    {
        if (empty($providerKey)) {
            throw new \InvalidArgumentException('$providerKey must not be empty.');
        }

        $this->guardHandler = $guardHandler;
        $this->authenticationManager = $authenticationManager;
        $this->providerKey = $providerKey;
        $this->guardAuthenticators = $guardAuthenticators;
        $this->logger = $logger;
    }

    /**
     * {@inheritdoc}
     */
    public function supports(Request $request): ?bool
    {
        if (null !== $this->logger) {
            $context = ['firewall_key' => $this->providerKey];

            if ($this->guardAuthenticators instanceof \Countable || \is_array($this->guardAuthenticators)) {
                $context['authenticators'] = \count($this->guardAuthenticators);
            }

            $this->logger->debug('Checking for guard authentication credentials.', $context);
        }

        $guardAuthenticators = [];

        foreach ($this->guardAuthenticators as $key => $guardAuthenticator) {
            if (null !== $this->logger) {
                $this->logger->debug('Checking support on guard authenticator.', ['firewall_key' => $this->providerKey, 'authenticator' => \get_class($guardAuthenticator)]);
            }

            if ($guardAuthenticator->supports($request)) {
                $guardAuthenticators[$key] = $guardAuthenticator;
            } elseif (null !== $this->logger) {
                $this->logger->debug('Guard authenticator does not support the request.', ['firewall_key' => $this->providerKey, 'authenticator' => \get_class($guardAuthenticator)]);
            }
        }

        if (!$guardAuthenticators) {
            return false;
        }

        $request->attributes->set('_guard_authenticators', $guardAuthenticators);

        return true;
    }

    /**
     * Iterates over each authenticator to see if each wants to authenticate the request.
     */
    public function authenticate(RequestEvent $event)
    {
        $request = $event->getRequest();
        $guardAuthenticators = $request->attributes->get('_guard_authenticators');
        $request->attributes->remove('_guard_authenticators');

        foreach ($guardAuthenticators as $key => $guardAuthenticator) {
            // get a key that's unique to *this* guard authenticator
            // this MUST be the same as GuardAuthenticationProvider
            $uniqueGuardKey = $this->providerKey.'_'.$key;

            $this->executeGuardAuthenticator($uniqueGuardKey, $guardAuthenticator, $event);

            if ($event->hasResponse()) {
                if (null !== $this->logger) {
                    $this->logger->debug('The "{authenticator}" authenticator set the response. Any later authenticator will not be called', ['authenticator' => \get_class($guardAuthenticator)]);
                }

                break;
            }
        }
    }

    private function executeGuardAuthenticator(string $uniqueGuardKey, AuthenticatorInterface $guardAuthenticator, RequestEvent $event)
    {
        $request = $event->getRequest();
        try {
            if (null !== $this->logger) {
                $this->logger->debug('Calling getCredentials() on guard authenticator.', ['firewall_key' => $this->providerKey, 'authenticator' => \get_class($guardAuthenticator)]);
            }

            // allow the authenticator to fetch authentication info from the request
            $credentials = $guardAuthenticator->getCredentials($request);

            if (null === $credentials) {
                throw new \UnexpectedValueException(sprintf('The return value of "%1$s::getCredentials()" must not be null. Return false from "%1$s::supports()" instead.', get_debug_type($guardAuthenticator)));
            }

            // create a token with the unique key, so that the provider knows which authenticator to use
            $token = new PreAuthenticationGuardToken($credentials, $uniqueGuardKey);

            if (null !== $this->logger) {
                $this->logger->debug('Passing guard token information to the GuardAuthenticationProvider', ['firewall_key' => $this->providerKey, 'authenticator' => \get_class($guardAuthenticator)]);
            }
            // pass the token into the AuthenticationManager system
            // this indirectly calls GuardAuthenticationProvider::authenticate()
            $token = $this->authenticationManager->authenticate($token);

            if (null !== $this->logger) {
                $this->logger->info('Guard authentication successful!', ['token' => $token, 'authenticator' => \get_class($guardAuthenticator)]);
            }

            // sets the token on the token storage, etc
            $this->guardHandler->authenticateWithToken($token, $request, $this->providerKey);
        } catch (AuthenticationException $e) {
            // oh no! Authentication failed!

            if (null !== $this->logger) {
                $this->logger->info('Guard authentication failed.', ['exception' => $e, 'authenticator' => \get_class($guardAuthenticator)]);
            }

            $response = $this->guardHandler->handleAuthenticationFailure($e, $request, $guardAuthenticator, $this->providerKey);

            if ($response instanceof Response) {
                $event->setResponse($response);
            }

            return;
        }

        // success!
        $response = $this->guardHandler->handleAuthenticationSuccess($token, $request, $guardAuthenticator, $this->providerKey);
        if ($response instanceof Response) {
            if (null !== $this->logger) {
                $this->logger->debug('Guard authenticator set success response.', ['response' => $response, 'authenticator' => \get_class($guardAuthenticator)]);
            }

            $event->setResponse($response);
        } else {
            if (null !== $this->logger) {
                $this->logger->debug('Guard authenticator set no success response: request continues.', ['authenticator' => \get_class($guardAuthenticator)]);
            }
        }

        // attempt to trigger the remember me functionality
        $this->triggerRememberMe($guardAuthenticator, $request, $token, $response);
    }

    /**
     * Should be called if this listener will support remember me.
     */
    public function setRememberMeServices(RememberMeServicesInterface $rememberMeServices)
    {
        $this->rememberMeServices = $rememberMeServices;
    }

    /**
     * Checks to see if remember me is supported in the authenticator and
     * on the firewall. If it is, the RememberMeServicesInterface is notified.
     */
    private function triggerRememberMe(AuthenticatorInterface $guardAuthenticator, Request $request, TokenInterface $token, Response $response = null)
    {
        if (null === $this->rememberMeServices) {
            if (null !== $this->logger) {
                $this->logger->debug('Remember me skipped: it is not configured for the firewall.', ['authenticator' => \get_class($guardAuthenticator)]);
            }

            return;
        }

        if (!$guardAuthenticator->supportsRememberMe()) {
            if (null !== $this->logger) {
                $this->logger->debug('Remember me skipped: your authenticator does not support it.', ['authenticator' => \get_class($guardAuthenticator)]);
            }

            return;
        }

        if (!$response instanceof Response) {
<<<<<<< HEAD
            throw new \LogicException(sprintf('%s::onAuthenticationSuccess *must* return a Response if you want to use the remember me functionality. Return a Response, or set remember_me to false under the guard configuration.', get_debug_type($guardAuthenticator)));
=======
            throw new \LogicException(sprintf('"%s::onAuthenticationSuccess()" *must* return a Response if you want to use the remember me functionality. Return a Response, or set remember_me to false under the guard configuration.', \get_class($guardAuthenticator)));
>>>>>>> 000ffb29
        }

        $this->rememberMeServices->loginSuccess($request, $response, $token);
    }
}<|MERGE_RESOLUTION|>--- conflicted
+++ resolved
@@ -218,11 +218,7 @@
         }
 
         if (!$response instanceof Response) {
-<<<<<<< HEAD
-            throw new \LogicException(sprintf('%s::onAuthenticationSuccess *must* return a Response if you want to use the remember me functionality. Return a Response, or set remember_me to false under the guard configuration.', get_debug_type($guardAuthenticator)));
-=======
-            throw new \LogicException(sprintf('"%s::onAuthenticationSuccess()" *must* return a Response if you want to use the remember me functionality. Return a Response, or set remember_me to false under the guard configuration.', \get_class($guardAuthenticator)));
->>>>>>> 000ffb29
+            throw new \LogicException(sprintf('"%s::onAuthenticationSuccess()" *must* return a Response if you want to use the remember me functionality. Return a Response, or set remember_me to false under the guard configuration.', get_debug_type($guardAuthenticator)));
         }
 
         $this->rememberMeServices->loginSuccess($request, $response, $token);
