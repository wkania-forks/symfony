<?php

/*
 * This file is part of the Symfony package.
 *
 * (c) Fabien Potencier <fabien@symfony.com>
 *
 * For the full copyright and license information, please view the LICENSE
 * file that was distributed with this source code.
 */

namespace Symfony\Component\Security\Guard\Authenticator;

use Symfony\Component\HttpFoundation\Session\SessionInterface;
use Symfony\Component\Security\Guard\AbstractGuardAuthenticator;
use Symfony\Component\HttpFoundation\RedirectResponse;
use Symfony\Component\HttpFoundation\Request;
use Symfony\Component\Security\Core\Authentication\Token\TokenInterface;
use Symfony\Component\Security\Core\Exception\AuthenticationException;
use Symfony\Component\Security\Core\Security;
use Symfony\Component\Security\Http\Util\TargetPathTrait;

/**
 * A base class to make form login authentication easier!
 *
 * @author Ryan Weaver <ryan@knpuniversity.com>
 */
abstract class AbstractFormLoginAuthenticator extends AbstractGuardAuthenticator
{
    use TargetPathTrait;

    /**
     * Return the URL to the login page.
     *
     * @return string
     */
    abstract protected function getLoginUrl();

    /**
     * Override to change what happens after a bad username/password is submitted.
     *
     * @param Request                 $request
     * @param AuthenticationException $exception
     *
     * @return RedirectResponse
     */
    public function onAuthenticationFailure(Request $request, AuthenticationException $exception)
    {
        if ($request->getSession() instanceof SessionInterface) {
            $request->getSession()->set(Security::AUTHENTICATION_ERROR, $exception);
        }

        $url = $this->getLoginUrl();

        return new RedirectResponse($url);
    }

    /**
     * Override to change what happens after successful authentication.
     *
     * @param Request        $request
     * @param TokenInterface $token
     * @param string         $providerKey
     *
     * @return RedirectResponse
     */
    public function onAuthenticationSuccess(Request $request, TokenInterface $token, $providerKey)
    {
<<<<<<< HEAD
        @trigger_error(sprintf('The AbstractFormLoginAuthenticator::onAuthenticationSuccess() implementation was deprecated in Symfony 3.1 and will be removed in Symfony 4.0. You should implement this method yourself in %s and remove getDefaultSuccessRedirectUrl().', get_class($this)), E_USER_DEPRECATED);

        if (!method_exists($this, 'getDefaultSuccessRedirectUrl')) {
            throw new \Exception(sprintf('You must implement onAuthenticationSuccess() or getDefaultSuccessRedirectURL() in %s.', get_class($this)));
        }

        // if the user hits a secure page and start() was called, this was
        // the URL they were on, and probably where you want to redirect to
        $targetPath = $this->getTargetPath($request->getSession(), $providerKey);
=======
        $targetPath = null;

        // if the user hit a secure page and start() was called, this was
        // the URL they were on, and probably where you want to redirect to
        if ($request->getSession() instanceof SessionInterface) {
            $targetPath = $request->getSession()->get('_security.'.$providerKey.'.target_path');
        }
>>>>>>> 58c8b713

        if (!$targetPath) {
            $targetPath = $this->getDefaultSuccessRedirectUrl();
        }

        return new RedirectResponse($targetPath);
    }

    public function supportsRememberMe()
    {
        return true;
    }

    /**
     * Override to control what happens when the user hits a secure page
     * but isn't logged in yet.
     *
     * @param Request                      $request
     * @param AuthenticationException|null $authException
     *
     * @return RedirectResponse
     */
    public function start(Request $request, AuthenticationException $authException = null)
    {
        $url = $this->getLoginUrl();

        return new RedirectResponse($url);
    }
}<|MERGE_RESOLUTION|>--- conflicted
+++ resolved
@@ -66,25 +66,19 @@
      */
     public function onAuthenticationSuccess(Request $request, TokenInterface $token, $providerKey)
     {
-<<<<<<< HEAD
         @trigger_error(sprintf('The AbstractFormLoginAuthenticator::onAuthenticationSuccess() implementation was deprecated in Symfony 3.1 and will be removed in Symfony 4.0. You should implement this method yourself in %s and remove getDefaultSuccessRedirectUrl().', get_class($this)), E_USER_DEPRECATED);
 
         if (!method_exists($this, 'getDefaultSuccessRedirectUrl')) {
-            throw new \Exception(sprintf('You must implement onAuthenticationSuccess() or getDefaultSuccessRedirectURL() in %s.', get_class($this)));
+            throw new \Exception(sprintf('You must implement onAuthenticationSuccess() or getDefaultSuccessRedirectUrl() in %s.', get_class($this)));
         }
 
-        // if the user hits a secure page and start() was called, this was
-        // the URL they were on, and probably where you want to redirect to
-        $targetPath = $this->getTargetPath($request->getSession(), $providerKey);
-=======
         $targetPath = null;
 
         // if the user hit a secure page and start() was called, this was
         // the URL they were on, and probably where you want to redirect to
         if ($request->getSession() instanceof SessionInterface) {
-            $targetPath = $request->getSession()->get('_security.'.$providerKey.'.target_path');
+            $targetPath = $this->getTargetPath($request->getSession(), $providerKey);
         }
->>>>>>> 58c8b713
 
         if (!$targetPath) {
             $targetPath = $this->getDefaultSuccessRedirectUrl();
