--- conflicted
+++ resolved
@@ -105,14 +105,10 @@
         $user = $guardAuthenticator->getUser($token->getCredentials(), $this->userProvider);
 
         if (null === $user) {
-<<<<<<< HEAD
-            throw new UsernameNotFoundException(sprintf('Null returned from "%s::getUser()".', get_debug_type($guardAuthenticator)));
-=======
-            $e = new UsernameNotFoundException(sprintf('Null returned from "%s::getUser()".', \get_class($guardAuthenticator)));
+            $e = new UsernameNotFoundException(sprintf('Null returned from "%s::getUser()".', get_debug_type($guardAuthenticator)));
             $e->setUsername($token->getUsername());
 
             throw $e;
->>>>>>> 35c19c87
         }
 
         if (!$user instanceof UserInterface) {
