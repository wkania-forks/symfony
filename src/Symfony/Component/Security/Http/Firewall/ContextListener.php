<?php

/*
 * This file is part of the Symfony package.
 *
 * (c) Fabien Potencier <fabien@symfony.com>
 *
 * For the full copyright and license information, please view the LICENSE
 * file that was distributed with this source code.
 */

namespace Symfony\Component\Security\Http\Firewall;

use Psr\Log\LoggerInterface;
use Symfony\Component\EventDispatcher\LegacyEventDispatcherProxy;
use Symfony\Component\HttpFoundation\Request;
use Symfony\Component\HttpFoundation\Session\Session;
use Symfony\Component\HttpKernel\Event\RequestEvent;
use Symfony\Component\HttpKernel\Event\ResponseEvent;
use Symfony\Component\HttpKernel\KernelEvents;
use Symfony\Component\Security\Core\Authentication\AuthenticationTrustResolver;
use Symfony\Component\Security\Core\Authentication\AuthenticationTrustResolverInterface;
use Symfony\Component\Security\Core\Authentication\Token\AnonymousToken;
use Symfony\Component\Security\Core\Authentication\Token\RememberMeToken;
use Symfony\Component\Security\Core\Authentication\Token\Storage\TokenStorageInterface;
use Symfony\Component\Security\Core\Authentication\Token\SwitchUserToken;
use Symfony\Component\Security\Core\Authentication\Token\TokenInterface;
use Symfony\Component\Security\Core\Exception\UnsupportedUserException;
use Symfony\Component\Security\Core\Exception\UsernameNotFoundException;
use Symfony\Component\Security\Core\User\UserInterface;
use Symfony\Component\Security\Core\User\UserProviderInterface;
use Symfony\Component\Security\Http\Event\DeauthenticatedEvent;
use Symfony\Component\Security\Http\RememberMe\RememberMeServicesInterface;
use Symfony\Contracts\EventDispatcher\EventDispatcherInterface;

/**
 * ContextListener manages the SecurityContext persistence through a session.
 *
 * @author Fabien Potencier <fabien@symfony.com>
 * @author Johannes M. Schmitt <schmittjoh@gmail.com>
 *
 * @final
 */
class ContextListener extends AbstractListener
{
    private $tokenStorage;
    private $sessionKey;
    private $logger;
    private $userProviders;
    private $dispatcher;
    private $registered;
    private $trustResolver;
    private $rememberMeServices;
    private $sessionTrackerEnabler;

    /**
     * @param iterable|UserProviderInterface[] $userProviders
     */
    public function __construct(TokenStorageInterface $tokenStorage, iterable $userProviders, string $contextKey, LoggerInterface $logger = null, EventDispatcherInterface $dispatcher = null, AuthenticationTrustResolverInterface $trustResolver = null, callable $sessionTrackerEnabler = null)
    {
        if (empty($contextKey)) {
            throw new \InvalidArgumentException('$contextKey must not be empty.');
        }

        $this->tokenStorage = $tokenStorage;
        $this->userProviders = $userProviders;
        $this->sessionKey = '_security_'.$contextKey;
        $this->logger = $logger;

        if (null !== $dispatcher && class_exists(LegacyEventDispatcherProxy::class)) {
            $this->dispatcher = LegacyEventDispatcherProxy::decorate($dispatcher);
        } else {
            $this->dispatcher = $dispatcher;
        }

        $this->trustResolver = $trustResolver ?: new AuthenticationTrustResolver(AnonymousToken::class, RememberMeToken::class);
        $this->sessionTrackerEnabler = $sessionTrackerEnabler;
    }

    /**
     * {@inheritdoc}
     */
    public function supports(Request $request): ?bool
    {
        return null; // always run authenticate() lazily with lazy firewalls
    }

    /**
     * Reads the Security Token from the session.
     */
    public function authenticate(RequestEvent $event)
    {
        if (!$this->registered && null !== $this->dispatcher && $event->isMasterRequest()) {
            $this->dispatcher->addListener(KernelEvents::RESPONSE, [$this, 'onKernelResponse']);
            $this->registered = true;
        }

        $request = $event->getRequest();
        $session = $request->hasPreviousSession() && $request->hasSession() ? $request->getSession() : null;

        if (null !== $session) {
<<<<<<< HEAD
            $usageIndexValue = $session instanceof Session ? $usageIndexReference = &$session->getUsageIndex() : 0;
            $sessionId = $session->getId();
=======
            $usageIndexValue = method_exists(Request::class, 'getPreferredFormat') && $session instanceof Session ? $usageIndexReference = &$session->getUsageIndex() : 0;
            $sessionId = $request->cookies->get($session->getName());
>>>>>>> e457b24e
            $token = $session->get($this->sessionKey);

            if ($this->sessionTrackerEnabler && \in_array($sessionId, [true, $session->getId()], true)) {
                $usageIndexReference = $usageIndexValue;
            }
        }

        if (null === $session || null === $token) {
            if ($this->sessionTrackerEnabler) {
                ($this->sessionTrackerEnabler)();
            }

            $this->tokenStorage->setToken(null);

            return;
        }

        $token = $this->safelyUnserialize($token);

        if (null !== $this->logger) {
            $this->logger->debug('Read existing security token from the session.', [
                'key' => $this->sessionKey,
                'token_class' => \is_object($token) ? \get_class($token) : null,
            ]);
        }

        if ($token instanceof TokenInterface) {
            $token = $this->refreshUser($token);

            if (!$token && $this->rememberMeServices) {
                $this->rememberMeServices->loginFail($request);
            }
        } elseif (null !== $token) {
            if (null !== $this->logger) {
                $this->logger->warning('Expected a security token from the session, got something else.', ['key' => $this->sessionKey, 'received' => $token]);
            }

            $token = null;
        }

        if ($this->sessionTrackerEnabler) {
            ($this->sessionTrackerEnabler)();
        }

        $this->tokenStorage->setToken($token);
    }

    /**
     * Writes the security token into the session.
     */
    public function onKernelResponse(ResponseEvent $event)
    {
        if (!$event->isMasterRequest()) {
            return;
        }

        $request = $event->getRequest();

        if (!$request->hasSession()) {
            return;
        }

        $this->dispatcher->removeListener(KernelEvents::RESPONSE, [$this, 'onKernelResponse']);
        $this->registered = false;
        $session = $request->getSession();
        $sessionId = $session->getId();
        $usageIndexValue = $session instanceof Session ? $usageIndexReference = &$session->getUsageIndex() : null;
        $token = $this->tokenStorage->getToken();

        if (null === $token || $this->trustResolver->isAnonymous($token)) {
            if ($request->hasPreviousSession()) {
                $session->remove($this->sessionKey);
            }
        } else {
            $session->set($this->sessionKey, serialize($token));

            if (null !== $this->logger) {
                $this->logger->debug('Stored the security token in the session.', ['key' => $this->sessionKey]);
            }
        }

        if ($this->sessionTrackerEnabler && $session->getId() === $sessionId) {
            $usageIndexReference = $usageIndexValue;
        }
    }

    /**
     * Refreshes the user by reloading it from the user provider.
     *
     * @throws \RuntimeException
     */
    protected function refreshUser(TokenInterface $token): ?TokenInterface
    {
        $user = $token->getUser();
        if (!$user instanceof UserInterface) {
            return $token;
        }

        $userNotFoundByProvider = false;
        $userDeauthenticated = false;
        $userClass = \get_class($user);

        foreach ($this->userProviders as $provider) {
            if (!$provider instanceof UserProviderInterface) {
                throw new \InvalidArgumentException(sprintf('User provider "%s" must implement "%s".', \get_class($provider), UserProviderInterface::class));
            }

            if (!$provider->supportsClass($userClass)) {
                continue;
            }

            try {
                $refreshedUser = $provider->refreshUser($user);
                $newToken = clone $token;
                $newToken->setUser($refreshedUser);

                // tokens can be deauthenticated if the user has been changed.
                if (!$newToken->isAuthenticated()) {
                    $userDeauthenticated = true;

                    if (null !== $this->logger) {
                        $this->logger->debug('Cannot refresh token because user has changed.', ['username' => $refreshedUser->getUsername(), 'provider' => \get_class($provider)]);
                    }

                    continue;
                }

                $token->setUser($refreshedUser);

                if (null !== $this->logger) {
                    $context = ['provider' => \get_class($provider), 'username' => $refreshedUser->getUsername()];

                    if ($token instanceof SwitchUserToken) {
                        $context['impersonator_username'] = $token->getOriginalToken()->getUsername();
                    }

                    $this->logger->debug('User was reloaded from a user provider.', $context);
                }

                return $token;
            } catch (UnsupportedUserException $e) {
                // let's try the next user provider
            } catch (UsernameNotFoundException $e) {
                if (null !== $this->logger) {
                    $this->logger->warning('Username could not be found in the selected user provider.', ['username' => $e->getUsername(), 'provider' => \get_class($provider)]);
                }

                $userNotFoundByProvider = true;
            }
        }

        if ($userDeauthenticated) {
            if (null !== $this->logger) {
                $this->logger->debug('Token was deauthenticated after trying to refresh it.');
            }

            if (null !== $this->dispatcher) {
                $this->dispatcher->dispatch(new DeauthenticatedEvent($token, $newToken), DeauthenticatedEvent::class);
            }

            return null;
        }

        if ($userNotFoundByProvider) {
            return null;
        }

        throw new \RuntimeException(sprintf('There is no user provider for user "%s". Shouldn\'t the "supportsClass()" method of your user provider return true for this classname?', $userClass));
    }

    private function safelyUnserialize(string $serializedToken)
    {
        $e = $token = null;
        $prevUnserializeHandler = ini_set('unserialize_callback_func', __CLASS__.'::handleUnserializeCallback');
        $prevErrorHandler = set_error_handler(function ($type, $msg, $file, $line, $context = []) use (&$prevErrorHandler) {
            if (__FILE__ === $file) {
                throw new \ErrorException($msg, 0x37313bc, $type, $file, $line);
            }

            return $prevErrorHandler ? $prevErrorHandler($type, $msg, $file, $line, $context) : false;
        });

        try {
            $token = unserialize($serializedToken);
        } catch (\Throwable $e) {
        }
        restore_error_handler();
        ini_set('unserialize_callback_func', $prevUnserializeHandler);
        if ($e) {
            if (!$e instanceof \ErrorException || 0x37313bc !== $e->getCode()) {
                throw $e;
            }
            if ($this->logger) {
                $this->logger->warning('Failed to unserialize the security token from the session.', ['key' => $this->sessionKey, 'received' => $serializedToken, 'exception' => $e]);
            }
        }

        return $token;
    }

    /**
     * @internal
     */
    public static function handleUnserializeCallback($class)
    {
        throw new \ErrorException('Class not found: '.$class, 0x37313bc);
    }

    public function setRememberMeServices(RememberMeServicesInterface $rememberMeServices)
    {
        $this->rememberMeServices = $rememberMeServices;
    }
}<|MERGE_RESOLUTION|>--- conflicted
+++ resolved
@@ -99,13 +99,8 @@
         $session = $request->hasPreviousSession() && $request->hasSession() ? $request->getSession() : null;
 
         if (null !== $session) {
-<<<<<<< HEAD
             $usageIndexValue = $session instanceof Session ? $usageIndexReference = &$session->getUsageIndex() : 0;
-            $sessionId = $session->getId();
-=======
-            $usageIndexValue = method_exists(Request::class, 'getPreferredFormat') && $session instanceof Session ? $usageIndexReference = &$session->getUsageIndex() : 0;
             $sessionId = $request->cookies->get($session->getName());
->>>>>>> e457b24e
             $token = $session->get($this->sessionKey);
 
             if ($this->sessionTrackerEnabler && \in_array($sessionId, [true, $session->getId()], true)) {
