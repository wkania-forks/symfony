<?php

/*
 * This file is part of the Symfony package.
 *
 * (c) Fabien Potencier <fabien@symfony.com>
 *
 * For the full copyright and license information, please view the LICENSE
 * file that was distributed with this source code.
 */

namespace Symfony\Component\Security\Http;

use Symfony\Component\Security\Core\SecurityContextInterface;

use Symfony\Component\HttpFoundation\Request;
use Symfony\Component\HttpFoundation\RedirectResponse;
use Symfony\Component\Routing\Matcher\UrlMatcherInterface;
use Symfony\Component\Routing\Matcher\RequestMatcherInterface;
use Symfony\Component\Routing\Generator\UrlGeneratorInterface;
use Symfony\Component\Routing\Exception\MethodNotAllowedException;
use Symfony\Component\Routing\Exception\ResourceNotFoundException;

/**
 * Encapsulates the logic needed to create sub-requests, redirect the user, and match URLs.
 *
 * @author Fabien Potencier <fabien@symfony.com>
 */
class HttpUtils
{
    private $urlGenerator;
    private $urlMatcher;

    /**
     * Constructor.
     *
     * @param UrlGeneratorInterface                       $urlGenerator A UrlGeneratorInterface instance
     * @param UrlMatcherInterface|RequestMatcherInterface $urlMatcher   The Url or Request matcher
     */
    public function __construct(UrlGeneratorInterface $urlGenerator = null, $urlMatcher = null)
    {
        $this->urlGenerator = $urlGenerator;
        if ($urlMatcher !== null && !$urlMatcher instanceof UrlMatcherInterface && !$urlMatcher instanceof RequestMatcherInterface) {
            throw new \InvalidArgumentException('Matcher must either implement UrlMatcherInterface or RequestMatcherInterface.');
        }
        $this->urlMatcher = $urlMatcher;
    }

    /**
     * Creates a redirect Response.
     *
     * @param Request $request A Request instance
     * @param string  $path    A path (an absolute path (/foo), an absolute URL (http://...), or a route name (foo))
     * @param integer $status  The status code
     *
     * @return Response A RedirectResponse instance
     */
    public function createRedirectResponse(Request $request, $path, $status = 302)
    {
        return new RedirectResponse($this->generateUri($request, $path), $status);
    }

    /**
     * Creates a Request.
     *
     * @param Request $request The current Request instance
     * @param string  $path    A path (an absolute path (/foo), an absolute URL (http://...), or a route name (foo))
     *
     * @return Request A Request instance
     */
    public function createRequest(Request $request, $path)
    {
<<<<<<< HEAD
        $newRequest = Request::create($this->generateUri($request, $path), 'get', array(), $request->cookies->all(), array(), $request->server->all());
        if ($request->hasSession()) {
            $newRequest->setSession($request->getSession());
=======
        $newRequest = call_user_func(array(get_class($request), 'create'), $this->generateUri($request, $path), 'get', array(), $request->cookies->all(), array(), $request->server->all());
        if ($session = $request->getSession()) {
            $newRequest->setSession($session);
>>>>>>> 4ae667d7
        }

        if ($request->attributes->has(SecurityContextInterface::AUTHENTICATION_ERROR)) {
            $newRequest->attributes->set(SecurityContextInterface::AUTHENTICATION_ERROR, $request->attributes->get(SecurityContextInterface::AUTHENTICATION_ERROR));
        }
        if ($request->attributes->has(SecurityContextInterface::ACCESS_DENIED_ERROR)) {
            $newRequest->attributes->set(SecurityContextInterface::ACCESS_DENIED_ERROR, $request->attributes->get(SecurityContextInterface::ACCESS_DENIED_ERROR));
        }
        if ($request->attributes->has(SecurityContextInterface::LAST_USERNAME)) {
            $newRequest->attributes->set(SecurityContextInterface::LAST_USERNAME, $request->attributes->get(SecurityContextInterface::LAST_USERNAME));
        }

        return $newRequest;
    }

    /**
     * Checks that a given path matches the Request.
     *
     * @param Request $request A Request instance
     * @param string  $path    A path (an absolute path (/foo), an absolute URL (http://...), or a route name (foo))
     *
     * @return Boolean true if the path is the same as the one from the Request, false otherwise
     */
    public function checkRequestPath(Request $request, $path)
    {
        if ('/' !== $path[0]) {
            try {
                // matching a request is more powerful than matching a URL path + context, so try that first
                if ($this->urlMatcher instanceof RequestMatcherInterface) {
                    $parameters = $this->urlMatcher->matchRequest($request);
                } else {
                    $parameters = $this->urlMatcher->match($request->getPathInfo());
                }

                return $path === $parameters['_route'];
            } catch (MethodNotAllowedException $e) {
                return false;
            } catch (ResourceNotFoundException $e) {
                return false;
            }
        }

        return $path === rawurldecode($request->getPathInfo());
    }

    /**
     * Generates a URI, based on the given path or absolute URL.
     *
     * @param Request $request A Request instance
     * @param string $path A path (an absolute path (/foo), an absolute URL (http://...), or a route name (foo))
     *
     * @return string An absolute URL
     */
    public function generateUri($request, $path)
    {
        if (0 === strpos($path, 'http') || !$path) {
            return $path;
        }

        if ('/' === $path[0]) {
            return $request->getUriForPath($path);
        }

<<<<<<< HEAD
=======
        return $this->generateUrl($path, $request->attributes->all(), true);
    }

    private function generateUrl($route, array $attributes = array(), $absolute = false)
    {
>>>>>>> 4ae667d7
        if (null === $this->urlGenerator) {
            throw new \LogicException('You must provide a UrlGeneratorInterface instance to be able to use routes.');
        }

<<<<<<< HEAD
        return $this->urlGenerator->generate($path, array(), UrlGeneratorInterface::ABSOLUTE_URL);
=======
        $url = $this->urlGenerator->generate($route, $attributes, $absolute);

        // unnecessary query string parameters must be removed from url
        // (ie. query parameters that are presents in $attributes)
        // fortunately, they all are, so we have to remove entire query string
        $position = strpos($url, '?');
        if (false !== $position) {
            $url = substr($url, 0, $position);
        }

        return $url;
>>>>>>> 4ae667d7
    }
}<|MERGE_RESOLUTION|>--- conflicted
+++ resolved
@@ -70,15 +70,9 @@
      */
     public function createRequest(Request $request, $path)
     {
-<<<<<<< HEAD
-        $newRequest = Request::create($this->generateUri($request, $path), 'get', array(), $request->cookies->all(), array(), $request->server->all());
+        $newRequest = call_user_func(array(get_class($request), 'create'), $this->generateUri($request, $path), 'get', array(), $request->cookies->all(), array(), $request->server->all());
         if ($request->hasSession()) {
             $newRequest->setSession($request->getSession());
-=======
-        $newRequest = call_user_func(array(get_class($request), 'create'), $this->generateUri($request, $path), 'get', array(), $request->cookies->all(), array(), $request->server->all());
-        if ($session = $request->getSession()) {
-            $newRequest->setSession($session);
->>>>>>> 4ae667d7
         }
 
         if ($request->attributes->has(SecurityContextInterface::AUTHENTICATION_ERROR)) {
@@ -142,22 +136,11 @@
             return $request->getUriForPath($path);
         }
 
-<<<<<<< HEAD
-=======
-        return $this->generateUrl($path, $request->attributes->all(), true);
-    }
-
-    private function generateUrl($route, array $attributes = array(), $absolute = false)
-    {
->>>>>>> 4ae667d7
         if (null === $this->urlGenerator) {
             throw new \LogicException('You must provide a UrlGeneratorInterface instance to be able to use routes.');
         }
 
-<<<<<<< HEAD
-        return $this->urlGenerator->generate($path, array(), UrlGeneratorInterface::ABSOLUTE_URL);
-=======
-        $url = $this->urlGenerator->generate($route, $attributes, $absolute);
+        $url = $this->urlGenerator->generate($path, $attributes, UrlGeneratorInterface::ABSOLUTE_URL);
 
         // unnecessary query string parameters must be removed from url
         // (ie. query parameters that are presents in $attributes)
@@ -168,6 +151,5 @@
         }
 
         return $url;
->>>>>>> 4ae667d7
     }
 }