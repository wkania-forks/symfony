{
    "name": "symfony/security-csrf",
    "type": "library",
    "description": "Symfony Security Component - CSRF Library",
    "keywords": [],
    "homepage": "https://symfony.com",
    "license": "MIT",
    "authors": [
        {
            "name": "Fabien Potencier",
            "email": "fabien@symfony.com"
        },
        {
            "name": "Symfony Community",
            "homepage": "https://symfony.com/contributors"
        }
    ],
    "require": {
        "php": ">=5.5.9",
        "symfony/security-core": "~2.8|~3.0",
        "paragonie/random_compat": "~1.0"
    },
    "require-dev": {
<<<<<<< HEAD
        "symfony/phpunit-bridge": "~2.8|~3.0",
        "symfony/http-foundation": "~2.8|~3.0"
=======
        "symfony/http-foundation": "~2.1|~3.0.0"
>>>>>>> c8475c93
    },
    "suggest": {
        "symfony/http-foundation": "For using the class SessionTokenStorage."
    },
    "autoload": {
        "psr-4": { "Symfony\\Component\\Security\\Csrf\\": "" }
    },
    "minimum-stability": "dev",
    "extra": {
        "branch-alias": {
            "dev-master": "3.0-dev"
        }
    }
}<|MERGE_RESOLUTION|>--- conflicted
+++ resolved
@@ -21,12 +21,7 @@
         "paragonie/random_compat": "~1.0"
     },
     "require-dev": {
-<<<<<<< HEAD
-        "symfony/phpunit-bridge": "~2.8|~3.0",
         "symfony/http-foundation": "~2.8|~3.0"
-=======
-        "symfony/http-foundation": "~2.1|~3.0.0"
->>>>>>> c8475c93
     },
     "suggest": {
         "symfony/http-foundation": "For using the class SessionTokenStorage."
