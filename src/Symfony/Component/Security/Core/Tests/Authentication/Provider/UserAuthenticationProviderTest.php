--- conflicted
+++ resolved
@@ -172,48 +172,6 @@
         $this->assertEquals(['foo' => 'bar'], $authToken->getAttributes(), '->authenticate() copies token attributes');
     }
 
-<<<<<<< HEAD
-=======
-    /**
-     * @group legacy
-     */
-    public function testAuthenticateWithPreservingRoleSwitchUserRole()
-    {
-        $user = $this->getMockBuilder('Symfony\Component\Security\Core\User\UserInterface')->getMock();
-        $user->expects($this->once())
-             ->method('getRoles')
-             ->willReturn(['ROLE_FOO'])
-        ;
-
-        $provider = $this->getProvider();
-        $provider->expects($this->once())
-                 ->method('retrieveUser')
-                 ->willReturn($user)
-        ;
-
-        $token = $this->getSupportedToken();
-        $token->expects($this->once())
-              ->method('getCredentials')
-              ->willReturn('foo')
-        ;
-
-        $switchUserRole = new SwitchUserRole('foo', $this->getMockBuilder('Symfony\Component\Security\Core\Authentication\Token\TokenInterface')->getMock());
-        $token->expects($this->once())
-              ->method('getRoles')
-              ->willReturn([$switchUserRole])
-        ;
-
-        $authToken = $provider->authenticate($token);
-
-        $this->assertInstanceOf('Symfony\Component\Security\Core\Authentication\Token\UsernamePasswordToken', $authToken);
-        $this->assertSame($user, $authToken->getUser());
-        $this->assertContains('ROLE_FOO', $authToken->getRoleNames());
-        $this->assertContains($switchUserRole, $authToken->getRoles());
-        $this->assertEquals('foo', $authToken->getCredentials());
-        $this->assertEquals(['foo' => 'bar'], $authToken->getAttributes(), '->authenticate() copies token attributes');
-    }
-
->>>>>>> 94a0719b
     public function testAuthenticatePreservesOriginalToken()
     {
         $user = $this->getMockBuilder('Symfony\Component\Security\Core\User\UserInterface')->getMock();
