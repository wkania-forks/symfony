--- conflicted
+++ resolved
@@ -21,19 +21,11 @@
         "symfony/polyfill-util": "~1.0"
     },
     "require-dev": {
-<<<<<<< HEAD
         "symfony/event-dispatcher": "~2.8|~3.0",
         "symfony/expression-language": "~2.8|~3.0",
         "symfony/http-foundation": "~2.8|~3.0",
         "symfony/ldap": "~3.1",
-        "symfony/validator": "~2.8|~3.0",
-=======
-        "symfony/event-dispatcher": "~2.1|~3.0.0",
-        "symfony/expression-language": "~2.6|~3.0.0",
-        "symfony/http-foundation": "~2.4|~3.0.0",
-        "symfony/ldap": "~2.8|~3.0.0",
-        "symfony/validator": "~2.7.25|^2.8.18|~3.2.5",
->>>>>>> 5db127bf
+        "symfony/validator": "^2.8.18|^3.2.5",
         "psr/log": "~1.0"
     },
     "suggest": {
