<?php

/*
 * This file is part of the Symfony package.
 *
 * (c) Fabien Potencier <fabien@symfony.com>
 *
 * For the full copyright and license information, please view the LICENSE
 * file that was distributed with this source code.
 */

namespace Symfony\Component\Security\Core\Encoder;

use Symfony\Component\Security\Core\Util\StringUtils;

/**
 * BasePasswordEncoder is the base class for all password encoders.
 *
 * @author Fabien Potencier <fabien@symfony.com>
 */
abstract class BasePasswordEncoder implements PasswordEncoderInterface
{
    const MAX_PASSWORD_LENGTH = 4096;

    /**
     * Demerges a merge password and salt string.
     *
     * @param string $mergedPasswordSalt The merged password and salt string
     *
     * @return array An array where the first element is the password and the second the salt
     */
    protected function demergePasswordAndSalt($mergedPasswordSalt)
    {
        if (empty($mergedPasswordSalt)) {
            return array('', '');
        }

        $password = $mergedPasswordSalt;
        $salt = '';
        $saltBegins = strrpos($mergedPasswordSalt, '{');

        if (false !== $saltBegins && $saltBegins + 1 < strlen($mergedPasswordSalt)) {
            $salt = substr($mergedPasswordSalt, $saltBegins + 1, -1);
            $password = substr($mergedPasswordSalt, 0, $saltBegins);
        }

        return array($password, $salt);
    }

    /**
     * Merges a password and a salt.
     *
     * @param string $password the password to be used
     * @param string $salt     the salt to be used
     *
     * @return string a merged password and salt
     *
     * @throws \InvalidArgumentException
     */
    protected function mergePasswordAndSalt($password, $salt)
    {
        if (empty($salt)) {
            return $password;
        }

        if (false !== strrpos($salt, '{') || false !== strrpos($salt, '}')) {
            throw new \InvalidArgumentException('Cannot use { or } in salt.');
        }

        return $password.'{'.$salt.'}';
    }

    /**
     * Compares two passwords.
     *
     * This method implements a constant-time algorithm to compare passwords to
     * avoid (remote) timing attacks.
     *
     * @param string $password1 The first password
     * @param string $password2 The second password
     *
     * @return bool    true if the two passwords are the same, false otherwise
     */
    protected function comparePasswords($password1, $password2)
    {
        return StringUtils::equals($password1, $password2);
    }

    /**
     * Checks if the password is too long.
     *
<<<<<<< HEAD
     * @param string $password The password
     *
     * @return Boolean true if the password is too long, false otherwise
=======
     * @return bool    true if the password is too long, false otherwise
>>>>>>> 0ecdda17
     */
    protected function isPasswordTooLong($password)
    {
        return strlen($password) > self::MAX_PASSWORD_LENGTH;
    }
}<|MERGE_RESOLUTION|>--- conflicted
+++ resolved
@@ -89,13 +89,9 @@
     /**
      * Checks if the password is too long.
      *
-<<<<<<< HEAD
      * @param string $password The password
      *
-     * @return Boolean true if the password is too long, false otherwise
-=======
-     * @return bool    true if the password is too long, false otherwise
->>>>>>> 0ecdda17
+     * @return bool true if the password is too long, false otherwise
      */
     protected function isPasswordTooLong($password)
     {
