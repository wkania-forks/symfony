<?php

/*
 * This file is part of the Symfony package.
 *
 * (c) Fabien Potencier <fabien@symfony.com>
 *
 * For the full copyright and license information, please view the LICENSE
 * file that was distributed with this source code.
 */

namespace Symfony\Component\DependencyInjection\Tests\Loader;

use Symfony\Component\DependencyInjection\ContainerBuilder;
use Symfony\Component\DependencyInjection\Reference;
use Symfony\Component\DependencyInjection\Loader\XmlFileLoader;
use Symfony\Component\DependencyInjection\Loader\YamlFileLoader;
use Symfony\Component\DependencyInjection\Loader\IniFileLoader;
use Symfony\Component\DependencyInjection\Loader\PhpFileLoader;
use Symfony\Component\Config\Loader\LoaderResolver;
use Symfony\Component\Config\FileLocator;
use Symfony\Component\ExpressionLanguage\Expression;

class YamlFileLoaderTest extends \PHPUnit_Framework_TestCase
{
    protected static $fixturesPath;

    public static function setUpBeforeClass()
    {
        self::$fixturesPath = realpath(__DIR__.'/../Fixtures/');
        require_once self::$fixturesPath.'/includes/foo.php';
        require_once self::$fixturesPath.'/includes/ProjectExtension.php';
    }

    public function testLoadFile()
    {
        $loader = new YamlFileLoader(new ContainerBuilder(), new FileLocator(self::$fixturesPath.'/ini'));
        $r = new \ReflectionObject($loader);
        $m = $r->getMethod('loadFile');
        $m->setAccessible(true);

        try {
            $m->invoke($loader, 'foo.yml');
            $this->fail('->load() throws an InvalidArgumentException if the loaded file does not exist');
        } catch (\Exception $e) {
            $this->assertInstanceOf('\InvalidArgumentException', $e, '->load() throws an InvalidArgumentException if the loaded file does not exist');
            $this->assertEquals('The service file "foo.yml" is not valid.', $e->getMessage(), '->load() throws an InvalidArgumentException if the loaded file does not exist');
        }

        try {
            $m->invoke($loader, 'parameters.ini');
            $this->fail('->load() throws an InvalidArgumentException if the loaded file is not a valid YAML file');
        } catch (\Exception $e) {
            $this->assertInstanceOf('\InvalidArgumentException', $e, '->load() throws an InvalidArgumentException if the loaded file is not a valid YAML file');
            $this->assertEquals('The service file "parameters.ini" is not valid.', $e->getMessage(), '->load() throws an InvalidArgumentException if the loaded file is not a valid YAML file');
        }

        $loader = new YamlFileLoader(new ContainerBuilder(), new FileLocator(self::$fixturesPath.'/yaml'));

        foreach (array('nonvalid1', 'nonvalid2') as $fixture) {
            try {
                $m->invoke($loader, $fixture.'.yml');
                $this->fail('->load() throws an InvalidArgumentException if the loaded file does not validate');
            } catch (\Exception $e) {
                $this->assertInstanceOf('\InvalidArgumentException', $e, '->load() throws an InvalidArgumentException if the loaded file does not validate');
                $this->assertStringMatchesFormat('The service file "nonvalid%d.yml" is not valid.', $e->getMessage(), '->load() throws an InvalidArgumentException if the loaded file does not validate');
            }
        }
    }

    /**
     * @dataProvider provideInvalidFiles
     * @expectedException \Symfony\Component\DependencyInjection\Exception\InvalidArgumentException
     */
    public function testLoadInvalidFile($file)
    {
        $loader = new YamlFileLoader(new ContainerBuilder(), new FileLocator(self::$fixturesPath.'/yaml'));

        $loader->load($file.'.yml');
    }

    public function provideInvalidFiles()
    {
        return array(
            array('bad_parameters'),
            array('bad_imports'),
            array('bad_import'),
            array('bad_services'),
            array('bad_service'),
            array('bad_calls'),
            array('bad_format'),
        );
    }

    public function testLoadParameters()
    {
        $container = new ContainerBuilder();
        $loader = new YamlFileLoader($container, new FileLocator(self::$fixturesPath.'/yaml'));
        $loader->load('services2.yml');
        $this->assertEquals(array('foo' => 'bar', 'mixedcase' => array('MixedCaseKey' => 'value'), 'values' => array(true, false, 0, 1000.3), 'bar' => 'foo', 'escape' => '@escapeme', 'foo_bar' => new Reference('foo_bar')), $container->getParameterBag()->all(), '->load() converts YAML keys to lowercase');
    }

    public function testLoadImports()
    {
        $container = new ContainerBuilder();
        $resolver = new LoaderResolver(array(
            new IniFileLoader($container, new FileLocator(self::$fixturesPath.'/yaml')),
            new XmlFileLoader($container, new FileLocator(self::$fixturesPath.'/yaml')),
            new PhpFileLoader($container, new FileLocator(self::$fixturesPath.'/php')),
            $loader = new YamlFileLoader($container, new FileLocator(self::$fixturesPath.'/yaml')),
        ));
        $loader->setResolver($resolver);
        $loader->load('services4.yml');

        $actual = $container->getParameterBag()->all();
        $expected = array('foo' => 'bar', 'values' => array(true, false), 'bar' => '%foo%', 'escape' => '@escapeme', 'foo_bar' => new Reference('foo_bar'), 'mixedcase' => array('MixedCaseKey' => 'value'), 'imported_from_ini' => true, 'imported_from_xml' => true);
        $this->assertEquals(array_keys($expected), array_keys($actual), '->load() imports and merges imported files');

        // Bad import throws no exception due to ignore_errors value.
        $loader->load('services4_bad_import.yml');
    }

    /**
     * @group legacy
     */
    public function testLegacyLoadServices()
    {
        $container = new ContainerBuilder();
        $loader = new YamlFileLoader($container, new FileLocator(self::$fixturesPath.'/yaml'));
        $loader->load('legacy-services6.yml');
        $services = $container->getDefinitions();
        $this->assertEquals('FooClass', $services['constructor']->getClass());
        $this->assertEquals('getInstance', $services['constructor']->getFactoryMethod());
        $this->assertEquals('BazClass', $services['factory_service']->getClass());
        $this->assertEquals('baz_factory', $services['factory_service']->getFactoryService());
        $this->assertEquals('getInstance', $services['factory_service']->getFactoryMethod());
        $this->assertEquals('container', $services['scope.container']->getScope());
        $this->assertEquals('custom', $services['scope.custom']->getScope());
        $this->assertEquals('prototype', $services['scope.prototype']->getScope());
        $this->assertTrue($services['request']->isSynthetic(), '->load() parses the synthetic flag');
        $this->assertTrue($services['request']->isSynchronized(), '->load() parses the synchronized flag');
        $this->assertTrue($services['request']->isLazy(), '->load() parses the lazy flag');
        $this->assertNull($services['request']->getDecoratedService());
    }

    public function testLoadServices()
    {
        $container = new ContainerBuilder();
        $loader = new YamlFileLoader($container, new FileLocator(self::$fixturesPath.'/yaml'));
        $loader->load('services6.yml');
        $services = $container->getDefinitions();
        $this->assertTrue(isset($services['foo']), '->load() parses service elements');
        $this->assertFalse($services['not_shared']->isShared(), '->load() parses the shared flag');
        $this->assertInstanceOf('Symfony\\Component\\DependencyInjection\\Definition', $services['foo'], '->load() converts service element to Definition instances');
        $this->assertEquals('FooClass', $services['foo']->getClass(), '->load() parses the class attribute');
        $this->assertEquals('%path%/foo.php', $services['file']->getFile(), '->load() parses the file tag');
        $this->assertEquals(array('foo', new Reference('foo'), array(true, false)), $services['arguments']->getArguments(), '->load() parses the argument tags');
        $this->assertEquals('sc_configure', $services['configurator1']->getConfigurator(), '->load() parses the configurator tag');
        $this->assertEquals(array(new Reference('baz'), 'configure'), $services['configurator2']->getConfigurator(), '->load() parses the configurator tag');
        $this->assertEquals(array('BazClass', 'configureStatic'), $services['configurator3']->getConfigurator(), '->load() parses the configurator tag');
        $this->assertEquals(array(array('setBar', array()), array('setBar', array()), array('setBar', array(new Expression('service("foo").foo() ~ (container.hasparameter("foo") ? parameter("foo") : "default")')))), $services['method_call1']->getMethodCalls(), '->load() parses the method_call tag');
        $this->assertEquals(array(array('setBar', array('foo', new Reference('foo'), array(true, false)))), $services['method_call2']->getMethodCalls(), '->load() parses the method_call tag');
        $this->assertEquals('factory', $services['new_factory1']->getFactory(), '->load() parses the factory tag');
        $this->assertEquals(array(new Reference('baz'), 'getClass'), $services['new_factory2']->getFactory(), '->load() parses the factory tag');
        $this->assertEquals(array('BazClass', 'getInstance'), $services['new_factory3']->getFactory(), '->load() parses the factory tag');

        $aliases = $container->getAliases();
        $this->assertTrue(isset($aliases['alias_for_foo']), '->load() parses aliases');
        $this->assertEquals('foo', (string) $aliases['alias_for_foo'], '->load() parses aliases');
        $this->assertTrue($aliases['alias_for_foo']->isPublic());
        $this->assertTrue(isset($aliases['another_alias_for_foo']));
        $this->assertEquals('foo', (string) $aliases['another_alias_for_foo']);
        $this->assertFalse($aliases['another_alias_for_foo']->isPublic());

        $this->assertEquals(array('decorated', null, 0), $services['decorator_service']->getDecoratedService());
        $this->assertEquals(array('decorated', 'decorated.pif-pouf', 0), $services['decorator_service_with_name']->getDecoratedService());
        $this->assertEquals(array('decorated', 'decorated.pif-pouf', 5), $services['decorator_service_with_name_and_priority']->getDecoratedService());
    }

    public function testLoadFactoryShortSyntax()
    {
        $container = new ContainerBuilder();
        $loader = new YamlFileLoader($container, new FileLocator(self::$fixturesPath.'/yaml'));
        $loader->load('services14.yml');
        $services = $container->getDefinitions();

        $this->assertEquals(array(new Reference('baz'), 'getClass'), $services['factory']->getFactory(), '->load() parses the factory tag with service:method');
        $this->assertEquals(array('FooBacFactory', 'createFooBar'), $services['factory_with_static_call']->getFactory(), '->load() parses the factory tag with Class::method');
    }

    public function testExtensions()
    {
        $container = new ContainerBuilder();
        $container->registerExtension(new \ProjectExtension());
        $loader = new YamlFileLoader($container, new FileLocator(self::$fixturesPath.'/yaml'));
        $loader->load('services10.yml');
        $container->compile();
        $services = $container->getDefinitions();
        $parameters = $container->getParameterBag()->all();

        $this->assertTrue(isset($services['project.service.bar']), '->load() parses extension elements');
        $this->assertTrue(isset($parameters['project.parameter.bar']), '->load() parses extension elements');

        $this->assertEquals('BAR', $services['project.service.foo']->getClass(), '->load() parses extension elements');
        $this->assertEquals('BAR', $parameters['project.parameter.foo'], '->load() parses extension elements');

        try {
            $loader->load('services11.yml');
            $this->fail('->load() throws an InvalidArgumentException if the tag is not valid');
        } catch (\Exception $e) {
            $this->assertInstanceOf('\InvalidArgumentException', $e, '->load() throws an InvalidArgumentException if the tag is not valid');
            $this->assertStringStartsWith('There is no extension able to load the configuration for "foobarfoobar" (in', $e->getMessage(), '->load() throws an InvalidArgumentException if the tag is not valid');
        }
    }

    public function testSupports()
    {
        $loader = new YamlFileLoader(new ContainerBuilder(), new FileLocator());

        $this->assertTrue($loader->supports('foo.yml'), '->supports() returns true if the resource is loadable');
        $this->assertTrue($loader->supports('foo.yaml'), '->supports() returns true if the resource is loadable');
        $this->assertFalse($loader->supports('foo.foo'), '->supports() returns true if the resource is loadable');
    }

    public function testNonArrayTagsThrowsException()
    {
        $loader = new YamlFileLoader(new ContainerBuilder(), new FileLocator(self::$fixturesPath.'/yaml'));
        try {
            $loader->load('badtag1.yml');
            $this->fail('->load() should throw an exception when the tags key of a service is not an array');
        } catch (\Exception $e) {
            $this->assertInstanceOf('Symfony\Component\DependencyInjection\Exception\InvalidArgumentException', $e, '->load() throws an InvalidArgumentException if the tags key is not an array');
            $this->assertStringStartsWith('Parameter "tags" must be an array for service', $e->getMessage(), '->load() throws an InvalidArgumentException if the tags key is not an array');
        }
    }

    /**
     * @expectedException \Symfony\Component\DependencyInjection\Exception\InvalidArgumentException
     * @expectedExceptionMessage A "tags" entry must be an array for service
     */
    public function testNonArrayTagThrowsException()
    {
        $loader = new YamlFileLoader(new ContainerBuilder(), new FileLocator(self::$fixturesPath.'/yaml'));
        $loader->load('badtag4.yml');
    }

    public function testTagWithoutNameThrowsException()
    {
        $loader = new YamlFileLoader(new ContainerBuilder(), new FileLocator(self::$fixturesPath.'/yaml'));
        try {
            $loader->load('badtag2.yml');
            $this->fail('->load() should throw an exception when a tag is missing the name key');
        } catch (\Exception $e) {
            $this->assertInstanceOf('Symfony\Component\DependencyInjection\Exception\InvalidArgumentException', $e, '->load() throws an InvalidArgumentException if a tag is missing the name key');
            $this->assertStringStartsWith('A "tags" entry is missing a "name" key for service ', $e->getMessage(), '->load() throws an InvalidArgumentException if a tag is missing the name key');
        }
    }

    public function testTagWithAttributeArrayThrowsException()
    {
        $loader = new YamlFileLoader(new ContainerBuilder(), new FileLocator(self::$fixturesPath.'/yaml'));
        try {
            $loader->load('badtag3.yml');
            $this->fail('->load() should throw an exception when a tag-attribute is not a scalar');
        } catch (\Exception $e) {
            $this->assertInstanceOf('Symfony\Component\DependencyInjection\Exception\InvalidArgumentException', $e, '->load() throws an InvalidArgumentException if a tag-attribute is not a scalar');
            $this->assertStringStartsWith('A "tags" attribute must be of a scalar-type for service "foo_service", tag "foo", attribute "bar"', $e->getMessage(), '->load() throws an InvalidArgumentException if a tag-attribute is not a scalar');
        }
    }

    public function testLoadYamlOnlyWithKeys()
    {
        $container = new ContainerBuilder();
        $loader = new YamlFileLoader($container, new FileLocator(self::$fixturesPath.'/yaml'));
        $loader->load('services21.yml');

        $definition = $container->getDefinition('manager');
        $this->assertEquals(array(array('setLogger', array(new Reference('logger'))), array('setClass', array('User'))), $definition->getMethodCalls());
        $this->assertEquals(array(true), $definition->getArguments());
        $this->assertEquals(array('manager' => array(array('alias' => 'user'))), $definition->getTags());
    }

    /**
     * @expectedException \Symfony\Component\DependencyInjection\Exception\InvalidArgumentException
<<<<<<< HEAD
     */
    public function testTypesNotArray()
    {
        $loader = new YamlFileLoader(new ContainerBuilder(), new FileLocator(self::$fixturesPath.'/yaml'));
        $loader->load('bad_types1.yml');
=======
     * @expectedExceptionMessageRegExp /The tag name for service ".+" in .+ must be a non-empty string/
     */
    public function testTagWithEmptyNameThrowsException()
    {
        $loader = new YamlFileLoader(new ContainerBuilder(), new FileLocator(self::$fixturesPath.'/yaml'));
        $loader->load('tag_name_empty_string.yml');
>>>>>>> e874754d
    }

    /**
     * @expectedException \Symfony\Component\DependencyInjection\Exception\InvalidArgumentException
<<<<<<< HEAD
     */
    public function testTypeNotString()
    {
        $loader = new YamlFileLoader(new ContainerBuilder(), new FileLocator(self::$fixturesPath.'/yaml'));
        $loader->load('bad_types2.yml');
    }

    public function testTypes()
    {
        $container = new ContainerBuilder();
        $loader = new YamlFileLoader($container, new FileLocator(self::$fixturesPath.'/yaml'));
        $loader->load('services22.yml');

        $this->assertEquals(array('Foo', 'Bar'), $container->getDefinition('foo_service')->getAutowiringTypes());
        $this->assertEquals(array('Foo'), $container->getDefinition('baz_service')->getAutowiringTypes());
    }

    public function testAutowire()
    {
        $container = new ContainerBuilder();
        $loader = new YamlFileLoader($container, new FileLocator(self::$fixturesPath.'/yaml'));
        $loader->load('services23.yml');

        $this->assertTrue($container->getDefinition('bar_service')->isAutowired());
=======
     * @expectedExceptionMessageREgExp /The tag name for service "\.+" must be a non-empty string/
     */
    public function testTagWithNonStringNameThrowsException()
    {
        $loader = new YamlFileLoader(new ContainerBuilder(), new FileLocator(self::$fixturesPath.'/yaml'));
        $loader->load('tag_name_no_string.yml');
>>>>>>> e874754d
    }
}<|MERGE_RESOLUTION|>--- conflicted
+++ resolved
@@ -282,25 +282,35 @@
 
     /**
      * @expectedException \Symfony\Component\DependencyInjection\Exception\InvalidArgumentException
-<<<<<<< HEAD
+     * @expectedExceptionMessageRegExp /The tag name for service ".+" in .+ must be a non-empty string/
+     */
+    public function testTagWithEmptyNameThrowsException()
+    {
+        $loader = new YamlFileLoader(new ContainerBuilder(), new FileLocator(self::$fixturesPath.'/yaml'));
+        $loader->load('tag_name_empty_string.yml');
+    }
+
+    /**
+     * @expectedException \Symfony\Component\DependencyInjection\Exception\InvalidArgumentException
+     * @expectedExceptionMessageREgExp /The tag name for service "\.+" must be a non-empty string/
+     */
+    public function testTagWithNonStringNameThrowsException()
+    {
+        $loader = new YamlFileLoader(new ContainerBuilder(), new FileLocator(self::$fixturesPath.'/yaml'));
+        $loader->load('tag_name_no_string.yml');
+    }
+
+    /**
+     * @expectedException \Symfony\Component\DependencyInjection\Exception\InvalidArgumentException
      */
     public function testTypesNotArray()
     {
         $loader = new YamlFileLoader(new ContainerBuilder(), new FileLocator(self::$fixturesPath.'/yaml'));
         $loader->load('bad_types1.yml');
-=======
-     * @expectedExceptionMessageRegExp /The tag name for service ".+" in .+ must be a non-empty string/
-     */
-    public function testTagWithEmptyNameThrowsException()
-    {
-        $loader = new YamlFileLoader(new ContainerBuilder(), new FileLocator(self::$fixturesPath.'/yaml'));
-        $loader->load('tag_name_empty_string.yml');
->>>>>>> e874754d
-    }
-
-    /**
-     * @expectedException \Symfony\Component\DependencyInjection\Exception\InvalidArgumentException
-<<<<<<< HEAD
+    }
+
+    /**
+     * @expectedException \Symfony\Component\DependencyInjection\Exception\InvalidArgumentException
      */
     public function testTypeNotString()
     {
@@ -325,13 +335,5 @@
         $loader->load('services23.yml');
 
         $this->assertTrue($container->getDefinition('bar_service')->isAutowired());
-=======
-     * @expectedExceptionMessageREgExp /The tag name for service "\.+" must be a non-empty string/
-     */
-    public function testTagWithNonStringNameThrowsException()
-    {
-        $loader = new YamlFileLoader(new ContainerBuilder(), new FileLocator(self::$fixturesPath.'/yaml'));
-        $loader->load('tag_name_no_string.yml');
->>>>>>> e874754d
     }
 }