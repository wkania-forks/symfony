<?php

/*
 * This file is part of the Symfony package.
 *
 * (c) Fabien Potencier <fabien@symfony.com>
 *
 * For the full copyright and license information, please view the LICENSE
 * file that was distributed with this source code.
 */

namespace Symfony\Component\DependencyInjection\Tests\Compiler;

use PHPUnit\Framework\TestCase;
use Symfony\Component\DependencyInjection\Argument\BoundArgument;
use Symfony\Component\DependencyInjection\Compiler\AutowireRequiredMethodsPass;
use Symfony\Component\DependencyInjection\Compiler\ResolveBindingsPass;
use Symfony\Component\DependencyInjection\ContainerBuilder;
use Symfony\Component\DependencyInjection\Definition;
use Symfony\Component\DependencyInjection\Exception\RuntimeException;
use Symfony\Component\DependencyInjection\Reference;
use Symfony\Component\DependencyInjection\Tests\Fixtures\CaseSensitiveClass;
use Symfony\Component\DependencyInjection\Tests\Fixtures\NamedArgumentsDummy;
use Symfony\Component\DependencyInjection\Tests\Fixtures\ParentNotExists;
use Symfony\Component\DependencyInjection\TypedReference;
use Symfony\Component\HttpKernel\HttpKernelInterface;

require_once __DIR__.'/../Fixtures/includes/autowiring_classes.php';

class ResolveBindingsPassTest extends TestCase
{
    public function testProcess()
    {
        $container = new ContainerBuilder();

        $bindings = [CaseSensitiveClass::class => new BoundArgument(new Reference('foo'))];

        $definition = $container->register(NamedArgumentsDummy::class, NamedArgumentsDummy::class);
        $definition->setArguments([1 => '123']);
        $definition->addMethodCall('setSensitiveClass');
        $definition->setBindings($bindings);

        $container->register('foo', CaseSensitiveClass::class)
            ->setBindings($bindings);

        $pass = new ResolveBindingsPass();
        $pass->process($container);

        $this->assertEquals([new Reference('foo'), '123'], $definition->getArguments());
        $this->assertEquals([['setSensitiveClass', [new Reference('foo')]]], $definition->getMethodCalls());
    }

    /**
     * @expectedException \Symfony\Component\DependencyInjection\Exception\InvalidArgumentException
     * @expectedExceptionMessage Unused binding "$quz" in service "Symfony\Component\DependencyInjection\Tests\Fixtures\NamedArgumentsDummy".
     */
    public function testUnusedBinding()
    {
        $container = new ContainerBuilder();

        $definition = $container->register(NamedArgumentsDummy::class, NamedArgumentsDummy::class);
        $definition->setBindings(['$quz' => '123']);

        $pass = new ResolveBindingsPass();
        $pass->process($container);
    }

    /**
     * @expectedException \Symfony\Component\DependencyInjection\Exception\InvalidArgumentException
     * @expectedExceptionMessageRegexp Unused binding "$quz" in service [\s\S]+ Invalid service ".*\\ParentNotExists": class NotExists not found\.
     */
    public function testMissingParent()
    {
        $container = new ContainerBuilder();

        $definition = $container->register(ParentNotExists::class, ParentNotExists::class);
        $definition->setBindings(['$quz' => '123']);

        $pass = new ResolveBindingsPass();
        $pass->process($container);
    }

    public function testTypedReferenceSupport()
    {
        $container = new ContainerBuilder();

        $bindings = [CaseSensitiveClass::class => new BoundArgument(new Reference('foo'))];

        // Explicit service id
        $definition1 = $container->register('def1', NamedArgumentsDummy::class);
        $definition1->addArgument($typedRef = new TypedReference('bar', CaseSensitiveClass::class));
        $definition1->setBindings($bindings);

        $definition2 = $container->register('def2', NamedArgumentsDummy::class);
        $definition2->addArgument(new TypedReference(CaseSensitiveClass::class, CaseSensitiveClass::class));
        $definition2->setBindings($bindings);

        $pass = new ResolveBindingsPass();
        $pass->process($container);

        $this->assertEquals([$typedRef], $container->getDefinition('def1')->getArguments());
        $this->assertEquals([new Reference('foo')], $container->getDefinition('def2')->getArguments());
    }

    public function testScalarSetter()
    {
        $container = new ContainerBuilder();

        $definition = $container->autowire('foo', ScalarSetter::class);
        $definition->setBindings(['$defaultLocale' => 'fr']);

        (new AutowireRequiredMethodsPass())->process($container);
        (new ResolveBindingsPass())->process($container);

        $this->assertEquals([['setDefaultLocale', ['fr']]], $definition->getMethodCalls());
    }

<<<<<<< HEAD
=======
    public function testWithNonExistingSetterAndBinding()
    {
        $container = new ContainerBuilder();

        $bindings = [
            '$c' => (new Definition('logger'))->setFactory('logger'),
        ];

        $definition = $container->register(HttpKernelInterface::class, HttpKernelInterface::class);
        $definition->addMethodCall('setLogger');
        $definition->setBindings($bindings);
        $this->expectException(RuntimeException::class);

        $pass = new ResolveBindingsPass();
        $pass->process($container);
    }

>>>>>>> 86210b3f
    public function testTupleBinding()
    {
        $container = new ContainerBuilder();

        $bindings = [
            '$c' => new BoundArgument(new Reference('bar')),
            CaseSensitiveClass::class.'$c' => new BoundArgument(new Reference('foo')),
        ];

        $definition = $container->register(NamedArgumentsDummy::class, NamedArgumentsDummy::class);
        $definition->addMethodCall('setSensitiveClass');
        $definition->addMethodCall('setAnotherC');
        $definition->setBindings($bindings);

        $pass = new ResolveBindingsPass();
        $pass->process($container);

        $expected = [
            ['setSensitiveClass', [new Reference('foo')]],
            ['setAnotherC', [new Reference('bar')]],
        ];
        $this->assertEquals($expected, $definition->getMethodCalls());
    }
}<|MERGE_RESOLUTION|>--- conflicted
+++ resolved
@@ -115,8 +115,6 @@
         $this->assertEquals([['setDefaultLocale', ['fr']]], $definition->getMethodCalls());
     }
 
-<<<<<<< HEAD
-=======
     public function testWithNonExistingSetterAndBinding()
     {
         $container = new ContainerBuilder();
@@ -134,7 +132,6 @@
         $pass->process($container);
     }
 
->>>>>>> 86210b3f
     public function testTupleBinding()
     {
         $container = new ContainerBuilder();
