<?php

use Symfony\Component\DependencyInjection\Argument\RewindableGenerator;
use Symfony\Component\DependencyInjection\ContainerInterface;
use Symfony\Component\DependencyInjection\Container;
use Symfony\Component\DependencyInjection\Exception\InvalidArgumentException;
use Symfony\Component\DependencyInjection\Exception\LogicException;
use Symfony\Component\DependencyInjection\Exception\RuntimeException;
use Symfony\Component\DependencyInjection\ParameterBag\FrozenParameterBag;

/**
 * This class has been auto-generated
 * by the Symfony Dependency Injection Component.
 *
 * @final since Symfony 3.3
 */
class Symfony_DI_PhpDumper_Test_Uninitialized_Reference extends Container
{
    private $parameters;
    private $targetDirs = array();

    /**
     * @internal but protected for BC on cache:clear
     */
    protected $privates = array();

    public function __construct()
    {
        $this->services = $this->privates = array();
        $this->methodMap = array(
            'bar' => 'getBarService',
            'baz' => 'getBazService',
            'foo1' => 'getFoo1Service',
        );

        $this->aliases = array();
    }

    public function reset()
    {
        $this->privates = array();
        parent::reset();
    }

    public function compile()
    {
        throw new LogicException('You cannot compile a dumped container that was already compiled.');
    }

    public function isCompiled()
    {
        return true;
    }

    public function getRemovedIds()
    {
        return array(
            'Psr\\Container\\ContainerInterface' => true,
            'Symfony\\Component\\DependencyInjection\\ContainerInterface' => true,
            'foo2' => true,
            'foo3' => true,
        );
    }

    /**
     * Gets the public 'bar' shared service.
     *
     * @return \stdClass
     */
    protected function getBarService()
    {
        $this->services['bar'] = $instance = new \stdClass();

        $instance->foo1 = ($this->services['foo1'] ?? null);
        $instance->foo2 = null;
        $instance->foo3 = ($this->privates['foo3'] ?? null);
        $instance->closures = array(0 => function () {
            return ($this->services['foo1'] ?? null);
        }, 1 => function () {
            return null;
        }, 2 => function () {
            return ($this->privates['foo3'] ?? null);
        });
        $instance->iter = new RewindableGenerator(function () {
            if (isset($this->services['foo1'])) {
                yield 'foo1' => ($this->services['foo1'] ?? null);
            }
            if (false) {
                yield 'foo2' => null;
            }
            if (isset($this->privates['foo3'])) {
                yield 'foo3' => ($this->privates['foo3'] ?? null);
            }
        }, function () {
            return 0 + (int) (isset($this->services['foo1'])) + (int) (false) + (int) (isset($this->privates['foo3']));
        });

        return $instance;
    }

    /**
     * Gets the public 'baz' shared service.
     *
     * @return \stdClass
     */
    protected function getBazService()
    {
        $this->services['baz'] = $instance = new \stdClass();

<<<<<<< HEAD
        $instance->foo3 = ($this->privates['foo3'] ?? $this->privates['foo3'] = new \stdClass());
=======
        $instance->foo3 = ${($_ = isset($this->services['foo3']) ? $this->services['foo3'] : ($this->services['foo3'] = new \stdClass())) && false ?: '_'};
>>>>>>> 6b38491f

        return $instance;
    }

    /**
     * Gets the public 'foo1' shared service.
     *
     * @return \stdClass
     */
    protected function getFoo1Service()
    {
        return $this->services['foo1'] = new \stdClass();
    }
}<|MERGE_RESOLUTION|>--- conflicted
+++ resolved
@@ -107,11 +107,7 @@
     {
         $this->services['baz'] = $instance = new \stdClass();
 
-<<<<<<< HEAD
-        $instance->foo3 = ($this->privates['foo3'] ?? $this->privates['foo3'] = new \stdClass());
-=======
-        $instance->foo3 = ${($_ = isset($this->services['foo3']) ? $this->services['foo3'] : ($this->services['foo3'] = new \stdClass())) && false ?: '_'};
->>>>>>> 6b38491f
+        $instance->foo3 = ($this->privates['foo3'] ?? ($this->privates['foo3'] = new \stdClass()));
 
         return $instance;
     }
