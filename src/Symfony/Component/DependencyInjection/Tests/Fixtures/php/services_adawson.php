--- conflicted
+++ resolved
@@ -60,12 +60,11 @@
      */
     protected function getBusService()
     {
-<<<<<<< HEAD
-        $a = ($this->services['App\Db'] ?? $this->getDbService());
+        $a = ($this->services['App\\Db'] ?? $this->getDbService());
 
-        $this->services['App\Bus'] = $instance = new \App\Bus($a);
+        $this->services['App\\Bus'] = $instance = new \App\Bus($a);
 
-        $b = ($this->privates['App\Schema'] ?? $this->getSchemaService());
+        $b = ($this->privates['App\\Schema'] ?? $this->getSchemaService());
         $c = new \App\Registry();
         $c->processor = [0 => $a, 1 => $instance];
 
@@ -73,12 +72,6 @@
 
         $instance->handler1 = new \App\Handler1($a, $b, $d);
         $instance->handler2 = new \App\Handler2($a, $b, $d);
-=======
-        $this->services['App\\Bus'] = $instance = new \App\Bus(${($_ = isset($this->services['App\\Db']) ? $this->services['App\\Db'] : $this->getDbService()) && false ?: '_'});
-
-        $instance->handler1 = ${($_ = isset($this->services['App\\Handler1']) ? $this->services['App\\Handler1'] : $this->getHandler1Service()) && false ?: '_'};
-        $instance->handler2 = ${($_ = isset($this->services['App\\Handler2']) ? $this->services['App\\Handler2'] : $this->getHandler2Service()) && false ?: '_'};
->>>>>>> 47cd029f
 
         return $instance;
     }
@@ -92,73 +85,7 @@
     {
         $this->services['App\\Db'] = $instance = new \App\Db();
 
-<<<<<<< HEAD
-        $instance->schema = ($this->privates['App\Schema'] ?? $this->getSchemaService());
-=======
-        $instance->schema = ${($_ = isset($this->services['App\\Schema']) ? $this->services['App\\Schema'] : $this->getSchemaService()) && false ?: '_'};
-
-        return $instance;
-    }
-
-    /**
-     * Gets the private 'App\Handler1' shared service.
-     *
-     * @return \App\Handler1
-     */
-    protected function getHandler1Service()
-    {
-        $a = ${($_ = isset($this->services['App\\Processor']) ? $this->services['App\\Processor'] : $this->getProcessorService()) && false ?: '_'};
-
-        if (isset($this->services['App\\Handler1'])) {
-            return $this->services['App\\Handler1'];
-        }
-
-        return $this->services['App\\Handler1'] = new \App\Handler1(${($_ = isset($this->services['App\\Db']) ? $this->services['App\\Db'] : $this->getDbService()) && false ?: '_'}, ${($_ = isset($this->services['App\\Schema']) ? $this->services['App\\Schema'] : $this->getSchemaService()) && false ?: '_'}, $a);
-    }
-
-    /**
-     * Gets the private 'App\Handler2' shared service.
-     *
-     * @return \App\Handler2
-     */
-    protected function getHandler2Service()
-    {
-        $a = ${($_ = isset($this->services['App\\Processor']) ? $this->services['App\\Processor'] : $this->getProcessorService()) && false ?: '_'};
-
-        if (isset($this->services['App\\Handler2'])) {
-            return $this->services['App\\Handler2'];
-        }
-
-        return $this->services['App\\Handler2'] = new \App\Handler2(${($_ = isset($this->services['App\\Db']) ? $this->services['App\\Db'] : $this->getDbService()) && false ?: '_'}, ${($_ = isset($this->services['App\\Schema']) ? $this->services['App\\Schema'] : $this->getSchemaService()) && false ?: '_'}, $a);
-    }
-
-    /**
-     * Gets the private 'App\Processor' shared service.
-     *
-     * @return \App\Processor
-     */
-    protected function getProcessorService()
-    {
-        $a = ${($_ = isset($this->services['App\\Registry']) ? $this->services['App\\Registry'] : $this->getRegistryService()) && false ?: '_'};
-
-        if (isset($this->services['App\\Processor'])) {
-            return $this->services['App\\Processor'];
-        }
-
-        return $this->services['App\\Processor'] = new \App\Processor($a, ${($_ = isset($this->services['App\\Db']) ? $this->services['App\\Db'] : $this->getDbService()) && false ?: '_'});
-    }
-
-    /**
-     * Gets the private 'App\Registry' shared service.
-     *
-     * @return \App\Registry
-     */
-    protected function getRegistryService()
-    {
-        $this->services['App\\Registry'] = $instance = new \App\Registry();
-
-        $instance->processor = [0 => ${($_ = isset($this->services['App\\Db']) ? $this->services['App\\Db'] : $this->getDbService()) && false ?: '_'}, 1 => ${($_ = isset($this->services['App\\Bus']) ? $this->services['App\\Bus'] : $this->getBusService()) && false ?: '_'}];
->>>>>>> 47cd029f
+        $instance->schema = ($this->privates['App\\Schema'] ?? $this->getSchemaService());
 
         return $instance;
     }
@@ -170,22 +97,12 @@
      */
     protected function getSchemaService()
     {
-<<<<<<< HEAD
-        $a = ($this->services['App\Db'] ?? $this->getDbService());
+        $a = ($this->services['App\\Db'] ?? $this->getDbService());
 
-        if (isset($this->privates['App\Schema'])) {
-            return $this->privates['App\Schema'];
+        if (isset($this->privates['App\\Schema'])) {
+            return $this->privates['App\\Schema'];
         }
 
-        return $this->privates['App\Schema'] = new \App\Schema($a);
-=======
-        $a = ${($_ = isset($this->services['App\\Db']) ? $this->services['App\\Db'] : $this->getDbService()) && false ?: '_'};
-
-        if (isset($this->services['App\\Schema'])) {
-            return $this->services['App\\Schema'];
-        }
-
-        return $this->services['App\\Schema'] = new \App\Schema($a);
->>>>>>> 47cd029f
+        return $this->privates['App\\Schema'] = new \App\Schema($a);
     }
 }