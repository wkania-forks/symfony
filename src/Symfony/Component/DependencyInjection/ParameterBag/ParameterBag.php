--- conflicted
+++ resolved
@@ -119,11 +119,7 @@
      */
     public function has($name)
     {
-<<<<<<< HEAD
-        return array_key_exists((string) $name, $this->parameters);
-=======
-        return \array_key_exists($this->normalizeName($name), $this->parameters);
->>>>>>> b0a32085
+        return \array_key_exists((string) $name, $this->parameters);
     }
 
     /**
