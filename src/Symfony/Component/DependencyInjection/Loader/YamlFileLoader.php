--- conflicted
+++ resolved
@@ -694,17 +694,6 @@
                 throw new InvalidArgumentException(sprintf('The value of the "%s" option for the "%s" service must be the id of the service without the "@" prefix (replace "%s" with "%s" in "%s").', $parameter, $id, $callable, substr($callable, 1), $file));
             }
 
-<<<<<<< HEAD
-=======
-            if (false !== strpos($callable, ':') && false === strpos($callable, '::')) {
-                $parts = explode(':', $callable);
-
-                @trigger_error(sprintf('Using short %s syntax for service "%s" is deprecated since Symfony 4.4, use "[\'@%s\', \'%s\']" instead.', $parameter, $id, ...$parts), \E_USER_DEPRECATED);
-
-                return [$this->resolveServices('@'.$parts[0], $file), $parts[1]];
-            }
-
->>>>>>> 6c2a1c9a
             return $callable;
         }
 
