--- conflicted
+++ resolved
@@ -653,19 +653,8 @@
             }
 
             if (!$this->container->hasExtension($namespace)) {
-<<<<<<< HEAD
                 $extensionNamespaces = array_filter(array_map(function (ExtensionInterface $ext) { return $ext->getAlias(); }, $this->container->getExtensions()));
-                throw new InvalidArgumentException(sprintf(
-                    'There is no extension able to load the configuration for "%s" (in %s). Looked for namespace "%s", found %s',
-                    $namespace,
-                    $file,
-                    $namespace,
-                    $extensionNamespaces ? sprintf('"%s"', implode('", "', $extensionNamespaces)) : 'none'
-                ));
-=======
-                $extensionNamespaces = array_filter(array_map(function ($ext) { return $ext->getAlias(); }, $this->container->getExtensions()));
                 throw new InvalidArgumentException(sprintf('There is no extension able to load the configuration for "%s" (in %s). Looked for namespace "%s", found %s', $namespace, $file, $namespace, $extensionNamespaces ? sprintf('"%s"', implode('", "', $extensionNamespaces)) : 'none'));
->>>>>>> 8bc014c2
             }
         }
 
