<?php

/*
 * This file is part of the Symfony package.
 *
 * (c) Fabien Potencier <fabien@symfony.com>
 *
 * For the full copyright and license information, please view the LICENSE
 * file that was distributed with this source code.
 */

namespace Symfony\Component\DependencyInjection\Loader\Configurator;

use Symfony\Component\DependencyInjection\ContainerInterface;

/**
 * @author Nicolas Grekas <p@tchwork.com>
 */
class ReferenceConfigurator extends AbstractConfigurator
{
    /** @internal */
    protected $id;

    /** @internal */
    protected $invalidBehavior = ContainerInterface::EXCEPTION_ON_INVALID_REFERENCE;

    public function __construct(string $id)
    {
        $this->id = $id;
    }

    /**
     * @return $this
     */
<<<<<<< HEAD
    final public function ignoreOnInvalid(): object
=======
    final public function ignoreOnInvalid(): self
>>>>>>> 22319a99
    {
        $this->invalidBehavior = ContainerInterface::IGNORE_ON_INVALID_REFERENCE;

        return $this;
    }

    /**
     * @return $this
     */
<<<<<<< HEAD
    final public function nullOnInvalid(): object
=======
    final public function nullOnInvalid(): self
>>>>>>> 22319a99
    {
        $this->invalidBehavior = ContainerInterface::NULL_ON_INVALID_REFERENCE;

        return $this;
    }

    /**
     * @return $this
     */
<<<<<<< HEAD
    final public function ignoreOnUninitialized(): object
=======
    final public function ignoreOnUninitialized(): self
>>>>>>> 22319a99
    {
        $this->invalidBehavior = ContainerInterface::IGNORE_ON_UNINITIALIZED_REFERENCE;

        return $this;
    }

    public function __toString(): string
    {
        return $this->id;
    }
}<|MERGE_RESOLUTION|>--- conflicted
+++ resolved
@@ -32,11 +32,7 @@
     /**
      * @return $this
      */
-<<<<<<< HEAD
-    final public function ignoreOnInvalid(): object
-=======
     final public function ignoreOnInvalid(): self
->>>>>>> 22319a99
     {
         $this->invalidBehavior = ContainerInterface::IGNORE_ON_INVALID_REFERENCE;
 
@@ -46,11 +42,7 @@
     /**
      * @return $this
      */
-<<<<<<< HEAD
-    final public function nullOnInvalid(): object
-=======
     final public function nullOnInvalid(): self
->>>>>>> 22319a99
     {
         $this->invalidBehavior = ContainerInterface::NULL_ON_INVALID_REFERENCE;
 
@@ -60,18 +52,14 @@
     /**
      * @return $this
      */
-<<<<<<< HEAD
-    final public function ignoreOnUninitialized(): object
-=======
     final public function ignoreOnUninitialized(): self
->>>>>>> 22319a99
     {
         $this->invalidBehavior = ContainerInterface::IGNORE_ON_UNINITIALIZED_REFERENCE;
 
         return $this;
     }
 
-    public function __toString(): string
+    public function __toString()
     {
         return $this->id;
     }
