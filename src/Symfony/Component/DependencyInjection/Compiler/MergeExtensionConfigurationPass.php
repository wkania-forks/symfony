<?php

/*
 * This file is part of the Symfony package.
 *
 * (c) Fabien Potencier <fabien@symfony.com>
 *
 * For the full copyright and license information, please view the LICENSE
 * file that was distributed with this source code.
 */

namespace Symfony\Component\DependencyInjection\Compiler;

use Symfony\Component\DependencyInjection\ContainerBuilder;
use Symfony\Component\DependencyInjection\Exception\LogicException;
use Symfony\Component\DependencyInjection\Exception\RuntimeException;
use Symfony\Component\DependencyInjection\Extension\ConfigurationExtensionInterface;
use Symfony\Component\DependencyInjection\Extension\Extension;
use Symfony\Component\DependencyInjection\Extension\ExtensionInterface;
use Symfony\Component\DependencyInjection\Extension\PrependExtensionInterface;
use Symfony\Component\DependencyInjection\ParameterBag\EnvPlaceholderParameterBag;
use Symfony\Component\DependencyInjection\ParameterBag\ParameterBagInterface;

/**
 * Merges extension configs into the container builder.
 *
 * @author Fabien Potencier <fabien@symfony.com>
 */
class MergeExtensionConfigurationPass implements CompilerPassInterface
{
    /**
     * {@inheritdoc}
     */
    public function process(ContainerBuilder $container)
    {
        $parameters = $container->getParameterBag()->all();
        $definitions = $container->getDefinitions();
        $aliases = $container->getAliases();
        $exprLangProviders = $container->getExpressionLanguageProviders();

        foreach ($container->getExtensions() as $extension) {
            if ($extension instanceof PrependExtensionInterface) {
                $extension->prepend($container);
            }
        }

        foreach ($container->getExtensions() as $name => $extension) {
            if (!$config = $container->getExtensionConfig($name)) {
                // this extension was not called
                continue;
            }
            $resolvingBag = $container->getParameterBag();
            if ($resolvingBag instanceof EnvPlaceholderParameterBag && $extension instanceof Extension) {
                // create a dedicated bag so that we can track env vars per-extension
                $resolvingBag = new MergeExtensionConfigurationParameterBag($resolvingBag);
            }
            $config = $resolvingBag->resolveValue($config);

<<<<<<< HEAD
            $tmpContainer = new MergeExtensionConfigurationContainerBuilder($extension, $resolvingBag);
            $tmpContainer->setResourceTracking($container->isTrackingResources());
            $tmpContainer->addObjectResource($extension);
            if ($extension instanceof ConfigurationExtensionInterface && null !== $configuration = $extension->getConfiguration($config, $tmpContainer)) {
                $tmpContainer->addObjectResource($configuration);
            }
=======
            try {
                $tmpContainer = new ContainerBuilder($resolvingBag);
                $tmpContainer->setResourceTracking($container->isTrackingResources());
                $tmpContainer->addObjectResource($extension);
                if ($extension instanceof ConfigurationExtensionInterface && null !== $configuration = $extension->getConfiguration($config, $tmpContainer)) {
                    $tmpContainer->addObjectResource($configuration);
                }
>>>>>>> b4afeb2e

                foreach ($exprLangProviders as $provider) {
                    $tmpContainer->addExpressionLanguageProvider($provider);
                }

                $extension->load($config, $tmpContainer);
            } catch (\Exception $e) {
                if ($resolvingBag instanceof MergeExtensionConfigurationParameterBag) {
                    $container->getParameterBag()->mergeEnvPlaceholders($resolvingBag);
                }

                throw $e;
            }

            if ($resolvingBag instanceof MergeExtensionConfigurationParameterBag) {
                // don't keep track of env vars that are *overridden* when configs are merged
                $resolvingBag->freezeAfterProcessing($extension, $tmpContainer);
            }

            $container->merge($tmpContainer);
            $container->getParameterBag()->add($parameters);
        }

        $container->addDefinitions($definitions);
        $container->addAliases($aliases);
    }
}

/**
 * @internal
 */
class MergeExtensionConfigurationParameterBag extends EnvPlaceholderParameterBag
{
    private $processedEnvPlaceholders;

    public function __construct(parent $parameterBag)
    {
        parent::__construct($parameterBag->all());
        $this->mergeEnvPlaceholders($parameterBag);
    }

    public function freezeAfterProcessing(Extension $extension, ContainerBuilder $container)
    {
        if (!$config = $extension->getProcessedConfigs()) {
            // Extension::processConfiguration() wasn't called, we cannot know how configs were merged
            return;
        }
        $this->processedEnvPlaceholders = array();

        // serialize config and container to catch env vars nested in object graphs
        $config = serialize($config).serialize($container->getDefinitions()).serialize($container->getAliases()).serialize($container->getParameterBag()->all());

        foreach (parent::getEnvPlaceholders() as $env => $placeholders) {
            foreach ($placeholders as $placeholder) {
                if (false !== stripos($config, $placeholder)) {
                    $this->processedEnvPlaceholders[$env] = $placeholders;
                    break;
                }
            }
        }
    }

    /**
     * {@inheritdoc}
     */
    public function getEnvPlaceholders()
    {
        return null !== $this->processedEnvPlaceholders ? $this->processedEnvPlaceholders : parent::getEnvPlaceholders();
    }
}

/**
 * A container builder preventing using methods that wouldn't have any effect from extensions.
 *
 * @internal
 */
class MergeExtensionConfigurationContainerBuilder extends ContainerBuilder
{
    private $extensionClass;

    public function __construct(ExtensionInterface $extension, ParameterBagInterface $parameterBag = null)
    {
        parent::__construct($parameterBag);

        $this->extensionClass = get_class($extension);
    }

    /**
     * {@inheritdoc}
     */
    public function addCompilerPass(CompilerPassInterface $pass, $type = PassConfig::TYPE_BEFORE_OPTIMIZATION/*, int $priority = 0*/)
    {
        throw new LogicException(sprintf('You cannot add compiler pass "%s" from extension "%s". Compiler passes must be registered before the container is compiled.', get_class($pass), $this->extensionClass));
    }

    /**
     * {@inheritdoc}
     */
    public function registerExtension(ExtensionInterface $extension)
    {
        throw new LogicException(sprintf('You cannot register extension "%s" from "%s". Extensions must be registered before the container is compiled.', get_class($extension), $this->extensionClass));
    }

    /**
     * {@inheritdoc}
     */
    public function compile($resolveEnvPlaceholders = false)
    {
        throw new LogicException(sprintf('Cannot compile the container in extension "%s".', $this->extensionClass));
    }

    /**
     * {@inheritdoc}
     */
    public function resolveEnvPlaceholders($value, $format = null, array &$usedEnvs = null)
    {
        if (true !== $format || !\is_string($value)) {
            return parent::resolveEnvPlaceholders($value, $format, $usedEnvs);
        }

        $bag = $this->getParameterBag();
        $value = $bag->resolveValue($value);

        foreach ($bag->getEnvPlaceholders() as $env => $placeholders) {
            if (false === strpos($env, ':')) {
                continue;
            }
            foreach ($placeholders as $placeholder) {
                if (false !== stripos($value, $placeholder)) {
                    throw new RuntimeException(sprintf('Using a cast in "env(%s)" is incompatible with resolution at compile time in "%s". The logic in the extension should be moved to a compiler pass, or an env parameter with no cast should be used instead.', $env, $this->extensionClass));
                }
            }
        }

        return parent::resolveEnvPlaceholders($value, $format, $usedEnvs);
    }
}<|MERGE_RESOLUTION|>--- conflicted
+++ resolved
@@ -56,22 +56,13 @@
             }
             $config = $resolvingBag->resolveValue($config);
 
-<<<<<<< HEAD
-            $tmpContainer = new MergeExtensionConfigurationContainerBuilder($extension, $resolvingBag);
-            $tmpContainer->setResourceTracking($container->isTrackingResources());
-            $tmpContainer->addObjectResource($extension);
-            if ($extension instanceof ConfigurationExtensionInterface && null !== $configuration = $extension->getConfiguration($config, $tmpContainer)) {
-                $tmpContainer->addObjectResource($configuration);
-            }
-=======
             try {
-                $tmpContainer = new ContainerBuilder($resolvingBag);
+                $tmpContainer = new MergeExtensionConfigurationContainerBuilder($extension, $resolvingBag);
                 $tmpContainer->setResourceTracking($container->isTrackingResources());
                 $tmpContainer->addObjectResource($extension);
                 if ($extension instanceof ConfigurationExtensionInterface && null !== $configuration = $extension->getConfiguration($config, $tmpContainer)) {
                     $tmpContainer->addObjectResource($configuration);
                 }
->>>>>>> b4afeb2e
 
                 foreach ($exprLangProviders as $provider) {
                     $tmpContainer->addExpressionLanguageProvider($provider);
