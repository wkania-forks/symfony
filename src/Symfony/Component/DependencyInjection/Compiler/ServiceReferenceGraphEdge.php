--- conflicted
+++ resolved
@@ -28,12 +28,8 @@
     /**
      * @param ServiceReferenceGraphNode $sourceNode
      * @param ServiceReferenceGraphNode $destNode
-<<<<<<< HEAD
-     * @param string                    $value
+     * @param mixed                     $value
      * @param bool                      $lazy
-=======
-     * @param mixed                     $value
->>>>>>> 2b95ba32
      */
     public function __construct(ServiceReferenceGraphNode $sourceNode, ServiceReferenceGraphNode $destNode, $value = null, $lazy = false)
     {
