<?php

/*
 * This file is part of the Symfony package.
 *
 * (c) Fabien Potencier <fabien@symfony.com>
 *
 * For the full copyright and license information, please view the LICENSE
 * file that was distributed with this source code.
 */

namespace Symfony\Component\DependencyInjection;

use Symfony\Component\DependencyInjection\Exception\InvalidArgumentException;
use Symfony\Component\DependencyInjection\Exception\ServiceCircularReferenceException;
use Symfony\Component\DependencyInjection\Exception\ServiceNotFoundException;

/**
 * ContainerInterface is the interface implemented by service container classes.
 *
 * @author Fabien Potencier <fabien@symfony.com>
 * @author Johannes M. Schmitt <schmittjoh@gmail.com>
 */
interface ContainerInterface
{
    const EXCEPTION_ON_INVALID_REFERENCE = 1;
    const NULL_ON_INVALID_REFERENCE = 2;
    const IGNORE_ON_INVALID_REFERENCE = 3;

    /**
     * Sets a service.
     *
     * @param string $id      The service identifier
     * @param object $service The service instance
<<<<<<< HEAD
     *
     * @api
=======
     * @param string $scope   The scope of the service
>>>>>>> 00dffe73
     */
    public function set($id, $service);

    /**
     * Gets a service.
     *
     * @param string $id              The service identifier
     * @param int    $invalidBehavior The behavior when the service does not exist
     *
     * @return object The associated service
     *
     * @throws ServiceCircularReferenceException When a circular reference is detected
     * @throws ServiceNotFoundException          When the service is not defined
     *
     * @see Reference
     */
    public function get($id, $invalidBehavior = self::EXCEPTION_ON_INVALID_REFERENCE);

    /**
     * Returns true if the given service is defined.
     *
     * @param string $id The service identifier
     *
     * @return bool true if the service is defined, false otherwise
     */
    public function has($id);

    /**
     * Check for whether or not a service has been initialized.
     *
     * @param string $id
     *
     * @return bool true if the service has been initialized, false otherwise
     */
    public function initialized($id);

    /**
     * Gets a parameter.
     *
     * @param string $name The parameter name
     *
     * @return mixed The parameter value
     *
     * @throws InvalidArgumentException if the parameter is not defined
     */
    public function getParameter($name);

    /**
     * Checks if a parameter exists.
     *
     * @param string $name The parameter name
     *
     * @return bool The presence of parameter in container
     */
    public function hasParameter($name);

    /**
     * Sets a parameter.
     *
     * @param string $name  The parameter name
     * @param mixed  $value The parameter value
     */
    public function setParameter($name, $value);
<<<<<<< HEAD
=======

    /**
     * Enters the given scope.
     *
     * @param string $name
     *
     * @deprecated since version 2.8, to be removed in 3.0.
     */
    public function enterScope($name);

    /**
     * Leaves the current scope, and re-enters the parent scope.
     *
     * @param string $name
     *
     * @deprecated since version 2.8, to be removed in 3.0.
     */
    public function leaveScope($name);

    /**
     * Adds a scope to the container.
     *
     * @param ScopeInterface $scope
     *
     * @deprecated since version 2.8, to be removed in 3.0.
     */
    public function addScope(ScopeInterface $scope);

    /**
     * Whether this container has the given scope.
     *
     * @param string $name
     *
     * @return bool
     *
     * @deprecated since version 2.8, to be removed in 3.0.
     */
    public function hasScope($name);

    /**
     * Determines whether the given scope is currently active.
     *
     * It does however not check if the scope actually exists.
     *
     * @param string $name
     *
     * @return bool
     *
     * @deprecated since version 2.8, to be removed in 3.0.
     */
    public function isScopeActive($name);
>>>>>>> 00dffe73
}<|MERGE_RESOLUTION|>--- conflicted
+++ resolved
@@ -32,12 +32,6 @@
      *
      * @param string $id      The service identifier
      * @param object $service The service instance
-<<<<<<< HEAD
-     *
-     * @api
-=======
-     * @param string $scope   The scope of the service
->>>>>>> 00dffe73
      */
     public function set($id, $service);
 
@@ -101,58 +95,4 @@
      * @param mixed  $value The parameter value
      */
     public function setParameter($name, $value);
-<<<<<<< HEAD
-=======
-
-    /**
-     * Enters the given scope.
-     *
-     * @param string $name
-     *
-     * @deprecated since version 2.8, to be removed in 3.0.
-     */
-    public function enterScope($name);
-
-    /**
-     * Leaves the current scope, and re-enters the parent scope.
-     *
-     * @param string $name
-     *
-     * @deprecated since version 2.8, to be removed in 3.0.
-     */
-    public function leaveScope($name);
-
-    /**
-     * Adds a scope to the container.
-     *
-     * @param ScopeInterface $scope
-     *
-     * @deprecated since version 2.8, to be removed in 3.0.
-     */
-    public function addScope(ScopeInterface $scope);
-
-    /**
-     * Whether this container has the given scope.
-     *
-     * @param string $name
-     *
-     * @return bool
-     *
-     * @deprecated since version 2.8, to be removed in 3.0.
-     */
-    public function hasScope($name);
-
-    /**
-     * Determines whether the given scope is currently active.
-     *
-     * It does however not check if the scope actually exists.
-     *
-     * @param string $name
-     *
-     * @return bool
-     *
-     * @deprecated since version 2.8, to be removed in 3.0.
-     */
-    public function isScopeActive($name);
->>>>>>> 00dffe73
 }