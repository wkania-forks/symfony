<?php

/*
 * This file is part of the Symfony package.
 *
 * (c) Fabien Potencier <fabien@symfony.com>
 *
 * For the full copyright and license information, please view the LICENSE
 * file that was distributed with this source code.
 */

namespace Symfony\Component\DependencyInjection\Dumper;

use Symfony\Component\DependencyInjection\Variable;
use Symfony\Component\DependencyInjection\Definition;
use Symfony\Component\DependencyInjection\ContainerBuilder;
use Symfony\Component\DependencyInjection\Container;
use Symfony\Component\DependencyInjection\ContainerInterface;
use Symfony\Component\DependencyInjection\Reference;
use Symfony\Component\DependencyInjection\Parameter;
use Symfony\Component\DependencyInjection\Exception\InvalidArgumentException;
use Symfony\Component\DependencyInjection\Exception\RuntimeException;
use Symfony\Component\DependencyInjection\Exception\ServiceCircularReferenceException;

/**
 * PhpDumper dumps a service container as a PHP class.
 *
 * @author Fabien Potencier <fabien@symfony.com>
 * @author Johannes M. Schmitt <schmittjoh@gmail.com>
 *
 * @api
 */
class PhpDumper extends Dumper
{
    /**
     * Characters that might appear in the generated variable name as first character
     * @var string
     */
    const FIRST_CHARS = 'abcdefghijklmnopqrstuvwxyz';

    /**
     * Characters that might appear in the generated variable name as any but the first character
     * @var string
     */
    const NON_FIRST_CHARS = 'abcdefghijklmnopqrstuvwxyz0123456789_';

    private $inlinedDefinitions;
    private $definitionVariables;
    private $referenceVariables;
    private $variableCount;
    private $reservedVariables = array('instance', 'class');

    /**
     * {@inheritDoc}
     *
     * @api
     */
    public function __construct(ContainerBuilder $container)
    {
        parent::__construct($container);

        $this->inlinedDefinitions = new \SplObjectStorage;
    }

    /**
     * Dumps the service container as a PHP class.
     *
     * Available options:
     *
     *  * class:      The class name
     *  * base_class: The base class name
     *
     * @param  array  $options An array of options
     *
     * @return string A PHP class representing of the service container
     *
     * @api
     */
    public function dump(array $options = array())
    {
        $options = array_merge(array(
            'class'      => 'ProjectServiceContainer',
            'base_class' => 'Container',
        ), $options);

        $code = $this->startClass($options['class'], $options['base_class']);

        if ($this->container->isFrozen()) {
            $code .= $this->addFrozenConstructor();
        } else {
            $code .= $this->addConstructor();
        }

        $code .=
            $this->addServices().
            $this->addDefaultParametersMethod().
            $this->endClass()
        ;

        return $code;
    }

    /**
     * Generates Service local temp variables.
     *
     * @param string $cId
     * @param string $definition
     *
     * @return string
     */
    private function addServiceLocalTempVariables($cId, $definition)
    {
        static $template = "        \$%s = %s;\n";

        $localDefinitions = array_merge(
            array($definition),
            $this->getInlinedDefinitions($definition)
        );

        $calls = $behavior = array();
        foreach ($localDefinitions as $iDefinition) {
            $this->getServiceCallsFromArguments($iDefinition->getArguments(), $calls, $behavior);
            $this->getServiceCallsFromArguments($iDefinition->getMethodCalls(), $calls, $behavior);
            $this->getServiceCallsFromArguments($iDefinition->getProperties(), $calls, $behavior);
        }

        $code = '';
        foreach ($calls as $id => $callCount) {
            if ('service_container' === $id || $id === $cId) {
                continue;
            }

            if ($callCount > 1) {
                $name = $this->getNextVariableName();
                $this->referenceVariables[$id] = new Variable($name);

                if (ContainerInterface::EXCEPTION_ON_INVALID_REFERENCE === $behavior[$id]) {
                    $code .= sprintf($template, $name, $this->getServiceCall($id));
                } else {
                    $code .= sprintf($template, $name, $this->getServiceCall($id, new Reference($id, ContainerInterface::NULL_ON_INVALID_REFERENCE)));
                }
            }
        }

        if ('' !== $code) {
            $code .= "\n";
        }

        return $code;
    }

    /**
     * Generates the require_once statement for service includes.
     *
     * @param string $id The service id
     * @param Definition $definition
     *
     * @return string
     */
    private function addServiceInclude($id, $definition)
    {
        $template = "        require_once %s;\n";
        $code = '';

        if (null !== $file = $definition->getFile()) {
            $code .= sprintf($template, $this->dumpValue($file));
        }

        foreach ($this->getInlinedDefinitions($definition) as $definition) {
            if (null !== $file = $definition->getFile()) {
                $code .= sprintf($template, $this->dumpValue($file));
            }
        }

        if ('' !== $code) {
            $code .= "\n";
        }

        return $code;
    }

    /**
     * Generates the inline definition of a service.
     *
     * @param string $id
     * @param Definition $definition
     *
     * @return string
     */
    private function addServiceInlinedDefinitions($id, $definition)
    {
        $code = '';
        $variableMap = $this->definitionVariables;
        $nbOccurrences = new \SplObjectStorage();
        $processed = new \SplObjectStorage();
        $inlinedDefinitions = $this->getInlinedDefinitions($definition);

        foreach ($inlinedDefinitions as $definition) {
            if (false === $nbOccurrences->contains($definition)) {
                $nbOccurrences->offsetSet($definition, 1);
            } else {
                $i = $nbOccurrences->offsetGet($definition);
                $nbOccurrences->offsetSet($definition, $i+1);
            }
        }

        foreach ($inlinedDefinitions as $sDefinition) {
            if ($processed->contains($sDefinition)) {
                continue;
            }
            $processed->offsetSet($sDefinition);

            $class = $this->dumpValue($sDefinition->getClass());
            if ($nbOccurrences->offsetGet($sDefinition) > 1 || count($sDefinition->getMethodCalls()) > 0 || $sDefinition->getProperties() || null !== $sDefinition->getConfigurator() || false !== strpos($class, '$')) {
                $name = $this->getNextVariableName();
                $variableMap->offsetSet($sDefinition, new Variable($name));

                // a construct like:
                // $a = new ServiceA(ServiceB $b); $b = new ServiceB(ServiceA $a);
                // this is an indication for a wrong implementation, you can circumvent this problem
                // by setting up your service structure like this:
                // $b = new ServiceB();
                // $a = new ServiceA(ServiceB $b);
                // $b->setServiceA(ServiceA $a);
                if ($this->hasReference($id, $sDefinition->getArguments())) {
                    throw new ServiceCircularReferenceException($id, array($id));
                }

                $arguments = array();
                foreach ($sDefinition->getArguments() as $argument) {
                    $arguments[] = $this->dumpValue($argument);
                }

                if (null !== $sDefinition->getFactoryMethod()) {
                    if (null !== $sDefinition->getFactoryClass()) {
                        $code .= sprintf("        \$%s = call_user_func(array(%s, '%s')%s);\n", $name, $this->dumpValue($sDefinition->getFactoryClass()), $sDefinition->getFactoryMethod(), count($arguments) > 0 ? ', '.implode(', ', $arguments) : '');
                    } elseif (null !== $sDefinition->getFactoryService()) {
                        $code .= sprintf("        \$%s = %s->%s(%s);\n", $name, $this->getServiceCall($sDefinition->getFactoryService()), $sDefinition->getFactoryMethod(), implode(', ', $arguments));
                    } else {
                        throw new RuntimeException('Factory service or factory class must be defined in service definition for '.$id);
                    }
                } elseif (false !== strpos($class, '$')) {
                    $code .= sprintf("        \$class = %s;\n        \$%s = new \$class(%s);\n", $class, $name, implode(', ', $arguments));
                } else {
                    $code .= sprintf("        \$%s = new \\%s(%s);\n", $name, substr(str_replace('\\\\', '\\', $class), 1, -1), implode(', ', $arguments));
                }

                if (!$this->hasReference($id, $sDefinition->getMethodCalls()) && !$this->hasReference($id, $sDefinition->getProperties())) {
                    $code .= $this->addServiceMethodCalls(null, $sDefinition, $name);
                    $code .= $this->addServiceProperties(null, $sDefinition, $name);
                    $code .= $this->addServiceConfigurator(null, $sDefinition, $name);
                }

                $code .= "\n";
            }
        }

        return $code;
    }

    /**
     * Adds the service return statement.
     *
     * @param string $id Service id
     * @param Definition $definition
     *
     * @return string
     */
    private function addServiceReturn($id, $definition)
    {
        if ($this->isSimpleInstance($id, $definition)) {
            return "    }\n";
        }

        return "\n        return \$instance;\n    }\n";
    }

    /**
     * Generates the service instance.
     *
     * @param string $id
     * @param Definition $definition
     *
     * @return string
     *
     * @throws InvalidArgumentException
     * @throws RuntimeException
     */
    private function addServiceInstance($id, $definition)
    {
        $class = $this->dumpValue($definition->getClass());

        if (0 === strpos($class, "'") && !preg_match('/^\'[a-zA-Z_\x7f-\xff][a-zA-Z0-9_\x7f-\xff]*(\\\{2}[a-zA-Z_\x7f-\xff][a-zA-Z0-9_\x7f-\xff]*)*\'$/', $class)) {
            throw new InvalidArgumentException(sprintf('"%s" is not a valid class name for the "%s" service.', $class, $id));
        }

        $arguments = array();
        foreach ($definition->getArguments() as $value) {
            $arguments[] = $this->dumpValue($value);
        }

        $simple = $this->isSimpleInstance($id, $definition);

        $instantiation = '';
        if (ContainerInterface::SCOPE_CONTAINER === $definition->getScope()) {
            $instantiation = "\$this->services['$id'] = ".($simple ? '' : '$instance');
        } else if (ContainerInterface::SCOPE_PROTOTYPE !== $scope = $definition->getScope()) {
            $instantiation = "\$this->services['$id'] = \$this->scopedServices['$scope']['$id'] = ".($simple ? '' : '$instance');
        } elseif (!$simple) {
            $instantiation = '$instance';
        }

        $return = '';
        if ($simple) {
            $return = 'return ';
        } else {
            $instantiation .= ' = ';
        }

        if (null !== $definition->getFactoryMethod()) {
            if (null !== $definition->getFactoryClass()) {
                $code = sprintf("        $return{$instantiation}call_user_func(array(%s, '%s')%s);\n", $this->dumpValue($definition->getFactoryClass()), $definition->getFactoryMethod(), $arguments ? ', '.implode(', ', $arguments) : '');
            } elseif (null !== $definition->getFactoryService()) {
                $code = sprintf("        $return{$instantiation}%s->%s(%s);\n", $this->getServiceCall($definition->getFactoryService()), $definition->getFactoryMethod(), implode(', ', $arguments));
            } else {
                throw new RuntimeException('Factory method requires a factory service or factory class in service definition for '.$id);
            }
        } elseif (false !== strpos($class, '$')) {
            $code = sprintf("        \$class = %s;\n        $return{$instantiation}new \$class(%s);\n", $class, implode(', ', $arguments));
        } else {
            $code = sprintf("        $return{$instantiation}new \\%s(%s);\n", substr(str_replace('\\\\', '\\', $class), 1, -1), implode(', ', $arguments));
        }

        if (!$simple) {
            $code .= "\n";
        }

        return $code;
    }

    /**
     * Checks if the definition is a simple instance.
     *
     * @param string $id
     * @param Definition $definition
     *
     * @return Boolean
     */
    private function isSimpleInstance($id, $definition)
    {
        foreach (array_merge(array($definition), $this->getInlinedDefinitions($definition)) as $sDefinition) {
            if ($definition !== $sDefinition && !$this->hasReference($id, $sDefinition->getMethodCalls())) {
                continue;
            }

            if ($sDefinition->getMethodCalls() || $sDefinition->getProperties() || $sDefinition->getConfigurator()) {
                return false;
            }
        }

        return true;
    }

    /**
     * Adds method calls to a service definition.
     *
     * @param string $id
     * @param Definition $definition
     * @param string $variableName
     *
     * @return string
     */
    private function addServiceMethodCalls($id, $definition, $variableName = 'instance')
    {
        $calls = '';
        foreach ($definition->getMethodCalls() as $call) {
            $arguments = array();
            foreach ($call[1] as $value) {
                $arguments[] = $this->dumpValue($value);
            }

            $calls .= $this->wrapServiceConditionals($call[1], sprintf("        \$%s->%s(%s);\n", $variableName, $call[0], implode(', ', $arguments)));
        }

        return $calls;
    }

    private function addServiceProperties($id, $definition, $variableName = 'instance')
    {
        $code = '';
        foreach ($definition->getProperties() as $name => $value) {
            $code .= sprintf("        \$%s->%s = %s;\n", $variableName, $name, $this->dumpValue($value));
        }

        return $code;
    }

    /**
     * Generates the inline definition setup.
     *
     * @param string $id
     * @param Definition $definition
     * @return string
     */
    private function addServiceInlinedDefinitionsSetup($id, $definition)
    {
        $this->referenceVariables[$id] = new Variable('instance');

        $code = '';
        $processed = new \SplObjectStorage();
        foreach ($this->getInlinedDefinitions($definition) as $iDefinition) {
            if ($processed->contains($iDefinition)) {
                continue;
            }
            $processed->offsetSet($iDefinition);

            if (!$this->hasReference($id, $iDefinition->getMethodCalls())) {
                continue;
            }

            if ($iDefinition->getMethodCalls()) {
                $code .= $this->addServiceMethodCalls(null, $iDefinition, (string) $this->definitionVariables->offsetGet($iDefinition));
            }
            if ($iDefinition->getConfigurator()) {
                $code .= $this->addServiceConfigurator(null, $iDefinition, (string) $this->definitionVariables->offsetGet($iDefinition));
            }
        }

        if ('' !== $code) {
            $code .= "\n";
        }

        return $code;
    }

    /**
     * Adds configurator definition
     *
     * @param string $id
     * @param Definition $definition
     * @param string $variableName
     *
     * @return string
     */
    private function addServiceConfigurator($id, $definition, $variableName = 'instance')
    {
        if (!$callable = $definition->getConfigurator()) {
            return '';
        }

        if (is_array($callable)) {
            if (is_object($callable[0]) && $callable[0] instanceof Reference) {
                return sprintf("        %s->%s(\$%s);\n", $this->getServiceCall((string) $callable[0]), $callable[1], $variableName);
            }

            return sprintf("        call_user_func(array(%s, '%s'), \$%s);\n", $this->dumpValue($callable[0]), $callable[1], $variableName);
        }

        return sprintf("        %s(\$%s);\n", $callable, $variableName);
    }

    /**
     * Adds a service
     *
     * @param string $id
     * @param Definition $definition
     *
     * @return string
     */
    private function addService($id, $definition)
    {
        $name = Container::camelize($id);
        $this->definitionVariables = new \SplObjectStorage();
        $this->referenceVariables = array();
        $this->variableCount = 0;

        $return = '';
        if ($definition->isSynthetic()) {
            $return = sprintf('@throws RuntimeException always since this service is expected to be injected dynamically');
        } elseif ($class = $definition->getClass()) {
            $return = sprintf("@return %s A %s instance.", 0 === strpos($class, '%') ? 'Object' : $class, $class);
        } elseif ($definition->getFactoryClass()) {
            $return = sprintf('@return Object An instance returned by %s::%s().', $definition->getFactoryClass(), $definition->getFactoryMethod());
        } elseif ($definition->getFactoryService()) {
            $return = sprintf('@return Object An instance returned by %s::%s().', $definition->getFactoryService(), $definition->getFactoryMethod());
        }

        $doc = '';
        if (ContainerInterface::SCOPE_PROTOTYPE !== $definition->getScope()) {
            $doc .= <<<EOF

     *
     * This service is shared.
     * This method always returns the same instance of the service.
EOF;
        }

        if (!$definition->isPublic()) {
            $doc .= <<<EOF

     *
     * This service is private.
     * If you want to be able to request this service from the container directly,
     * make it public, otherwise you might end up with broken code.
EOF;
        }

        $code = <<<EOF

    /**
     * Gets the '$id' service.$doc
     *
     * $return
     */
    protected function get{$name}Service()
    {

EOF;

        $scope = $definition->getScope();
        if (ContainerInterface::SCOPE_CONTAINER !== $scope && ContainerInterface::SCOPE_PROTOTYPE !== $scope) {
            $code .= <<<EOF
        if (!isset(\$this->scopedServices['$scope'])) {
            throw new InactiveScopeException('$id', '$scope');
        }


EOF;
        }

        if ($definition->isSynthetic()) {
            $code .= sprintf("        throw new RuntimeException('You have requested a synthetic service (\"%s\"). The DIC does not know how to construct this service.');\n    }\n", $id);
        } else {
            $code .=
                $this->addServiceInclude($id, $definition).
                $this->addServiceLocalTempVariables($id, $definition).
                $this->addServiceInlinedDefinitions($id, $definition).
                $this->addServiceInstance($id, $definition).
                $this->addServiceInlinedDefinitionsSetup($id, $definition).
                $this->addServiceMethodCalls($id, $definition).
                $this->addServiceProperties($id, $definition).
                $this->addServiceConfigurator($id, $definition).
                $this->addServiceReturn($id, $definition)
            ;
        }

        $this->definitionVariables = null;
        $this->referenceVariables = null;

        return $code;
    }

    /**
     * Adds a service alias.
     *
     * @param string $alias
     * @param string $id
     *
     * @return string
     */
    private function addServiceAlias($alias, $id)
    {
        $name = Container::camelize($alias);
        $type = 'Object';

        if ($this->container->hasDefinition($id)) {
            $class = $this->container->getDefinition($id)->getClass();
            $type = 0 === strpos($class, '%') ? 'Object' : $class;
        }

        return <<<EOF

    /**
     * Gets the $alias service alias.
     *
     * @return $type An instance of the $id service
     */
    protected function get{$name}Service()
    {
        return {$this->getServiceCall($id)};
    }

EOF;
    }

    /**
     * Adds multiple services
     *
     * @return string
     */
    private function addServices()
    {
        $publicServices = $privateServices = $aliasServices = '';
        $definitions = $this->container->getDefinitions();
        ksort($definitions);
        foreach ($definitions as $id => $definition) {
            if ($definition->isPublic()) {
                $publicServices .= $this->addService($id, $definition);
            } else {
                $privateServices .= $this->addService($id, $definition);
            }
        }

        $aliases = $this->container->getAliases();
        ksort($aliases);
        foreach ($aliases as $alias => $id) {
            $aliasServices .= $this->addServiceAlias($alias, $id);
        }

        return $publicServices.$aliasServices.$privateServices;
    }

    /**
     * Adds the class headers.
     *
     * @param string $class Class name
     * @param string $baseClass The name of the base class
     *
     * @return string
     */
    private function startClass($class, $baseClass)
    {
        $bagClass = $this->container->isFrozen() ? 'use Symfony\Component\DependencyInjection\ParameterBag\FrozenParameterBag;' : 'use Symfony\Component\DependencyInjection\ParameterBag\\ParameterBag;';

        return <<<EOF
<?php

use Symfony\Component\DependencyInjection\ContainerInterface;
use Symfony\Component\DependencyInjection\Container;
use Symfony\Component\DependencyInjection\Exception\InactiveScopeException;
use Symfony\Component\DependencyInjection\Exception\InvalidArgumentException;
use Symfony\Component\DependencyInjection\Exception\LogicException;
use Symfony\Component\DependencyInjection\Exception\RuntimeException;
use Symfony\Component\DependencyInjection\Reference;
use Symfony\Component\DependencyInjection\Parameter;
$bagClass

/**
 * $class
 *
 * This class has been auto-generated
 * by the Symfony Dependency Injection Component.
 */
class $class extends $baseClass
{
EOF;
    }

    /**
     * Adds the constructor.
     *
     * @return string
     */
    private function addConstructor()
    {
        $code = <<<EOF

    /**
     * Constructor.
     */
    public function __construct()
    {
        parent::__construct(new ParameterBag(\$this->getDefaultParameters()));

EOF;

        if (count($scopes = $this->container->getScopes()) > 0) {
            $code .= "\n";
            $code .= "        \$this->scopes = ".$this->dumpValue($scopes).";\n";
            $code .= "        \$this->scopeChildren = ".$this->dumpValue($this->container->getScopeChildren()).";\n";
        }

        $code .= <<<EOF
    }

EOF;

        return $code;
    }

    /**
     * Adds the constructor for a frozen container.
     *
     * @return string
     */
    private function addFrozenConstructor()
    {
        $code = <<<EOF

    /**
     * Constructor.
     */
    public function __construct()
    {
        \$this->parameters = \$this->getDefaultParameters();

        \$this->services =
        \$this->scopedServices =
        \$this->scopeStacks = array();

        \$this->set('service_container', \$this);

EOF;

        $code .= "\n";
        if (count($scopes = $this->container->getScopes()) > 0) {
            $code .= "        \$this->scopes = ".$this->dumpValue($scopes).";\n";
            $code .= "        \$this->scopeChildren = ".$this->dumpValue($this->container->getScopeChildren()).";\n";
        } else {
            $code .= "        \$this->scopes = array();\n";
            $code .= "        \$this->scopeChildren = array();\n";
        }

        $code .= <<<EOF
    }

EOF;

        return $code;
    }

    /**
     * Adds default parameters method.
     *
     * @return string
     */
    private function addDefaultParametersMethod()
    {
        if (!$this->container->getParameterBag()->all()) {
            return '';
        }

        $parameters = $this->exportParameters($this->container->getParameterBag()->all());

        $code = '';
        if ($this->container->isFrozen()) {
            $code .= <<<EOF

    /**
     * {@inheritdoc}
     */
    public function getParameter(\$name)
    {
        \$name = strtolower(\$name);

        if (!array_key_exists(\$name, \$this->parameters)) {
            throw new InvalidArgumentException(sprintf('The parameter "%s" must be defined.', \$name));
        }

        return \$this->parameters[\$name];
    }

    /**
     * {@inheritdoc}
     */
    public function hasParameter(\$name)
    {
        return array_key_exists(strtolower(\$name), \$this->parameters);
    }

    /**
     * {@inheritdoc}
     */
    public function setParameter(\$name, \$value)
    {
        throw new LogicException('Impossible to call set() on a frozen ParameterBag.');
    }

    /**
     * {@inheritDoc}
     */
    public function getParameterBag()
    {
        if (null === \$this->parameterBag) {
            \$this->parameterBag = new FrozenParameterBag(\$this->parameters);
        }

        return \$this->parameterBag;
    }
EOF;
        }

        $code .= <<<EOF

    /**
     * Gets the default parameters.
     *
     * @return array An array of the default parameters
     */
    protected function getDefaultParameters()
    {
        return $parameters;
    }

EOF;

        return $code;
    }

    /**
     * Exports parameters.
     *
     * @param array $parameters
     * @param string $path
     * @param integer $indent
     *
     * @return string
     */
    private function exportParameters($parameters, $path = '', $indent = 12)
    {
        $php = array();
        foreach ($parameters as $key => $value) {
            if (is_array($value)) {
                $value = $this->exportParameters($value, $path.'/'.$key, $indent + 4);
            } elseif ($value instanceof Variable) {
                throw new InvalidArgumentException(sprintf('You cannot dump a container with parameters that contain variable references. Variable "%s" found in "%s".', $value, $path.'/'.$key));
            } elseif ($value instanceof Definition) {
                throw new InvalidArgumentException(sprintf('You cannot dump a container with parameters that contain service definitions. Definition for "%s" found in "%s".', $value->getClass(), $path.'/'.$key));
            } elseif ($value instanceof Reference) {
                throw new InvalidArgumentException(sprintf('You cannot dump a container with parameters that contain references to other services (reference to service "%s" found in "%s").', $value, $path.'/'.$key));
            } else {
                $value = var_export($value, true);
            }

            $php[] = sprintf('%s%s => %s,', str_repeat(' ', $indent), var_export($key, true), $value);
        }

        return sprintf("array(\n%s\n%s)", implode("\n", $php), str_repeat(' ', $indent - 4));
    }

    /**
     * Ends the class definition.
     *
     * @return string
     */
    private function endClass()
    {
        return <<<EOF
}

EOF;
    }

    /**
     * Wraps the service conditionals.
     *
     * @param string $value
     * @param string $code
     *
     * @return string
     */
    private function wrapServiceConditionals($value, $code)
    {
        if (!$services = ContainerBuilder::getServiceConditionals($value)) {
            return $code;
        }

        $conditions = array();
        foreach ($services as $service) {
            $conditions[] = sprintf("\$this->has('%s')", $service);
        }

        // re-indent the wrapped code
        $code = implode("\n", array_map(function ($line) { return $line ? '    '.$line : $line; }, explode("\n", $code)));

        return sprintf("        if (%s) {\n%s        }\n", implode(' && ', $conditions), $code);
    }

    /**
     * Builds service calls from arguments
     *
     * @param array  $arguments
<<<<<<< HEAD
     * @param string $calls    By reference
     * @param string $behavior By reference
=======
     * @param string &$calls    By reference
     * @param string &$behavior By reference
     *
     * @return void
>>>>>>> ec7eec5f
     */
    private function getServiceCallsFromArguments(array $arguments, array &$calls, array &$behavior)
    {
        foreach ($arguments as $argument) {
            if (is_array($argument)) {
                $this->getServiceCallsFromArguments($argument, $calls, $behavior);
            } else if ($argument instanceof Reference) {
                $id = (string) $argument;

                if (!isset($calls[$id])) {
                    $calls[$id] = 0;
                }
                if (!isset($behavior[$id])) {
                    $behavior[$id] = $argument->getInvalidBehavior();
                } else if (ContainerInterface::EXCEPTION_ON_INVALID_REFERENCE !== $behavior[$id]) {
                    $behavior[$id] = $argument->getInvalidBehavior();
                }

                $calls[$id] += 1;
            }
        }
    }

    /**
     * Returns the inline definition
     *
     * @param Definition $definition
     *
     * @return array
     */
    private function getInlinedDefinitions(Definition $definition)
    {
        if (false === $this->inlinedDefinitions->contains($definition)) {
            $definitions = array_merge(
                $this->getDefinitionsFromArguments($definition->getArguments()),
                $this->getDefinitionsFromArguments($definition->getMethodCalls()),
                $this->getDefinitionsFromArguments($definition->getProperties())
            );

            $this->inlinedDefinitions->offsetSet($definition, $definitions);

            return $definitions;
        }

        return $this->inlinedDefinitions->offsetGet($definition);
    }

    /**
     * Gets the definition from arguments
     *
     * @param array $arguments
     *
     * @return array
     */
    private function getDefinitionsFromArguments(array $arguments)
    {
        $definitions = array();
        foreach ($arguments as $argument) {
            if (is_array($argument)) {
                $definitions = array_merge($definitions, $this->getDefinitionsFromArguments($argument));
            } else if ($argument instanceof Definition) {
                $definitions = array_merge(
                    $definitions,
                    $this->getInlinedDefinitions($argument),
                    array($argument)
                );
            }
        }

        return $definitions;
    }

    /**
     * Checks if a service id has a reference
     *
     * @param string $id
     * @param array $arguments
     *
     * @return Boolean
     */
    private function hasReference($id, array $arguments)
    {
        foreach ($arguments as $argument) {
            if (is_array($argument)) {
                if ($this->hasReference($id, $argument)) {
                    return true;
                }
            } else if ($argument instanceof Reference) {
                if ($id === (string) $argument) {
                    return true;
                }
            }
        }

        return false;
    }

    /**
     * Dumps values.
     *
     * @param array $value
     * @param Boolean $interpolate
     *
     * @return string
     */
    private function dumpValue($value, $interpolate = true)
    {
        if (is_array($value)) {
            $code = array();
            foreach ($value as $k => $v) {
                $code[] = sprintf('%s => %s', $this->dumpValue($k, $interpolate), $this->dumpValue($v, $interpolate));
            }

            return sprintf('array(%s)', implode(', ', $code));
        } elseif (is_object($value) && $value instanceof Definition) {
            if (null !== $this->definitionVariables && $this->definitionVariables->contains($value)) {
                return $this->dumpValue($this->definitionVariables->offsetGet($value), $interpolate);
            }
            if (count($value->getMethodCalls()) > 0) {
                throw new RuntimeException('Cannot dump definitions which have method calls.');
            }
            if (null !== $value->getConfigurator()) {
                throw new RuntimeException('Cannot dump definitions which have a configurator.');
            }

            $arguments = array();
            foreach ($value->getArguments() as $argument) {
                $arguments[] = $this->dumpValue($argument);
            }
            $class = $this->dumpValue($value->getClass());

            if (false !== strpos($class, '$')) {
                throw new RuntimeException('Cannot dump definitions which have a variable class name.');
            }

            if (null !== $value->getFactoryMethod()) {
                if (null !== $value->getFactoryClass()) {
                    return sprintf("call_user_func(array(%s, '%s')%s)", $this->dumpValue($value->getFactoryClass()), $value->getFactoryMethod(), count($arguments) > 0 ? ', '.implode(', ', $arguments) : '');
                } elseif (null !== $value->getFactoryService()) {
                    return sprintf("%s->%s(%s)", $this->getServiceCall($value->getFactoryService()), $value->getFactoryMethod(), implode(', ', $arguments));
                } else {
                    throw new RuntimeException('Cannot dump definitions which have factory method without factory service or factory class.');
                }
            }

            return sprintf("new \\%s(%s)", substr(str_replace('\\\\', '\\', $class), 1, -1), implode(', ', $arguments));
        } elseif (is_object($value) && $value instanceof Variable) {
            return '$'.$value;
        } elseif (is_object($value) && $value instanceof Reference) {
            if (null !== $this->referenceVariables && isset($this->referenceVariables[$id = (string) $value])) {
                return $this->dumpValue($this->referenceVariables[$id], $interpolate);
            }

            return $this->getServiceCall((string) $value, $value);
        } elseif (is_object($value) && $value instanceof Parameter) {
            return $this->dumpParameter($value);
        } elseif (true === $interpolate && is_string($value)) {
            if (preg_match('/^%([^%]+)%$/', $value, $match)) {
                // we do this to deal with non string values (Boolean, integer, ...)
                // the preg_replace_callback converts them to strings
                return $this->dumpParameter(strtolower($match[1]));
            } else {
                $that = $this;
                $replaceParameters = function ($match) use ($that)
                {
                    return "'.".$that->dumpParameter(strtolower($match[2])).".'";
                };

                $code = str_replace('%%', '%', preg_replace_callback('/(?<!%)(%)([^%]+)\1/', $replaceParameters, var_export($value, true)));

                // optimize string
                $code = preg_replace(array("/^''\./", "/\.''$/", "/(\w+)(?:'\.')/", "/(.+)(?:\.''\.)/"), array('', '', '$1', '$1.'), $code);

                return $code;
            }
        } elseif (is_object($value) || is_resource($value)) {
            throw new RuntimeException('Unable to dump a service container if a parameter is an object or a resource.');
        } else {
            return var_export($value, true);
        }
    }

    /**
     * Dumps a parameter
     *
     * @param string $name
     *
     * @return string
     */
    public function dumpParameter($name)
    {
        if ($this->container->isFrozen() && $this->container->hasParameter($name)) {
            return $this->dumpValue($this->container->getParameter($name), false);
        }

        return sprintf("\$this->getParameter('%s')", strtolower($name));
    }

    /**
     * Gets a service call
     *
     * @param string    $id
     * @param Reference $reference
     *
     * @return string
     */
    private function getServiceCall($id, Reference $reference = null)
    {
        if ('service_container' === $id) {
            return '$this';
        }

        if (null !== $reference && ContainerInterface::EXCEPTION_ON_INVALID_REFERENCE !== $reference->getInvalidBehavior()) {
            return sprintf('$this->get(\'%s\', ContainerInterface::NULL_ON_INVALID_REFERENCE)', $id);
        } else {
            if ($this->container->hasAlias($id)) {
                $id = (string) $this->container->getAlias($id);
            }

            return sprintf('$this->get(\'%s\')', $id);
        }
    }

    /**
     * Returns the next name to use
     *
     * @return string
     */
    private function getNextVariableName()
    {
        $firstChars = self::FIRST_CHARS;
        $firstCharsLength = strlen($firstChars);
        $nonFirstChars = self::NON_FIRST_CHARS;
        $nonFirstCharsLength = strlen($nonFirstChars);

        while (true) {
            $name = '';
            $i = $this->variableCount;

            if ('' === $name) {
                $name .= $firstChars[$i%$firstCharsLength];
                $i = intval($i/$firstCharsLength);
            }

            while ($i > 0) {
                $i -= 1;
                $name .= $nonFirstChars[$i%$nonFirstCharsLength];
                $i = intval($i/$nonFirstCharsLength);
            }

            $this->variableCount += 1;

            // check that the name is not reserved
            if (in_array($name, $this->reservedVariables, true)) {
                continue;
            }

            return $name;
        }
    }
}<|MERGE_RESOLUTION|>--- conflicted
+++ resolved
@@ -870,15 +870,8 @@
      * Builds service calls from arguments
      *
      * @param array  $arguments
-<<<<<<< HEAD
-     * @param string $calls    By reference
-     * @param string $behavior By reference
-=======
      * @param string &$calls    By reference
      * @param string &$behavior By reference
-     *
-     * @return void
->>>>>>> ec7eec5f
      */
     private function getServiceCallsFromArguments(array $arguments, array &$calls, array &$behavior)
     {
