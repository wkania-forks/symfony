<?php

/*
 * This file is part of the Symfony package.
 *
 * (c) Fabien Potencier <fabien@symfony.com>
 *
 * For the full copyright and license information, please view the LICENSE
 * file that was distributed with this source code.
 */

namespace Symfony\Component\DependencyInjection\Dumper;

use Symfony\Component\DependencyInjection\Argument\ArgumentInterface;
use Symfony\Component\DependencyInjection\Argument\IteratorArgument;
use Symfony\Component\DependencyInjection\Argument\ServiceClosureArgument;
use Symfony\Component\DependencyInjection\Argument\ServiceLocator;
use Symfony\Component\DependencyInjection\Argument\ServiceLocatorArgument;
use Symfony\Component\DependencyInjection\Compiler\AnalyzeServiceReferencesPass;
use Symfony\Component\DependencyInjection\Compiler\CheckCircularReferencesPass;
use Symfony\Component\DependencyInjection\Compiler\ServiceReferenceGraphNode;
use Symfony\Component\DependencyInjection\Container;
use Symfony\Component\DependencyInjection\ContainerBuilder;
use Symfony\Component\DependencyInjection\ContainerInterface;
use Symfony\Component\DependencyInjection\Definition;
use Symfony\Component\DependencyInjection\Exception\EnvParameterException;
use Symfony\Component\DependencyInjection\Exception\InvalidArgumentException;
use Symfony\Component\DependencyInjection\Exception\LogicException;
use Symfony\Component\DependencyInjection\Exception\RuntimeException;
use Symfony\Component\DependencyInjection\Exception\ServiceCircularReferenceException;
use Symfony\Component\DependencyInjection\ExpressionLanguage;
use Symfony\Component\DependencyInjection\LazyProxy\PhpDumper\DumperInterface as ProxyDumper;
use Symfony\Component\DependencyInjection\LazyProxy\PhpDumper\NullDumper;
use Symfony\Component\DependencyInjection\Parameter;
use Symfony\Component\DependencyInjection\Reference;
use Symfony\Component\DependencyInjection\ServiceLocator as BaseServiceLocator;
use Symfony\Component\DependencyInjection\TypedReference;
use Symfony\Component\DependencyInjection\Variable;
use Symfony\Component\ExpressionLanguage\Expression;
use Symfony\Component\HttpKernel\Kernel;

/**
 * PhpDumper dumps a service container as a PHP class.
 *
 * @author Fabien Potencier <fabien@symfony.com>
 * @author Johannes M. Schmitt <schmittjoh@gmail.com>
 */
class PhpDumper extends Dumper
{
    /**
     * Characters that might appear in the generated variable name as first character.
     */
    const FIRST_CHARS = 'abcdefghijklmnopqrstuvwxyz';

    /**
     * Characters that might appear in the generated variable name as any but the first character.
     */
    const NON_FIRST_CHARS = 'abcdefghijklmnopqrstuvwxyz0123456789_';

    private $definitionVariables;
    private $referenceVariables;
    private $variableCount;
    private $inlinedDefinitions;
    private $serviceCalls;
    private $reservedVariables = ['instance', 'class', 'this'];
    private $expressionLanguage;
    private $targetDirRegex;
    private $targetDirMaxMatches;
    private $docStar;
    private $serviceIdToMethodNameMap;
    private $usedMethodNames;
    private $namespace;
    private $asFiles;
    private $hotPathTag;
    private $inlineRequires;
    private $inlinedRequires = [];
    private $circularReferences = [];
    private $singleUsePrivateIds = [];
    private $addThrow = false;
    private $addGetService = false;
    private $locatedIds = [];
    private $serviceLocatorTag;
    private $exportedVariables = [];

    /**
     * @var ProxyDumper
     */
    private $proxyDumper;

    /**
     * {@inheritdoc}
     */
    public function __construct(ContainerBuilder $container)
    {
        if (!$container->isCompiled()) {
            throw new LogicException('Cannot dump an uncompiled container.');
        }

        parent::__construct($container);
    }

    /**
     * Sets the dumper to be used when dumping proxies in the generated container.
     */
    public function setProxyDumper(ProxyDumper $proxyDumper)
    {
        $this->proxyDumper = $proxyDumper;
    }

    /**
     * Dumps the service container as a PHP class.
     *
     * Available options:
     *
     *  * class:      The class name
     *  * base_class: The base class name
     *  * namespace:  The class namespace
     *  * as_files:   To split the container in several files
     *
     * @return string|array A PHP class representing the service container or an array of PHP files if the "as_files" option is set
     *
     * @throws EnvParameterException When an env var exists but has not been dumped
     */
    public function dump(array $options = [])
    {
        $this->locatedIds = [];
        $this->targetDirRegex = null;
        $this->inlinedRequires = [];
        $this->exportedVariables = [];
        $options = array_merge([
            'class' => 'ProjectServiceContainer',
            'base_class' => 'Container',
            'namespace' => '',
            'as_files' => false,
            'debug' => true,
            'hot_path_tag' => 'container.hot_path',
            'inline_class_loader_parameter' => 'container.dumper.inline_class_loader',
            'service_locator_tag' => 'container.service_locator',
            'build_time' => time(),
        ], $options);

        $this->addThrow = $this->addGetService = false;
        $this->namespace = $options['namespace'];
        $this->asFiles = $options['as_files'];
        $this->hotPathTag = $options['hot_path_tag'];
        $this->inlineRequires = $options['inline_class_loader_parameter'] && $this->container->hasParameter($options['inline_class_loader_parameter']) && $this->container->getParameter($options['inline_class_loader_parameter']);
        $this->serviceLocatorTag = $options['service_locator_tag'];

        if (0 !== strpos($baseClass = $options['base_class'], '\\') && 'Container' !== $baseClass) {
            $baseClass = sprintf('%s\%s', $options['namespace'] ? '\\'.$options['namespace'] : '', $baseClass);
            $baseClassWithNamespace = $baseClass;
        } elseif ('Container' === $baseClass) {
            $baseClassWithNamespace = Container::class;
        } else {
            $baseClassWithNamespace = $baseClass;
        }

        $this->initializeMethodNamesMap('Container' === $baseClass ? Container::class : $baseClass);

        if ($this->getProxyDumper() instanceof NullDumper) {
            (new AnalyzeServiceReferencesPass(true, false))->process($this->container);
            try {
                (new CheckCircularReferencesPass())->process($this->container);
            } catch (ServiceCircularReferenceException $e) {
                $path = $e->getPath();
                end($path);
                $path[key($path)] .= '". Try running "composer require symfony/proxy-manager-bridge';

                throw new ServiceCircularReferenceException($e->getServiceId(), $path);
            }
        }

        (new AnalyzeServiceReferencesPass(false, !$this->getProxyDumper() instanceof NullDumper))->process($this->container);
        $checkedNodes = [];
        $this->circularReferences = [];
        $this->singleUsePrivateIds = [];
        foreach ($this->container->getCompiler()->getServiceReferenceGraph()->getNodes() as $id => $node) {
            if (!$node->getValue() instanceof Definition) {
                continue;
            }
            if (!isset($checkedNodes[$id])) {
                $this->analyzeCircularReferences($id, $node->getOutEdges(), $checkedNodes);
            }
            if ($this->isSingleUsePrivateNode($node)) {
                $this->singleUsePrivateIds[$id] = $id;
            }
        }
        $this->container->getCompiler()->getServiceReferenceGraph()->clear();
        $checkedNodes = [];

        $this->docStar = $options['debug'] ? '*' : '';

        if (!empty($options['file']) && is_dir($dir = \dirname($options['file']))) {
            // Build a regexp where the first root dirs are mandatory,
            // but every other sub-dir is optional up to the full path in $dir
            // Mandate at least 2 root dirs and not more that 5 optional dirs.

            $dir = explode(\DIRECTORY_SEPARATOR, realpath($dir));
            $i = \count($dir);

            if (3 <= $i) {
                $regex = '';
                $lastOptionalDir = $i > 8 ? $i - 5 : 3;
                $this->targetDirMaxMatches = $i - $lastOptionalDir;

                while (--$i >= $lastOptionalDir) {
                    $regex = sprintf('(%s%s)?', preg_quote(\DIRECTORY_SEPARATOR.$dir[$i], '#'), $regex);
                }

                do {
                    $regex = preg_quote(\DIRECTORY_SEPARATOR.$dir[$i], '#').$regex;
                } while (0 < --$i);

                $this->targetDirRegex = '#'.preg_quote($dir[0], '#').$regex.'#';
            }
        }

        $code =
            $this->startClass($options['class'], $baseClass, $baseClassWithNamespace).
            $this->addServices($services).
            $this->addDeprecatedAliases().
            $this->addDefaultParametersMethod()
        ;

        if ($this->addGetService) {
            $code = preg_replace(
                "/(\r?\n\r?\n    public function __construct.+?\\{\r?\n)/s",
                "\n    private \$getService;$1        \$this->getService = \\Closure::fromCallable([\$this, 'getService']);\n",
                $code,
                1
            );
        }

        if ($this->asFiles) {
            $fileStart = <<<EOF
<?php

use Symfony\Component\DependencyInjection\Argument\RewindableGenerator;
use Symfony\Component\DependencyInjection\Exception\RuntimeException;

// This file has been auto-generated by the Symfony Dependency Injection Component for internal use.

EOF;
            $files = [];

            $ids = $this->container->getRemovedIds();
            foreach ($this->container->getDefinitions() as $id => $definition) {
                if (!$definition->isPublic()) {
                    $ids[$id] = true;
                }
            }
            if ($ids = array_keys($ids)) {
                sort($ids);
                $c = "<?php\n\nreturn [\n";
                foreach ($ids as $id) {
                    $c .= '    '.$this->doExport($id)." => true,\n";
                }
                $files['removed-ids.php'] = $c .= "];\n";
            }

            foreach ($this->generateServiceFiles($services) as $file => $c) {
                $files[$file] = $fileStart.$c;
            }
            foreach ($this->generateProxyClasses() as $file => $c) {
                $files[$file] = "<?php\n".$c;
            }
            $files[$options['class'].'.php'] = $code.$this->endClass();
            $hash = ucfirst(strtr(ContainerBuilder::hash($files), '._', 'xx'));
            $code = [];

            foreach ($files as $file => $c) {
                $code["Container{$hash}/{$file}"] = $c;
            }
            array_pop($code);
            $code["Container{$hash}/{$options['class']}.php"] = substr_replace($files[$options['class'].'.php'], "<?php\n\nnamespace Container{$hash};\n", 0, 6);
            $namespaceLine = $this->namespace ? "\nnamespace {$this->namespace};\n" : '';
            $time = $options['build_time'];
            $id = hash('crc32', $hash.$time);

            $code[$options['class'].'.php'] = <<<EOF
<?php
{$namespaceLine}
// This file has been auto-generated by the Symfony Dependency Injection Component for internal use.

if (\\class_exists(\\Container{$hash}\\{$options['class']}::class, false)) {
    // no-op
} elseif (!include __DIR__.'/Container{$hash}/{$options['class']}.php') {
    touch(__DIR__.'/Container{$hash}.legacy');

    return;
}

if (!\\class_exists({$options['class']}::class, false)) {
    \\class_alias(\\Container{$hash}\\{$options['class']}::class, {$options['class']}::class, false);
}

return new \\Container{$hash}\\{$options['class']}([
    'container.build_hash' => '$hash',
    'container.build_id' => '$id',
    'container.build_time' => $time,
], __DIR__.\\DIRECTORY_SEPARATOR.'Container{$hash}');

EOF;
        } else {
            $code .= $this->endClass();
            foreach ($this->generateProxyClasses() as $c) {
                $code .= $c;
            }
        }

        $this->targetDirRegex = null;
        $this->inlinedRequires = [];
        $this->circularReferences = [];
        $this->locatedIds = [];
        $this->exportedVariables = [];

        $unusedEnvs = [];
        foreach ($this->container->getEnvCounters() as $env => $use) {
            if (!$use) {
                $unusedEnvs[] = $env;
            }
        }
        if ($unusedEnvs) {
            throw new EnvParameterException($unusedEnvs, null, 'Environment variables "%s" are never used. Please, check your container\'s configuration.');
        }

        return $code;
    }

    /**
     * Retrieves the currently set proxy dumper or instantiates one.
     */
    private function getProxyDumper(): ProxyDumper
    {
        if (!$this->proxyDumper) {
            $this->proxyDumper = new NullDumper();
        }

        return $this->proxyDumper;
    }

    private function analyzeCircularReferences($sourceId, array $edges, &$checkedNodes, &$currentPath = [], $byConstructor = true)
    {
        $checkedNodes[$sourceId] = true;
        $currentPath[$sourceId] = $byConstructor;

        foreach ($edges as $edge) {
            $node = $edge->getDestNode();
            $id = $node->getId();

            if (!$node->getValue() instanceof Definition || $sourceId === $id || $edge->isLazy() || $edge->isWeak()) {
                // no-op
            } elseif (isset($currentPath[$id])) {
                $this->addCircularReferences($id, $currentPath, $edge->isReferencedByConstructor());
            } elseif (!isset($checkedNodes[$id])) {
                $this->analyzeCircularReferences($id, $node->getOutEdges(), $checkedNodes, $currentPath, $edge->isReferencedByConstructor());
            } elseif (isset($this->circularReferences[$id])) {
                $this->connectCircularReferences($id, $currentPath, $edge->isReferencedByConstructor());
            }
        }
        unset($currentPath[$sourceId]);
    }

    private function connectCircularReferences($sourceId, &$currentPath, $byConstructor, &$subPath = [])
    {
        $currentPath[$sourceId] = $subPath[$sourceId] = $byConstructor;

        foreach ($this->circularReferences[$sourceId] as $id => $byConstructor) {
            if (isset($currentPath[$id])) {
                $this->addCircularReferences($id, $currentPath, $byConstructor);
            } elseif (!isset($subPath[$id]) && isset($this->circularReferences[$id])) {
                $this->connectCircularReferences($id, $currentPath, $byConstructor, $subPath);
            }
        }
        unset($currentPath[$sourceId], $subPath[$sourceId]);
    }

    private function addCircularReferences($id, $currentPath, $byConstructor)
    {
        $currentPath[$id] = $byConstructor;
        $circularRefs = [];

        foreach (array_reverse($currentPath) as $parentId => $v) {
            $byConstructor = $byConstructor && $v;
            $circularRefs[] = $parentId;

            if ($parentId === $id) {
                break;
            }
        }

        $currentId = $id;
        foreach ($circularRefs as $parentId) {
            if (empty($this->circularReferences[$parentId][$currentId])) {
                $this->circularReferences[$parentId][$currentId] = $byConstructor;
            }

            $currentId = $parentId;
        }
    }

    private function collectLineage($class, array &$lineage)
    {
        if (isset($lineage[$class])) {
            return;
        }
        if (!$r = $this->container->getReflectionClass($class, false)) {
            return;
        }
        if ($this->container instanceof $class) {
            return;
        }
        $file = $r->getFileName();
        if (!$file || $this->doExport($file) === $exportedFile = $this->export($file)) {
            return;
        }

        if ($parent = $r->getParentClass()) {
            $this->collectLineage($parent->name, $lineage);
        }

        foreach ($r->getInterfaces() as $parent) {
            $this->collectLineage($parent->name, $lineage);
        }

        foreach ($r->getTraits() as $parent) {
            $this->collectLineage($parent->name, $lineage);
        }

        $lineage[$class] = substr($exportedFile, 1, -1);
    }

    private function generateProxyClasses()
    {
        $alreadyGenerated = [];
        $definitions = $this->container->getDefinitions();
        $strip = '' === $this->docStar && method_exists('Symfony\Component\HttpKernel\Kernel', 'stripComments');
        $proxyDumper = $this->getProxyDumper();
        ksort($definitions);
        foreach ($definitions as $definition) {
            if (!$proxyDumper->isProxyCandidate($definition)) {
                continue;
            }
            if (isset($alreadyGenerated[$class = $definition->getClass()])) {
                continue;
            }
            $alreadyGenerated[$class] = true;
            // register class' reflector for resource tracking
            $this->container->getReflectionClass($class);
            if ("\n" === $proxyCode = "\n".$proxyDumper->getProxyCode($definition)) {
                continue;
            }
            if ($strip) {
                $proxyCode = "<?php\n".$proxyCode;
                $proxyCode = substr(Kernel::stripComments($proxyCode), 5);
            }
            yield sprintf('%s.php', explode(' ', $proxyCode, 3)[1]) => $proxyCode;
        }
    }

    private function addServiceInclude(string $cId, Definition $definition): string
    {
        $code = '';

        if ($this->inlineRequires && !$this->isHotPath($definition)) {
            $lineage = [];
            foreach ($this->inlinedDefinitions as $def) {
                if (!$def->isDeprecated() && \is_string($class = \is_array($factory = $def->getFactory()) && \is_string($factory[0]) ? $factory[0] : $def->getClass())) {
                    $this->collectLineage($class, $lineage);
                }
            }

            foreach ($this->serviceCalls as $id => list($callCount, $behavior)) {
                if ('service_container' !== $id && $id !== $cId
                    && ContainerInterface::IGNORE_ON_UNINITIALIZED_REFERENCE !== $behavior
                    && $this->container->has($id)
                    && $this->isTrivialInstance($def = $this->container->findDefinition($id))
                    && \is_string($class = \is_array($factory = $def->getFactory()) && \is_string($factory[0]) ? $factory[0] : $def->getClass())
                ) {
                    $this->collectLineage($class, $lineage);
                }
            }

            foreach (array_diff_key(array_flip($lineage), $this->inlinedRequires) as $file => $class) {
                $code .= sprintf("        include_once %s;\n", $file);
            }
        }

        foreach ($this->inlinedDefinitions as $def) {
            if ($file = $def->getFile()) {
                $code .= sprintf("        include_once %s;\n", $this->dumpValue($file));
            }
        }

        if ('' !== $code) {
            $code .= "\n";
        }

        return $code;
    }

    /**
     * @throws InvalidArgumentException
     * @throws RuntimeException
     */
    private function addServiceInstance(string $id, Definition $definition, bool $isSimpleInstance): string
    {
        $class = $this->dumpValue($definition->getClass());

        if (0 === strpos($class, "'") && false === strpos($class, '$') && !preg_match('/^\'(?:\\\{2})?[a-zA-Z_\x7f-\xff][a-zA-Z0-9_\x7f-\xff]*(?:\\\{2}[a-zA-Z_\x7f-\xff][a-zA-Z0-9_\x7f-\xff]*)*\'$/', $class)) {
            throw new InvalidArgumentException(sprintf('"%s" is not a valid class name for the "%s" service.', $class, $id));
        }

        $isProxyCandidate = $this->getProxyDumper()->isProxyCandidate($definition);
        $instantiation = '';

        $lastWitherIndex = null;
        foreach ($definition->getMethodCalls() as $k => $call) {
            if ($call[2] ?? false) {
                $lastWitherIndex = $k;
            }
        }

        if (!$isProxyCandidate && $definition->isShared() && !isset($this->singleUsePrivateIds[$id]) && null === $lastWitherIndex) {
            $instantiation = sprintf('$this->%s[%s] = %s', $this->container->getDefinition($id)->isPublic() ? 'services' : 'privates', $this->doExport($id), $isSimpleInstance ? '' : '$instance');
        } elseif (!$isSimpleInstance) {
            $instantiation = '$instance';
        }

        $return = '';
        if ($isSimpleInstance) {
            $return = 'return ';
        } else {
            $instantiation .= ' = ';
        }

        return $this->addNewInstance($definition, '        '.$return.$instantiation, $id);
    }

    private function isTrivialInstance(Definition $definition): bool
    {
        if ($definition->hasErrors()) {
            return true;
        }
        if ($definition->isSynthetic() || $definition->getFile() || $definition->getMethodCalls() || $definition->getProperties() || $definition->getConfigurator()) {
            return false;
        }
        if ($definition->isDeprecated() || $definition->isLazy() || $definition->getFactory() || 3 < \count($definition->getArguments())) {
            return false;
        }

        foreach ($definition->getArguments() as $arg) {
            if (!$arg || $arg instanceof Parameter) {
                continue;
            }
            if (\is_array($arg) && 3 >= \count($arg)) {
                foreach ($arg as $k => $v) {
                    if ($this->dumpValue($k) !== $this->dumpValue($k, false)) {
                        return false;
                    }
                    if (!$v || $v instanceof Parameter) {
                        continue;
                    }
                    if ($v instanceof Reference && $this->container->has($id = (string) $v) && $this->container->findDefinition($id)->isSynthetic()) {
                        continue;
                    }
                    if (!is_scalar($v) || $this->dumpValue($v) !== $this->dumpValue($v, false)) {
                        return false;
                    }
                }
            } elseif ($arg instanceof Reference && $this->container->has($id = (string) $arg) && $this->container->findDefinition($id)->isSynthetic()) {
                continue;
            } elseif (!is_scalar($arg) || $this->dumpValue($arg) !== $this->dumpValue($arg, false)) {
                return false;
            }
        }

        return true;
    }

    private function addServiceMethodCalls(Definition $definition, string $variableName, ?string $sharedNonLazyId): string
    {
        $lastWitherIndex = null;
        foreach ($definition->getMethodCalls() as $k => $call) {
            if ($call[2] ?? false) {
                $lastWitherIndex = $k;
            }
        }

        $calls = '';
        foreach ($definition->getMethodCalls() as $k => $call) {
            $arguments = [];
            foreach ($call[1] as $value) {
                $arguments[] = $this->dumpValue($value);
            }

            $witherAssignation = '';

            if ($call[2] ?? false) {
                if (null !== $sharedNonLazyId && $lastWitherIndex === $k) {
                    $witherAssignation = sprintf('$this->%s[\'%s\'] = ', $definition->isPublic() ? 'services' : 'privates', $sharedNonLazyId);
                }
                $witherAssignation .= sprintf('$%s = ', $variableName);
            }

            $calls .= $this->wrapServiceConditionals($call[1], sprintf("        %s\$%s->%s(%s);\n", $witherAssignation, $variableName, $call[0], implode(', ', $arguments)));
        }

        return $calls;
    }

    private function addServiceProperties(Definition $definition, string $variableName = 'instance')
    {
        $code = '';
        foreach ($definition->getProperties() as $name => $value) {
            $code .= sprintf("        \$%s->%s = %s;\n", $variableName, $name, $this->dumpValue($value));
        }

        return $code;
    }

    private function addServiceConfigurator(Definition $definition, string $variableName = 'instance'): string
    {
        if (!$callable = $definition->getConfigurator()) {
            return '';
        }

        if (\is_array($callable)) {
            if ($callable[0] instanceof Reference
                || ($callable[0] instanceof Definition && $this->definitionVariables->contains($callable[0]))
            ) {
                return sprintf("        %s->%s(\$%s);\n", $this->dumpValue($callable[0]), $callable[1], $variableName);
            }

            $class = $this->dumpValue($callable[0]);
            // If the class is a string we can optimize away
            if (0 === strpos($class, "'") && false === strpos($class, '$')) {
                return sprintf("        %s::%s(\$%s);\n", $this->dumpLiteralClass($class), $callable[1], $variableName);
            }

            if (0 === strpos($class, 'new ')) {
                return sprintf("        (%s)->%s(\$%s);\n", $this->dumpValue($callable[0]), $callable[1], $variableName);
            }

            return sprintf("        [%s, '%s'](\$%s);\n", $this->dumpValue($callable[0]), $callable[1], $variableName);
        }

        return sprintf("        %s(\$%s);\n", $callable, $variableName);
    }

    private function addService(string $id, Definition $definition): array
    {
        $this->definitionVariables = new \SplObjectStorage();
        $this->referenceVariables = [];
        $this->variableCount = 0;
        $this->referenceVariables[$id] = new Variable('instance');

        $return = [];

        if ($class = $definition->getClass()) {
            $class = $class instanceof Parameter ? '%'.$class.'%' : $this->container->resolveEnvPlaceholders($class);
            $return[] = sprintf(0 === strpos($class, '%') ? '@return object A %1$s instance' : '@return \%s', ltrim($class, '\\'));
        } elseif ($definition->getFactory()) {
            $factory = $definition->getFactory();
            if (\is_string($factory)) {
                $return[] = sprintf('@return object An instance returned by %s()', $factory);
            } elseif (\is_array($factory) && (\is_string($factory[0]) || $factory[0] instanceof Definition || $factory[0] instanceof Reference)) {
                $class = $factory[0] instanceof Definition ? $factory[0]->getClass() : (string) $factory[0];
                $class = $class instanceof Parameter ? '%'.$class.'%' : $this->container->resolveEnvPlaceholders($class);
                $return[] = sprintf('@return object An instance returned by %s::%s()', $class, $factory[1]);
            }
        }

        if ($definition->isDeprecated()) {
            if ($return && 0 === strpos($return[\count($return) - 1], '@return')) {
                $return[] = '';
            }

            $return[] = sprintf('@deprecated %s', $definition->getDeprecationMessage($id));
        }

        $return = str_replace("\n     * \n", "\n     *\n", implode("\n     * ", $return));
        $return = $this->container->resolveEnvPlaceholders($return);

        $shared = $definition->isShared() ? ' shared' : '';
        $public = $definition->isPublic() ? 'public' : 'private';
        $autowired = $definition->isAutowired() ? ' autowired' : '';

        if ($definition->isLazy()) {
            $lazyInitialization = '$lazyLoad = true';
        } else {
            $lazyInitialization = '';
        }

        $asFile = $this->asFiles && !$this->isHotPath($definition);
        $methodName = $this->generateMethodName($id);
        if ($asFile) {
            $file = $methodName.'.php';
            $code = "        // Returns the $public '$id'$shared$autowired service.\n\n";
        } else {
            $file = null;
            $code = <<<EOF

    /*{$this->docStar}
     * Gets the $public '$id'$shared$autowired service.
     *
     * $return
EOF;
            $code = str_replace('*/', ' ', $code).<<<EOF

     */
    protected function {$methodName}($lazyInitialization)
    {

EOF;
        }

        $this->serviceCalls = [];
        $this->inlinedDefinitions = $this->getDefinitionsFromArguments([$definition], null, $this->serviceCalls);

        $code .= $this->addServiceInclude($id, $definition);

        if ($this->getProxyDumper()->isProxyCandidate($definition)) {
            $factoryCode = $asFile ? ($definition->isShared() ? "\$this->load('%s.php', false)" : '$this->factories[%2$s](false)') : '$this->%s(false)';
            $code .= $this->getProxyDumper()->getProxyFactoryCode($definition, $id, sprintf($factoryCode, $methodName, $this->doExport($id)));
        }

        if ($definition->isDeprecated()) {
            $code .= sprintf("        @trigger_error(%s, E_USER_DEPRECATED);\n\n", $this->export($definition->getDeprecationMessage($id)));
        }

        $code .= $this->addInlineService($id, $definition);

        if ($asFile) {
            $code = implode("\n", array_map(function ($line) { return $line ? substr($line, 8) : $line; }, explode("\n", $code)));
        } else {
            $code .= "    }\n";
        }

        $this->definitionVariables = $this->inlinedDefinitions = null;
        $this->referenceVariables = $this->serviceCalls = null;

        return [$file, $code];
    }

    private function addInlineVariables(string $id, Definition $definition, array $arguments, bool $forConstructor): string
    {
        $code = '';

        foreach ($arguments as $argument) {
            if (\is_array($argument)) {
                $code .= $this->addInlineVariables($id, $definition, $argument, $forConstructor);
            } elseif ($argument instanceof Reference) {
                $code .= $this->addInlineReference($id, $definition, $argument, $forConstructor);
            } elseif ($argument instanceof Definition) {
                $code .= $this->addInlineService($id, $definition, $argument, $forConstructor);
            }
        }

        return $code;
    }

    private function addInlineReference(string $id, Definition $definition, string $targetId, bool $forConstructor): string
    {
        while ($this->container->hasAlias($targetId)) {
            $targetId = (string) $this->container->getAlias($targetId);
        }

        list($callCount, $behavior) = $this->serviceCalls[$targetId];

        if ($id === $targetId) {
            return $this->addInlineService($id, $definition, $definition);
        }

        if ('service_container' === $targetId || isset($this->referenceVariables[$targetId])) {
            return '';
        }

        $hasSelfRef = isset($this->circularReferences[$id][$targetId]) && !isset($this->definitionVariables[$definition]);

        if ($hasSelfRef && !$forConstructor && !$forConstructor = !$this->circularReferences[$id][$targetId]) {
            $code = $this->addInlineService($id, $definition, $definition);
        } else {
            $code = '';
        }

        if (isset($this->referenceVariables[$targetId]) || (2 > $callCount && (!$hasSelfRef || !$forConstructor))) {
            return $code;
        }

        $name = $this->getNextVariableName();
        $this->referenceVariables[$targetId] = new Variable($name);

        $reference = ContainerInterface::EXCEPTION_ON_INVALID_REFERENCE >= $behavior ? new Reference($targetId, $behavior) : null;
        $code .= sprintf("        \$%s = %s;\n", $name, $this->getServiceCall($targetId, $reference));

        if (!$hasSelfRef || !$forConstructor) {
            return $code;
        }

        $code .= sprintf(<<<'EOTXT'

        if (isset($this->%s[%s])) {
            return $this->%1$s[%2$s];
        }

EOTXT
            ,
            $this->container->getDefinition($id)->isPublic() ? 'services' : 'privates',
            $this->doExport($id)
        );

        return $code;
    }

    private function addInlineService(string $id, Definition $definition, Definition $inlineDef = null, bool $forConstructor = true): string
    {
        $code = '';

        if ($isSimpleInstance = $isRootInstance = null === $inlineDef) {
            foreach ($this->serviceCalls as $targetId => list($callCount, $behavior, $byConstructor)) {
                if ($byConstructor && isset($this->circularReferences[$id][$targetId]) && !$this->circularReferences[$id][$targetId]) {
                    $code .= $this->addInlineReference($id, $definition, $targetId, $forConstructor);
                }
            }
        }

        if (isset($this->definitionVariables[$inlineDef = $inlineDef ?: $definition])) {
            return $code;
        }

        $arguments = [$inlineDef->getArguments(), $inlineDef->getFactory()];

        $code .= $this->addInlineVariables($id, $definition, $arguments, $forConstructor);

        if ($arguments = array_filter([$inlineDef->getProperties(), $inlineDef->getMethodCalls(), $inlineDef->getConfigurator()])) {
            $isSimpleInstance = false;
        } elseif ($definition !== $inlineDef && 2 > $this->inlinedDefinitions[$inlineDef]) {
            return $code;
        }

        if (isset($this->definitionVariables[$inlineDef])) {
            $isSimpleInstance = false;
        } else {
            $name = $definition === $inlineDef ? 'instance' : $this->getNextVariableName();
            $this->definitionVariables[$inlineDef] = new Variable($name);
            $code .= '' !== $code ? "\n" : '';

            if ('instance' === $name) {
                $code .= $this->addServiceInstance($id, $definition, $isSimpleInstance);
            } else {
                $code .= $this->addNewInstance($inlineDef, '        $'.$name.' = ', $id);
            }

            if ('' !== $inline = $this->addInlineVariables($id, $definition, $arguments, false)) {
                $code .= "\n".$inline."\n";
            } elseif ($arguments && 'instance' === $name) {
                $code .= "\n";
            }

            $code .= $this->addServiceProperties($inlineDef, $name);
            $code .= $this->addServiceMethodCalls($inlineDef, $name, !$this->getProxyDumper()->isProxyCandidate($inlineDef) && $inlineDef->isShared() && !isset($this->singleUsePrivateIds[$id]) ? $id : null);
            $code .= $this->addServiceConfigurator($inlineDef, $name);
        }

        if ($isRootInstance && !$isSimpleInstance) {
            $code .= "\n        return \$instance;\n";
        }

        return $code;
    }

    private function addServices(array &$services = null): string
    {
        $publicServices = $privateServices = '';
        $definitions = $this->container->getDefinitions();
        ksort($definitions);
        foreach ($definitions as $id => $definition) {
            $services[$id] = $definition->isSynthetic() ? null : $this->addService($id, $definition);
        }

        foreach ($definitions as $id => $definition) {
            if (!(list($file, $code) = $services[$id]) || null !== $file) {
                continue;
            }
            if ($definition->isPublic()) {
                $publicServices .= $code;
            } elseif (!$this->isTrivialInstance($definition) || isset($this->locatedIds[$id])) {
                $privateServices .= $code;
            }
        }

        return $publicServices.$privateServices;
    }

    private function generateServiceFiles(array $services)
    {
        $definitions = $this->container->getDefinitions();
        ksort($definitions);
        foreach ($definitions as $id => $definition) {
            if ((list($file, $code) = $services[$id]) && null !== $file && ($definition->isPublic() || !$this->isTrivialInstance($definition) || isset($this->locatedIds[$id]))) {
                if (!$definition->isShared()) {
                    $i = strpos($code, "\n\ninclude_once ");
                    if (false !== $i && false !== $i = strpos($code, "\n\n", 2 + $i)) {
                        $code = [substr($code, 0, 2 + $i), substr($code, 2 + $i)];
                    } else {
                        $code = ["\n", $code];
                    }
                    $code[1] = implode("\n", array_map(function ($line) { return $line ? '    '.$line : $line; }, explode("\n", $code[1])));
                    $factory = sprintf('$this->factories%s[%s]', $definition->isPublic() ? '' : "['service_container']", $this->doExport($id));
                    $lazyloadInitialization = $definition->isLazy() ? '$lazyLoad = true' : '';

                    $code[1] = sprintf("%s = function (%s) {\n%s};\n\nreturn %1\$s();\n", $factory, $lazyloadInitialization, $code[1]);
                    $code = $code[0].$code[1];
                }

                yield $file => $code;
            }
        }
    }

    private function addNewInstance(Definition $definition, string $return = '', string $id = null)
    {
        $tail = $return ? ";\n" : '';

        if (BaseServiceLocator::class === $definition->getClass() && $definition->hasTag($this->serviceLocatorTag)) {
            $arguments = [];
            foreach ($definition->getArgument(0) as $k => $argument) {
                $arguments[$k] = $argument->getValues()[0];
            }

            return $return.$this->dumpValue(new ServiceLocatorArgument($arguments)).$tail;
        }

        $arguments = [];
        foreach ($definition->getArguments() as $value) {
            $arguments[] = $this->dumpValue($value);
        }

        if (null !== $definition->getFactory()) {
            $callable = $definition->getFactory();

            if (\is_array($callable)) {
                if (!preg_match('/^[a-zA-Z_\x7f-\xff][a-zA-Z0-9_\x7f-\xff]*$/', $callable[1])) {
                    throw new RuntimeException(sprintf('Cannot dump definition because of invalid factory method (%s)', $callable[1] ?: 'n/a'));
                }

                if ($callable[0] instanceof Reference
                    || ($callable[0] instanceof Definition && $this->definitionVariables->contains($callable[0]))) {
                    return $return.sprintf('%s->%s(%s)', $this->dumpValue($callable[0]), $callable[1], $arguments ? implode(', ', $arguments) : '').$tail;
                }

                $class = $this->dumpValue($callable[0]);
                // If the class is a string we can optimize away
                if (0 === strpos($class, "'") && false === strpos($class, '$')) {
                    if ("''" === $class) {
                        throw new RuntimeException(sprintf('Cannot dump definition: %s service is defined to be created by a factory but is missing the service reference, did you forget to define the factory service id or class?', $id ? 'The "'.$id.'"' : 'inline'));
                    }

                    return $return.sprintf('%s::%s(%s)', $this->dumpLiteralClass($class), $callable[1], $arguments ? implode(', ', $arguments) : '').$tail;
                }

                if (0 === strpos($class, 'new ')) {
                    return $return.sprintf('(%s)->%s(%s)', $class, $callable[1], $arguments ? implode(', ', $arguments) : '').$tail;
                }

                return $return.sprintf("[%s, '%s'](%s)", $class, $callable[1], $arguments ? implode(', ', $arguments) : '').$tail;
            }

            return $return.sprintf('%s(%s)', $this->dumpLiteralClass($this->dumpValue($callable)), $arguments ? implode(', ', $arguments) : '').$tail;
        }

        if (null === $class = $definition->getClass()) {
            throw new RuntimeException('Cannot dump definitions which have no class nor factory.');
        }

        return $return.sprintf('new %s(%s)', $this->dumpLiteralClass($this->dumpValue($class)), implode(', ', $arguments)).$tail;
    }

    private function startClass(string $class, string $baseClass, string $baseClassWithNamespace): string
    {
        $namespaceLine = !$this->asFiles && $this->namespace ? "\nnamespace {$this->namespace};\n" : '';

        $code = <<<EOF
<?php
$namespaceLine
use Symfony\Component\DependencyInjection\Argument\RewindableGenerator;
use Symfony\Component\DependencyInjection\ContainerInterface;
use Symfony\Component\DependencyInjection\Container;
use Symfony\Component\DependencyInjection\Exception\InvalidArgumentException;
use Symfony\Component\DependencyInjection\Exception\LogicException;
use Symfony\Component\DependencyInjection\Exception\RuntimeException;
use Symfony\Component\DependencyInjection\ParameterBag\FrozenParameterBag;

/*{$this->docStar}
 * This class has been auto-generated
 * by the Symfony Dependency Injection Component.
 *
 * @final since Symfony 3.3
 */
class $class extends $baseClass
{
    private \$parameters;
    private \$targetDirs = [];

    public function __construct()
    {

EOF;
        if (null !== $this->targetDirRegex) {
            $dir = $this->asFiles ? '$this->targetDirs[0] = \\dirname($containerDir)' : '__DIR__';
            $code .= <<<EOF
        \$dir = {$dir};
        for (\$i = 1; \$i <= {$this->targetDirMaxMatches}; ++\$i) {
            \$this->targetDirs[\$i] = \$dir = \\dirname(\$dir);
        }

EOF;
        }
        if ($this->asFiles) {
            $code = str_replace('$parameters', "\$buildParameters;\n    private \$containerDir;\n    private \$parameters", $code);
            $code = str_replace('__construct()', '__construct(array $buildParameters = [], $containerDir = __DIR__)', $code);
            $code .= "        \$this->buildParameters = \$buildParameters;\n";
            $code .= "        \$this->containerDir = \$containerDir;\n";
        }

        if (Container::class !== $baseClassWithNamespace) {
            $r = $this->container->getReflectionClass($baseClassWithNamespace, false);
            if (null !== $r
                && (null !== $constructor = $r->getConstructor())
                && 0 === $constructor->getNumberOfRequiredParameters()
                && Container::class !== $constructor->getDeclaringClass()->name
            ) {
                $code .= "        parent::__construct();\n";
                $code .= "        \$this->parameterBag = null;\n\n";
            }
        }

        if ($this->container->getParameterBag()->all()) {
            $code .= "        \$this->parameters = \$this->getDefaultParameters();\n\n";
        }
        $code .= "        \$this->services = \$this->privates = [];\n";

        $code .= $this->addSyntheticIds();
        $code .= $this->addMethodMap();
        $code .= $this->asFiles ? $this->addFileMap() : '';
        $code .= $this->addAliases();
        $code .= $this->addInlineRequires();
        $code .= <<<EOF
    }

    public function compile()
    {
        throw new LogicException('You cannot compile a dumped container that was already compiled.');
    }

    public function isCompiled()
    {
        return true;
    }

EOF;
        $code .= $this->addRemovedIds();

        if ($this->asFiles) {
            $code .= <<<EOF

    protected function load(\$file, \$lazyLoad = true)
    {
        return require \$this->containerDir.\\DIRECTORY_SEPARATOR.\$file;
    }

EOF;
        }

        $proxyDumper = $this->getProxyDumper();
        foreach ($this->container->getDefinitions() as $definition) {
            if (!$proxyDumper->isProxyCandidate($definition)) {
                continue;
            }
            if ($this->asFiles) {
                $proxyLoader = '$this->load("{$class}.php")';
            } elseif ($this->namespace) {
                $proxyLoader = 'class_alias("'.$this->namespace.'\\\\{$class}", $class, false)';
            } else {
                $proxyLoader = '';
            }
            if ($proxyLoader) {
                $proxyLoader = "class_exists(\$class, false) || {$proxyLoader};\n\n        ";
            }
            $code .= <<<EOF

    protected function createProxy(\$class, \Closure \$factory)
    {
        {$proxyLoader}return \$factory();
    }

EOF;
            break;
        }

        return $code;
    }

    private function addSyntheticIds(): string
    {
        $code = '';
        $definitions = $this->container->getDefinitions();
        ksort($definitions);
        foreach ($definitions as $id => $definition) {
            if ($definition->isSynthetic() && 'service_container' !== $id) {
                $code .= '            '.$this->doExport($id)." => true,\n";
            }
        }

        return $code ? "        \$this->syntheticIds = [\n{$code}        ];\n" : '';
    }

    private function addRemovedIds(): string
    {
        $ids = $this->container->getRemovedIds();
        foreach ($this->container->getDefinitions() as $id => $definition) {
            if (!$definition->isPublic()) {
                $ids[$id] = true;
            }
        }
        if (!$ids) {
            return '';
        }
        if ($this->asFiles) {
            $code = "require \$this->containerDir.\\DIRECTORY_SEPARATOR.'removed-ids.php'";
        } else {
            $code = '';
            $ids = array_keys($ids);
            sort($ids);
            foreach ($ids as $id) {
                if (preg_match('/^\.\d+_[^~]++~[._a-zA-Z\d]{7}$/', $id)) {
                    continue;
                }
                $code .= '            '.$this->doExport($id)." => true,\n";
            }

            $code = "[\n{$code}        ]";
        }

        return <<<EOF

    public function getRemovedIds()
    {
        return {$code};
    }

EOF;
    }

    private function addMethodMap(): string
    {
        $code = '';
        $definitions = $this->container->getDefinitions();
        ksort($definitions);
        foreach ($definitions as $id => $definition) {
            if (!$definition->isSynthetic() && $definition->isPublic() && (!$this->asFiles || $this->isHotPath($definition))) {
                $code .= '            '.$this->doExport($id).' => '.$this->doExport($this->generateMethodName($id)).",\n";
            }
        }

        $aliases = $this->container->getAliases();
        foreach ($aliases as $alias => $id) {
            if (!$id->isDeprecated()) {
                continue;
            }
            $id = (string) $id;
            $code .= '            '.$this->doExport($alias).' => '.$this->doExport($this->generateMethodName($alias)).",\n";
        }

        return $code ? "        \$this->methodMap = [\n{$code}        ];\n" : '';
    }

    private function addFileMap(): string
    {
        $code = '';
        $definitions = $this->container->getDefinitions();
        ksort($definitions);
        foreach ($definitions as $id => $definition) {
            if (!$definition->isSynthetic() && $definition->isPublic() && !$this->isHotPath($definition)) {
                $code .= sprintf("            %s => '%s.php',\n", $this->doExport($id), $this->generateMethodName($id));
            }
        }

        return $code ? "        \$this->fileMap = [\n{$code}        ];\n" : '';
    }

    private function addAliases(): string
    {
        if (!$aliases = $this->container->getAliases()) {
            return "\n        \$this->aliases = [];\n";
        }

        $code = "        \$this->aliases = [\n";
        ksort($aliases);
        foreach ($aliases as $alias => $id) {
            if ($id->isDeprecated()) {
                continue;
            }

            $id = (string) $id;
            while (isset($aliases[$id])) {
                $id = (string) $aliases[$id];
            }
            $code .= '            '.$this->doExport($alias).' => '.$this->doExport($id).",\n";
        }

        return $code."        ];\n";
    }

    private function addDeprecatedAliases(): string
    {
        $code = '';
        $aliases = $this->container->getAliases();
        foreach ($aliases as $alias => $definition) {
            if (!$definition->isDeprecated()) {
                continue;
            }
            $public = $definition->isPublic() ? 'public' : 'private';
            $id = (string) $definition;
            $methodNameAlias = $this->generateMethodName($alias);
            $idExported = $this->export($id);
            $messageExported = $this->export($definition->getDeprecationMessage($alias));
            $code = <<<EOF

    /*{$this->docStar}
     * Gets the $public '$alias' alias.
     *
     * @return object The "$id" service.
     */
    protected function {$methodNameAlias}()
    {
        @trigger_error($messageExported, E_USER_DEPRECATED);

        return \$this->get($idExported);
    }

EOF;
        }

        return $code;
    }

    private function addInlineRequires(): string
    {
        if (!$this->hotPathTag || !$this->inlineRequires) {
            return '';
        }

        $lineage = [];

        foreach ($this->container->findTaggedServiceIds($this->hotPathTag) as $id => $tags) {
            $definition = $this->container->getDefinition($id);
            $inlinedDefinitions = $this->getDefinitionsFromArguments([$definition]);

            foreach ($inlinedDefinitions as $def) {
                if (\is_string($class = \is_array($factory = $def->getFactory()) && \is_string($factory[0]) ? $factory[0] : $def->getClass())) {
                    $this->collectLineage($class, $lineage);
                }
            }
        }

        $code = '';

        foreach ($lineage as $file) {
            if (!isset($this->inlinedRequires[$file])) {
                $this->inlinedRequires[$file] = true;
                $code .= sprintf("\n            include_once %s;", $file);
            }
        }

        return $code ? sprintf("\n        \$this->privates['service_container'] = function () {%s\n        };\n", $code) : '';
    }

    private function addDefaultParametersMethod(): string
    {
        if (!$this->container->getParameterBag()->all()) {
            return '';
        }

        $php = [];
        $dynamicPhp = [];

        foreach ($this->container->getParameterBag()->all() as $key => $value) {
            if ($key !== $resolvedKey = $this->container->resolveEnvPlaceholders($key)) {
                throw new InvalidArgumentException(sprintf('Parameter name cannot use env parameters: %s.', $resolvedKey));
            }
            $export = $this->exportParameters([$value]);
            $export = explode('0 => ', substr(rtrim($export, " ]\n"), 2, -1), 2);

            if (preg_match("/\\\$this->(?:getEnv\('(?:\w++:)*+\w++'\)|targetDirs\[\d++\])/", $export[1])) {
                $dynamicPhp[$key] = sprintf('%scase %s: $value = %s; break;', $export[0], $this->export($key), $export[1]);
            } else {
                $php[] = sprintf('%s%s => %s,', $export[0], $this->export($key), $export[1]);
            }
        }
        $parameters = sprintf("[\n%s\n%s]", implode("\n", $php), str_repeat(' ', 8));

        $code = <<<'EOF'

    public function getParameter($name)
    {
        $name = (string) $name;
        if (isset($this->buildParameters[$name])) {
            return $this->buildParameters[$name];
        }

        if (!(isset($this->parameters[$name]) || isset($this->loadedDynamicParameters[$name]) || array_key_exists($name, $this->parameters))) {
            throw new InvalidArgumentException(sprintf('The parameter "%s" must be defined.', $name));
        }
        if (isset($this->loadedDynamicParameters[$name])) {
            return $this->loadedDynamicParameters[$name] ? $this->dynamicParameters[$name] : $this->getDynamicParameter($name);
        }

        return $this->parameters[$name];
    }

    public function hasParameter($name)
    {
        $name = (string) $name;
        if (isset($this->buildParameters[$name])) {
            return true;
        }

        return isset($this->parameters[$name]) || isset($this->loadedDynamicParameters[$name]) || array_key_exists($name, $this->parameters);
    }

    public function setParameter($name, $value)
    {
        throw new LogicException('Impossible to call set() on a frozen ParameterBag.');
    }

    public function getParameterBag()
    {
        if (null === $this->parameterBag) {
            $parameters = $this->parameters;
            foreach ($this->loadedDynamicParameters as $name => $loaded) {
                $parameters[$name] = $loaded ? $this->dynamicParameters[$name] : $this->getDynamicParameter($name);
            }
            foreach ($this->buildParameters as $name => $value) {
                $parameters[$name] = $value;
            }
            $this->parameterBag = new FrozenParameterBag($parameters);
        }

        return $this->parameterBag;
    }

EOF;
        if (!$this->asFiles) {
            $code = preg_replace('/^.*buildParameters.*\n.*\n.*\n/m', '', $code);
        }

        if ($dynamicPhp) {
            $loadedDynamicParameters = $this->exportParameters(array_combine(array_keys($dynamicPhp), array_fill(0, \count($dynamicPhp), false)), '', 8);
            $getDynamicParameter = <<<'EOF'
        switch ($name) {
%s
            default: throw new InvalidArgumentException(sprintf('The dynamic parameter "%%s" must be defined.', $name));
        }
        $this->loadedDynamicParameters[$name] = true;

        return $this->dynamicParameters[$name] = $value;
EOF;
            $getDynamicParameter = sprintf($getDynamicParameter, implode("\n", $dynamicPhp));
        } else {
            $loadedDynamicParameters = '[]';
            $getDynamicParameter = str_repeat(' ', 8).'throw new InvalidArgumentException(sprintf(\'The dynamic parameter "%s" must be defined.\', $name));';
        }

        $code .= <<<EOF

    private \$loadedDynamicParameters = {$loadedDynamicParameters};
    private \$dynamicParameters = [];

    /*{$this->docStar}
     * Computes a dynamic parameter.
     *
     * @param string \$name The name of the dynamic parameter to load
     *
     * @return mixed The value of the dynamic parameter
     *
     * @throws InvalidArgumentException When the dynamic parameter does not exist
     */
    private function getDynamicParameter(\$name)
    {
{$getDynamicParameter}
    }

    /*{$this->docStar}
     * Gets the default parameters.
     *
     * @return array An array of the default parameters
     */
    protected function getDefaultParameters()
    {
        return $parameters;
    }

EOF;

        return $code;
    }

    /**
     * @throws InvalidArgumentException
     */
    private function exportParameters(array $parameters, string $path = '', int $indent = 12): string
    {
        $php = [];
        foreach ($parameters as $key => $value) {
            if (\is_array($value)) {
                $value = $this->exportParameters($value, $path.'/'.$key, $indent + 4);
            } elseif ($value instanceof ArgumentInterface) {
                throw new InvalidArgumentException(sprintf('You cannot dump a container with parameters that contain special arguments. "%s" found in "%s".', \get_class($value), $path.'/'.$key));
            } elseif ($value instanceof Variable) {
                throw new InvalidArgumentException(sprintf('You cannot dump a container with parameters that contain variable references. Variable "%s" found in "%s".', $value, $path.'/'.$key));
            } elseif ($value instanceof Definition) {
                throw new InvalidArgumentException(sprintf('You cannot dump a container with parameters that contain service definitions. Definition for "%s" found in "%s".', $value->getClass(), $path.'/'.$key));
            } elseif ($value instanceof Reference) {
                throw new InvalidArgumentException(sprintf('You cannot dump a container with parameters that contain references to other services (reference to service "%s" found in "%s").', $value, $path.'/'.$key));
            } elseif ($value instanceof Expression) {
                throw new InvalidArgumentException(sprintf('You cannot dump a container with parameters that contain expressions. Expression "%s" found in "%s".', $value, $path.'/'.$key));
            } else {
                $value = $this->export($value);
            }

            $php[] = sprintf('%s%s => %s,', str_repeat(' ', $indent), $this->export($key), $value);
        }

        return sprintf("[\n%s\n%s]", implode("\n", $php), str_repeat(' ', $indent - 4));
    }

    private function endClass(): string
    {
        if ($this->addThrow) {
            return <<<'EOF'

    protected function throw($message)
    {
        throw new RuntimeException($message);
    }
}

EOF;
        }

        return <<<'EOF'
}

EOF;
    }

    private function wrapServiceConditionals($value, string $code): string
    {
        if (!$condition = $this->getServiceConditionals($value)) {
            return $code;
        }

        // re-indent the wrapped code
        $code = implode("\n", array_map(function ($line) { return $line ? '    '.$line : $line; }, explode("\n", $code)));

        return sprintf("        if (%s) {\n%s        }\n", $condition, $code);
    }

    private function getServiceConditionals($value): string
    {
        $conditions = [];
        foreach (ContainerBuilder::getInitializedConditionals($value) as $service) {
            if (!$this->container->hasDefinition($service)) {
                return 'false';
            }
            $conditions[] = sprintf('isset($this->%s[%s])', $this->container->getDefinition($service)->isPublic() ? 'services' : 'privates', $this->doExport($service));
        }
        foreach (ContainerBuilder::getServiceConditionals($value) as $service) {
            if ($this->container->hasDefinition($service) && !$this->container->getDefinition($service)->isPublic()) {
                continue;
            }

            $conditions[] = sprintf('$this->has(%s)', $this->doExport($service));
        }

        if (!$conditions) {
            return '';
        }

        return implode(' && ', $conditions);
    }

<<<<<<< HEAD
    private function getDefinitionsFromArguments(array $arguments, \SplObjectStorage $definitions = null, array &$calls = []): \SplObjectStorage
=======
    private function getDefinitionsFromArguments(array $arguments, \SplObjectStorage $definitions = null, array &$calls = [], $byConstructor = null)
>>>>>>> 67631723
    {
        if (null === $definitions) {
            $definitions = new \SplObjectStorage();
        }

        foreach ($arguments as $argument) {
            if (\is_array($argument)) {
                $this->getDefinitionsFromArguments($argument, $definitions, $calls, $byConstructor);
            } elseif ($argument instanceof Reference) {
                $id = (string) $argument;

                while ($this->container->hasAlias($id)) {
                    $id = (string) $this->container->getAlias($id);
                }

                if (!isset($calls[$id])) {
                    $calls[$id] = [0, $argument->getInvalidBehavior(), $byConstructor];
                } else {
                    $calls[$id][1] = min($calls[$id][1], $argument->getInvalidBehavior());
                }

                ++$calls[$id][0];
            } elseif (!$argument instanceof Definition) {
                // no-op
            } elseif (isset($definitions[$argument])) {
                $definitions[$argument] = 1 + $definitions[$argument];
            } else {
                $definitions[$argument] = 1;
                $arguments = [$argument->getArguments(), $argument->getFactory()];
                $this->getDefinitionsFromArguments($arguments, $definitions, $calls, null === $byConstructor || $byConstructor);
                $arguments = [$argument->getProperties(), $argument->getMethodCalls(), $argument->getConfigurator()];
                $this->getDefinitionsFromArguments($arguments, $definitions, $calls, null !== $byConstructor && $byConstructor);
            }
        }

        return $definitions;
    }

    /**
     * @throws RuntimeException
     */
    private function dumpValue($value, bool $interpolate = true): string
    {
        if (\is_array($value)) {
            if ($value && $interpolate && false !== $param = array_search($value, $this->container->getParameterBag()->all(), true)) {
                return $this->dumpValue("%$param%");
            }
            $code = [];
            foreach ($value as $k => $v) {
                $code[] = sprintf('%s => %s', $this->dumpValue($k, $interpolate), $this->dumpValue($v, $interpolate));
            }

            return sprintf('[%s]', implode(', ', $code));
        } elseif ($value instanceof ArgumentInterface) {
            $scope = [$this->definitionVariables, $this->referenceVariables];
            $this->definitionVariables = $this->referenceVariables = null;

            try {
                if ($value instanceof ServiceClosureArgument) {
                    $value = $value->getValues()[0];
                    $code = $this->dumpValue($value, $interpolate);

                    $returnedType = '';
                    if ($value instanceof TypedReference) {
                        $returnedType = sprintf(': %s\%s', ContainerInterface::EXCEPTION_ON_INVALID_REFERENCE >= $value->getInvalidBehavior() ? '' : '?', $value->getType());
                    }

                    $code = sprintf('return %s;', $code);

                    return sprintf("function ()%s {\n            %s\n        }", $returnedType, $code);
                }

                if ($value instanceof IteratorArgument) {
                    $operands = [0];
                    $code = [];
                    $code[] = 'new RewindableGenerator(function () {';

                    if (!$values = $value->getValues()) {
                        $code[] = '            return new \EmptyIterator();';
                    } else {
                        $countCode = [];
                        $countCode[] = 'function () {';

                        foreach ($values as $k => $v) {
                            ($c = $this->getServiceConditionals($v)) ? $operands[] = "(int) ($c)" : ++$operands[0];
                            $v = $this->wrapServiceConditionals($v, sprintf("        yield %s => %s;\n", $this->dumpValue($k, $interpolate), $this->dumpValue($v, $interpolate)));
                            foreach (explode("\n", $v) as $v) {
                                if ($v) {
                                    $code[] = '    '.$v;
                                }
                            }
                        }

                        $countCode[] = sprintf('            return %s;', implode(' + ', $operands));
                        $countCode[] = '        }';
                    }

                    $code[] = sprintf('        }, %s)', \count($operands) > 1 ? implode("\n", $countCode) : $operands[0]);

                    return implode("\n", $code);
                }

                if ($value instanceof ServiceLocatorArgument) {
                    $serviceMap = '';
                    $serviceTypes = '';
                    foreach ($value->getValues() as $k => $v) {
                        if (!$v) {
                            continue;
                        }
                        $definition = $this->container->findDefinition($id = (string) $v);
                        $load = !($definition->hasErrors() && $e = $definition->getErrors()) ? $this->asFiles && !$this->isHotPath($definition) : reset($e);
                        $serviceMap .= sprintf("\n            %s => [%s, %s, %s, %s],",
                            $this->export($k),
                            $this->export($definition->isShared() ? ($definition->isPublic() ? 'services' : 'privates') : false),
                            $this->doExport($id),
                            $this->export(ContainerInterface::IGNORE_ON_UNINITIALIZED_REFERENCE !== $v->getInvalidBehavior() && !\is_string($load) ? $this->generateMethodName($id).($load ? '.php' : '') : null),
                            $this->export($load)
                        );
                        $serviceTypes .= sprintf("\n            %s => %s,", $this->export($k), $this->export($v instanceof TypedReference ? $v->getType() : '?'));
                        $this->locatedIds[$id] = true;
                    }
                    $this->addGetService = true;

                    return sprintf('new \%s($this->getService, [%s%s], [%s%s])', ServiceLocator::class, $serviceMap, $serviceMap ? "\n        " : '', $serviceTypes, $serviceTypes ? "\n        " : '');
                }
            } finally {
                list($this->definitionVariables, $this->referenceVariables) = $scope;
            }
        } elseif ($value instanceof Definition) {
            if ($value->hasErrors() && $e = $value->getErrors()) {
                $this->addThrow = true;

                return sprintf('$this->throw(%s)', $this->export(reset($e)));
            }
            if (null !== $this->definitionVariables && $this->definitionVariables->contains($value)) {
                return $this->dumpValue($this->definitionVariables[$value], $interpolate);
            }
            if ($value->getMethodCalls()) {
                throw new RuntimeException('Cannot dump definitions which have method calls.');
            }
            if ($value->getProperties()) {
                throw new RuntimeException('Cannot dump definitions which have properties.');
            }
            if (null !== $value->getConfigurator()) {
                throw new RuntimeException('Cannot dump definitions which have a configurator.');
            }

            return $this->addNewInstance($value);
        } elseif ($value instanceof Variable) {
            return '$'.$value;
        } elseif ($value instanceof Reference) {
<<<<<<< HEAD
            $id = (string) $value;
=======
            $id = $this->container->normalizeId($value);

            while ($this->container->hasAlias($id)) {
                $id = (string) $this->container->getAlias($id);
            }

>>>>>>> 67631723
            if (null !== $this->referenceVariables && isset($this->referenceVariables[$id])) {
                return $this->dumpValue($this->referenceVariables[$id], $interpolate);
            }

            return $this->getServiceCall($id, $value);
        } elseif ($value instanceof Expression) {
            return $this->getExpressionLanguage()->compile((string) $value, ['this' => 'container']);
        } elseif ($value instanceof Parameter) {
            return $this->dumpParameter($value);
        } elseif (true === $interpolate && \is_string($value)) {
            if (preg_match('/^%([^%]+)%$/', $value, $match)) {
                // we do this to deal with non string values (Boolean, integer, ...)
                // the preg_replace_callback converts them to strings
                return $this->dumpParameter($match[1]);
            } else {
                $replaceParameters = function ($match) {
                    return "'.".$this->dumpParameter($match[2]).".'";
                };

                $code = str_replace('%%', '%', preg_replace_callback('/(?<!%)(%)([^%]+)\1/', $replaceParameters, $this->export($value)));

                return $code;
            }
        } elseif (\is_object($value) || \is_resource($value)) {
            throw new RuntimeException('Unable to dump a service container if a parameter is an object or a resource.');
        }

        return $this->export($value);
    }

    /**
     * Dumps a string to a literal (aka PHP Code) class value.
     *
     * @throws RuntimeException
     */
    private function dumpLiteralClass(string $class): string
    {
        if (false !== strpos($class, '$')) {
            return sprintf('${($_ = %s) && false ?: "_"}', $class);
        }
        if (0 !== strpos($class, "'") || !preg_match('/^\'(?:\\\{2})?[a-zA-Z_\x7f-\xff][a-zA-Z0-9_\x7f-\xff]*(?:\\\{2}[a-zA-Z_\x7f-\xff][a-zA-Z0-9_\x7f-\xff]*)*\'$/', $class)) {
            throw new RuntimeException(sprintf('Cannot dump definition because of invalid class name (%s)', $class ?: 'n/a'));
        }

        $class = substr(str_replace('\\\\', '\\', $class), 1, -1);

        return 0 === strpos($class, '\\') ? $class : '\\'.$class;
    }

    private function dumpParameter(string $name): string
    {
        if ($this->container->hasParameter($name)) {
            $value = $this->container->getParameter($name);
            $dumpedValue = $this->dumpValue($value, false);

            if (!$value || !\is_array($value)) {
                return $dumpedValue;
            }

            if (!preg_match("/\\\$this->(?:getEnv\('(?:\w++:)*+\w++'\)|targetDirs\[\d++\])/", $dumpedValue)) {
                return sprintf('$this->parameters[%s]', $this->doExport($name));
            }
        }

        return sprintf('$this->getParameter(%s)', $this->doExport($name));
    }

    private function getServiceCall(string $id, Reference $reference = null): string
    {
        while ($this->container->hasAlias($id)) {
            $id = (string) $this->container->getAlias($id);
        }

        if ('service_container' === $id) {
            return '$this';
        }

        if ($this->container->hasDefinition($id) && $definition = $this->container->getDefinition($id)) {
            if ($definition->isSynthetic()) {
                $code = sprintf('$this->get(%s%s)', $this->doExport($id), null !== $reference ? ', '.$reference->getInvalidBehavior() : '');
            } elseif (null !== $reference && ContainerInterface::IGNORE_ON_UNINITIALIZED_REFERENCE === $reference->getInvalidBehavior()) {
                $code = 'null';
                if (!$definition->isShared()) {
                    return $code;
                }
            } elseif ($this->isTrivialInstance($definition)) {
                if ($definition->hasErrors() && $e = $definition->getErrors()) {
                    $this->addThrow = true;

                    return sprintf('$this->throw(%s)', $this->export(reset($e)));
                }
                $code = $this->addNewInstance($definition, '', $id);
                if ($definition->isShared() && !isset($this->singleUsePrivateIds[$id])) {
                    $code = sprintf('$this->%s[%s] = %s', $definition->isPublic() ? 'services' : 'privates', $this->doExport($id), $code);
                }
                $code = "($code)";
            } elseif ($this->asFiles && !$this->isHotPath($definition)) {
                $code = sprintf("\$this->load('%s.php')", $this->generateMethodName($id));
                if (!$definition->isShared()) {
                    $factory = sprintf('$this->factories%s[%s]', $definition->isPublic() ? '' : "['service_container']", $this->doExport($id));
                    $code = sprintf('(isset(%s) ? %1$s() : %s)', $factory, $code);
                }
            } else {
                $code = sprintf('$this->%s()', $this->generateMethodName($id));
            }
            if ($definition->isShared() && !isset($this->singleUsePrivateIds[$id])) {
                $code = sprintf('($this->%s[%s] ?? %s)', $definition->isPublic() ? 'services' : 'privates', $this->doExport($id), $code);
            }

            return $code;
        }
        if (null !== $reference && ContainerInterface::IGNORE_ON_UNINITIALIZED_REFERENCE === $reference->getInvalidBehavior()) {
            return 'null';
        }
        if (null !== $reference && ContainerInterface::EXCEPTION_ON_INVALID_REFERENCE < $reference->getInvalidBehavior()) {
            $code = sprintf('$this->get(%s, /* ContainerInterface::NULL_ON_INVALID_REFERENCE */ %d)', $this->doExport($id), ContainerInterface::NULL_ON_INVALID_REFERENCE);
        } else {
            $code = sprintf('$this->get(%s)', $this->doExport($id));
        }

        return sprintf('($this->services[%s] ?? %s)', $this->doExport($id), $code);
    }

    /**
     * Initializes the method names map to avoid conflicts with the Container methods.
     */
    private function initializeMethodNamesMap(string $class)
    {
        $this->serviceIdToMethodNameMap = [];
        $this->usedMethodNames = [];

        if ($reflectionClass = $this->container->getReflectionClass($class)) {
            foreach ($reflectionClass->getMethods() as $method) {
                $this->usedMethodNames[strtolower($method->getName())] = true;
            }
        }
    }

    /**
     * @throws InvalidArgumentException
     */
    private function generateMethodName(string $id): string
    {
        if (isset($this->serviceIdToMethodNameMap[$id])) {
            return $this->serviceIdToMethodNameMap[$id];
        }

        $i = strrpos($id, '\\');
        $name = Container::camelize(false !== $i && isset($id[1 + $i]) ? substr($id, 1 + $i) : $id);
        $name = preg_replace('/[^a-zA-Z0-9_\x7f-\xff]/', '', $name);
        $methodName = 'get'.$name.'Service';
        $suffix = 1;

        while (isset($this->usedMethodNames[strtolower($methodName)])) {
            ++$suffix;
            $methodName = 'get'.$name.$suffix.'Service';
        }

        $this->serviceIdToMethodNameMap[$id] = $methodName;
        $this->usedMethodNames[strtolower($methodName)] = true;

        return $methodName;
    }

    private function getNextVariableName(): string
    {
        $firstChars = self::FIRST_CHARS;
        $firstCharsLength = \strlen($firstChars);
        $nonFirstChars = self::NON_FIRST_CHARS;
        $nonFirstCharsLength = \strlen($nonFirstChars);

        while (true) {
            $name = '';
            $i = $this->variableCount;

            if ('' === $name) {
                $name .= $firstChars[$i % $firstCharsLength];
                $i = (int) ($i / $firstCharsLength);
            }

            while ($i > 0) {
                --$i;
                $name .= $nonFirstChars[$i % $nonFirstCharsLength];
                $i = (int) ($i / $nonFirstCharsLength);
            }

            ++$this->variableCount;

            // check that the name is not reserved
            if (\in_array($name, $this->reservedVariables, true)) {
                continue;
            }

            return $name;
        }
    }

    private function getExpressionLanguage()
    {
        if (null === $this->expressionLanguage) {
            if (!class_exists('Symfony\Component\ExpressionLanguage\ExpressionLanguage')) {
                throw new LogicException('Unable to use expressions as the Symfony ExpressionLanguage component is not installed.');
            }
            $providers = $this->container->getExpressionLanguageProviders();
            $this->expressionLanguage = new ExpressionLanguage(null, $providers, function ($arg) {
                $id = '""' === substr_replace($arg, '', 1, -1) ? stripcslashes(substr($arg, 1, -1)) : null;

                if (null !== $id && ($this->container->hasAlias($id) || $this->container->hasDefinition($id))) {
                    return $this->getServiceCall($id);
                }

                return sprintf('$this->get(%s)', $arg);
            });

            if ($this->container->isTrackingResources()) {
                foreach ($providers as $provider) {
                    $this->container->addObjectResource($provider);
                }
            }
        }

        return $this->expressionLanguage;
    }

    private function isHotPath(Definition $definition)
    {
        return $this->hotPathTag && $definition->hasTag($this->hotPathTag) && !$definition->isDeprecated();
    }

    private function isSingleUsePrivateNode(ServiceReferenceGraphNode $node): bool
    {
        if ($node->getValue()->isPublic()) {
            return false;
        }
        $ids = [];
        foreach ($node->getInEdges() as $edge) {
            if (!$value = $edge->getSourceNode()->getValue()) {
                continue;
            }
            if ($edge->isLazy() || !$value->isShared()) {
                return false;
            }
            $ids[$edge->getSourceNode()->getId()] = true;
        }

        return 1 === \count($ids);
    }

    private function export($value)
    {
        if (null !== $this->targetDirRegex && \is_string($value) && preg_match($this->targetDirRegex, $value, $matches, PREG_OFFSET_CAPTURE)) {
            $prefix = $matches[0][1] ? $this->doExport(substr($value, 0, $matches[0][1]), true).'.' : '';
            $suffix = $matches[0][1] + \strlen($matches[0][0]);
            $suffix = isset($value[$suffix]) ? '.'.$this->doExport(substr($value, $suffix), true) : '';
            $dirname = $this->asFiles ? '$this->containerDir' : '__DIR__';
            $offset = 1 + $this->targetDirMaxMatches - \count($matches);

            if ($this->asFiles || 0 < $offset) {
                $dirname = sprintf('$this->targetDirs[%d]', $offset);
            }

            if ($prefix || $suffix) {
                return sprintf('(%s%s%s)', $prefix, $dirname, $suffix);
            }

            return $dirname;
        }

        return $this->doExport($value, true);
    }

    private function doExport($value, $resolveEnv = false)
    {
        $shouldCacheValue = $resolveEnv && \is_string($value);
        if ($shouldCacheValue && isset($this->exportedVariables[$value])) {
            return $this->exportedVariables[$value];
        }
        if (\is_string($value) && false !== strpos($value, "\n")) {
            $cleanParts = explode("\n", $value);
            $cleanParts = array_map(function ($part) { return var_export($part, true); }, $cleanParts);
            $export = implode('."\n".', $cleanParts);
        } else {
            $export = var_export($value, true);
        }

        if ($resolveEnv && "'" === $export[0] && $export !== $resolvedExport = $this->container->resolveEnvPlaceholders($export, "'.\$this->getEnv('string:%s').'")) {
            $export = $resolvedExport;
            if (".''" === substr($export, -3)) {
                $export = substr($export, 0, -3);
                if ("'" === $export[1]) {
                    $export = substr_replace($export, '', 18, 7);
                }
            }
            if ("'" === $export[1]) {
                $export = substr($export, 3);
            }
        }

        if ($shouldCacheValue) {
            $this->exportedVariables[$value] = $export;
        }

        return $export;
    }
}<|MERGE_RESOLUTION|>--- conflicted
+++ resolved
@@ -187,6 +187,7 @@
         }
         $this->container->getCompiler()->getServiceReferenceGraph()->clear();
         $checkedNodes = [];
+        $this->singleUsePrivateIds = array_diff_key($this->singleUsePrivateIds, $this->circularReferences);
 
         $this->docStar = $options['debug'] ? '*' : '';
 
@@ -1492,11 +1493,7 @@
         return implode(' && ', $conditions);
     }
 
-<<<<<<< HEAD
-    private function getDefinitionsFromArguments(array $arguments, \SplObjectStorage $definitions = null, array &$calls = []): \SplObjectStorage
-=======
-    private function getDefinitionsFromArguments(array $arguments, \SplObjectStorage $definitions = null, array &$calls = [], $byConstructor = null)
->>>>>>> 67631723
+    private function getDefinitionsFromArguments(array $arguments, \SplObjectStorage $definitions = null, array &$calls = [], bool $byConstructor = null): \SplObjectStorage
     {
         if (null === $definitions) {
             $definitions = new \SplObjectStorage();
@@ -1648,16 +1645,12 @@
         } elseif ($value instanceof Variable) {
             return '$'.$value;
         } elseif ($value instanceof Reference) {
-<<<<<<< HEAD
             $id = (string) $value;
-=======
-            $id = $this->container->normalizeId($value);
 
             while ($this->container->hasAlias($id)) {
                 $id = (string) $this->container->getAlias($id);
             }
 
->>>>>>> 67631723
             if (null !== $this->referenceVariables && isset($this->referenceVariables[$id])) {
                 return $this->dumpValue($this->referenceVariables[$id], $interpolate);
             }
