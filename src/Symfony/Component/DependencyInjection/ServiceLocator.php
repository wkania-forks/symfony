<?php

/*
 * This file is part of the Symfony package.
 *
 * (c) Fabien Potencier <fabien@symfony.com>
 *
 * For the full copyright and license information, please view the LICENSE
 * file that was distributed with this source code.
 */

namespace Symfony\Component\DependencyInjection;

use Psr\Container\ContainerExceptionInterface;
use Psr\Container\NotFoundExceptionInterface;
use Symfony\Component\DependencyInjection\Exception\RuntimeException;
use Symfony\Component\DependencyInjection\Exception\ServiceCircularReferenceException;
use Symfony\Component\DependencyInjection\Exception\ServiceNotFoundException;
use Symfony\Contracts\Service\ServiceLocatorTrait;
use Symfony\Contracts\Service\ServiceProviderInterface;
use Symfony\Contracts\Service\ServiceSubscriberInterface;

/**
 * @author Robin Chalas <robin.chalas@gmail.com>
 * @author Nicolas Grekas <p@tchwork.com>
 */
class ServiceLocator implements ServiceProviderInterface
{
    use ServiceLocatorTrait {
        get as private doGet;
    }

    private $externalId;
    private $container;

    public function get($id)
    {
        if (!$this->externalId) {
            return $this->doGet($id);
        }

        try {
            return $this->doGet($id);
        } catch (RuntimeException $e) {
            $what = sprintf('service "%s" required by "%s"', $id, $this->externalId);
            $message = preg_replace('/service "\.service_locator\.[^"]++"/', $what, $e->getMessage());

            if ($e->getMessage() === $message) {
                $message = sprintf('Cannot resolve %s: %s', $what, $message);
            }

            $r = new \ReflectionProperty($e, 'message');
            $r->setAccessible(true);
            $r->setValue($e, $message);

            throw $e;
        }
    }

    public function __invoke($id)
    {
        return isset($this->factories[$id]) ? $this->get($id) : null;
    }

    /**
     * @internal
     *
     * @return static
     */
    public function withContext(string $externalId, Container $container)
    {
        $locator = clone $this;
        $locator->externalId = $externalId;
        $locator->container = $container;

        return $locator;
    }

    private function createNotFoundException(string $id): NotFoundExceptionInterface
    {
        if ($this->loading) {
            $msg = sprintf('The service "%s" has a dependency on a non-existent service "%s". This locator %s', end($this->loading), $id, $this->formatAlternatives());

            return new ServiceNotFoundException($id, end($this->loading) ?: null, null, [], $msg);
        }

<<<<<<< HEAD
        $class = debug_backtrace(DEBUG_BACKTRACE_PROVIDE_OBJECT | DEBUG_BACKTRACE_IGNORE_ARGS, 4);
        $class = isset($class[3]['object']) ? \get_class($class[3]['object']) : null;
=======
        $class = debug_backtrace(\DEBUG_BACKTRACE_PROVIDE_OBJECT | \DEBUG_BACKTRACE_IGNORE_ARGS, 3);
        $class = isset($class[2]['object']) ? \get_class($class[2]['object']) : null;
>>>>>>> 4351a706
        $externalId = $this->externalId ?: $class;

        $msg = [];
        $msg[] = sprintf('Service "%s" not found:', $id);

        if (!$this->container) {
            $class = null;
        } elseif ($this->container->has($id) || isset($this->container->getRemovedIds()[$id])) {
            $msg[] = 'even though it exists in the app\'s container,';
        } else {
            try {
                $this->container->get($id);
                $class = null;
            } catch (ServiceNotFoundException $e) {
                if ($e->getAlternatives()) {
                    $msg[] = sprintf('did you mean %s? Anyway,', $this->formatAlternatives($e->getAlternatives(), 'or'));
                } else {
                    $class = null;
                }
            }
        }
        if ($externalId) {
            $msg[] = sprintf('the container inside "%s" is a smaller service locator that %s', $externalId, $this->formatAlternatives());
        } else {
            $msg[] = sprintf('the current service locator %s', $this->formatAlternatives());
        }

        if (!$class) {
            // no-op
        } elseif (is_subclass_of($class, ServiceSubscriberInterface::class)) {
            $msg[] = sprintf('Unless you need extra laziness, try using dependency injection instead. Otherwise, you need to declare it using "%s::getSubscribedServices()".', preg_replace('/([^\\\\]++\\\\)++/', '', $class));
        } else {
            $msg[] = 'Try using dependency injection instead.';
        }

        return new ServiceNotFoundException($id, end($this->loading) ?: null, null, [], implode(' ', $msg));
    }

    private function createCircularReferenceException(string $id, array $path): ContainerExceptionInterface
    {
        return new ServiceCircularReferenceException($id, $path);
    }

    private function formatAlternatives(array $alternatives = null, string $separator = 'and'): string
    {
        $format = '"%s"%s';
        if (null === $alternatives) {
            if (!$alternatives = array_keys($this->factories)) {
                return 'is empty...';
            }
            $format = sprintf('only knows about the %s service%s.', $format, 1 < \count($alternatives) ? 's' : '');
        }
        $last = array_pop($alternatives);

        return sprintf($format, $alternatives ? implode('", "', $alternatives) : $last, $alternatives ? sprintf(' %s "%s"', $separator, $last) : '');
    }
}<|MERGE_RESOLUTION|>--- conflicted
+++ resolved
@@ -84,13 +84,8 @@
             return new ServiceNotFoundException($id, end($this->loading) ?: null, null, [], $msg);
         }
 
-<<<<<<< HEAD
-        $class = debug_backtrace(DEBUG_BACKTRACE_PROVIDE_OBJECT | DEBUG_BACKTRACE_IGNORE_ARGS, 4);
+        $class = debug_backtrace(\DEBUG_BACKTRACE_PROVIDE_OBJECT | \DEBUG_BACKTRACE_IGNORE_ARGS, 4);
         $class = isset($class[3]['object']) ? \get_class($class[3]['object']) : null;
-=======
-        $class = debug_backtrace(\DEBUG_BACKTRACE_PROVIDE_OBJECT | \DEBUG_BACKTRACE_IGNORE_ARGS, 3);
-        $class = isset($class[2]['object']) ? \get_class($class[2]['object']) : null;
->>>>>>> 4351a706
         $externalId = $this->externalId ?: $class;
 
         $msg = [];
