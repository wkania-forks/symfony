--- conflicted
+++ resolved
@@ -54,12 +54,7 @@
     /**
      * Tests the current token for a type and/or a value.
      *
-<<<<<<< HEAD
-     * @param array|int $type The type to test
-=======
-     * @param string      $type  The type to test
-     * @param string|null $value The token value
->>>>>>> b47ba231
+     * @param string $type The type to test
      *
      * @return bool
      */
