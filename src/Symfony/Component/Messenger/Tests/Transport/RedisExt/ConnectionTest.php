<?php

/*
 * This file is part of the Symfony package.
 *
 * (c) Fabien Potencier <fabien@symfony.com>
 *
 * For the full copyright and license information, please view the LICENSE
 * file that was distributed with this source code.
 */

namespace Symfony\Component\Messenger\Tests\Transport\RedisExt;

use PHPUnit\Framework\TestCase;
use Symfony\Component\Messenger\Exception\TransportException;
use Symfony\Component\Messenger\Transport\RedisExt\Connection;

/**
 * @requires extension redis >= 4.3.0
 */
class ConnectionTest extends TestCase
{
    public static function setUpBeforeClass(): void
    {
        $redis = Connection::fromDsn('redis://localhost/queue');

        try {
            $redis->get();
        } catch (TransportException $e) {
            if (0 === strpos($e->getMessage(), 'ERR unknown command \'X')) {
                self::markTestSkipped('Redis server >= 5 is required');
            }

            throw $e;
        }
    }

    public function testFromInvalidDsn()
    {
        $this->expectException(\InvalidArgumentException::class);
        $this->expectExceptionMessage('The given Redis DSN "redis://" is invalid.');

        Connection::fromDsn('redis://');
    }

    public function testFromDsn()
    {
        $this->assertEquals(
            new Connection(['stream' => 'queue'], [
                'host' => 'localhost',
                'port' => 6379,
            ]),
            Connection::fromDsn('redis://localhost/queue')
        );
    }

    public function testFromDsnWithOptions()
    {
        $this->assertEquals(
            Connection::fromDsn('redis://localhost', ['stream' => 'queue', 'group' => 'group1', 'consumer' => 'consumer1', 'auto_setup' => false, 'serializer' => 2]),
            Connection::fromDsn('redis://localhost/queue/group1/consumer1?serializer=2&auto_setup=0')
        );
    }

    public function testFromDsnWithQueryOptions()
    {
        $this->assertEquals(
            new Connection(['stream' => 'queue', 'group' => 'group1', 'consumer' => 'consumer1'], [
                'host' => 'localhost',
                'port' => 6379,
            ], [
                'serializer' => 2,
            ]),
            Connection::fromDsn('redis://localhost/queue/group1/consumer1?serializer=2')
        );
    }

    public function testKeepGettingPendingMessages()
    {
        $redis = $this->getMockBuilder(\Redis::class)->disableOriginalConstructor()->getMock();

        $redis->expects($this->exactly(3))->method('xreadgroup')
            ->with('symfony', 'consumer', ['queue' => 0], 1, null)
            ->willReturn(['queue' => [['message' => json_encode(['body' => 'Test', 'headers' => []])]]]);

        $connection = Connection::fromDsn('redis://localhost/queue', [], $redis);
        $this->assertNotNull($connection->get());
        $this->assertNotNull($connection->get());
        $this->assertNotNull($connection->get());
    }

    public function testAuth()
    {
        $redis = $this->getMockBuilder(\Redis::class)->disableOriginalConstructor()->getMock();

        $redis->expects($this->exactly(1))->method('auth')
            ->with('password')
            ->willReturn(true);

        Connection::fromDsn('redis://password@localhost/queue', [], $redis);
    }

    public function testFailedAuth()
    {
        $this->expectException(\InvalidArgumentException::class);
        $this->expectExceptionMessage('Redis connection failed');
        $redis = $this->getMockBuilder(\Redis::class)->disableOriginalConstructor()->getMock();

        $redis->expects($this->exactly(1))->method('auth')
            ->with('password')
            ->willReturn(false);

        Connection::fromDsn('redis://password@localhost/queue', [], $redis);
    }

    public function testDbIndex()
    {
        $redis = new \Redis();

        Connection::fromDsn('redis://localhost/queue?dbindex=2', [], $redis);

        $this->assertSame(2, $redis->getDbNum());
    }

    public function testFirstGetPendingMessagesThenNewMessages()
    {
        $redis = $this->getMockBuilder(\Redis::class)->disableOriginalConstructor()->getMock();

        $count = 0;

        $redis->expects($this->exactly(2))->method('xreadgroup')
            ->with('symfony', 'consumer', $this->callback(function ($arr_streams) use (&$count) {
                ++$count;

                if (1 === $count) {
                    return '0' === $arr_streams['queue'];
                }

                return '>' === $arr_streams['queue'];
            }), 1, null)
            ->willReturn(['queue' => []]);

        $connection = Connection::fromDsn('redis://localhost/queue', [], $redis);
        $connection->get();
    }

    public function testUnexpectedRedisError()
    {
        $this->expectException(TransportException::class);
        $this->expectExceptionMessage('Redis error happens');
        $redis = $this->getMockBuilder(\Redis::class)->disableOriginalConstructor()->getMock();
        $redis->expects($this->once())->method('xreadgroup')->willReturn(false);
        $redis->expects($this->once())->method('getLastError')->willReturn('Redis error happens');

        $connection = Connection::fromDsn('redis://localhost/queue', ['auto_setup' => false], $redis);
        $connection->get();
    }

    public function testGetAfterReject()
    {
        $redis = new \Redis();
        $connection = Connection::fromDsn('redis://localhost/messenger-rejectthenget', [], $redis);

        $connection->add('1', []);
        $connection->add('2', []);

        $failing = $connection->get();
        $connection->reject($failing['id']);

        $connection = Connection::fromDsn('redis://localhost/messenger-rejectthenget');
        $this->assertNotNull($connection->get());

        $redis->del('messenger-rejectthenget');
    }

    public function testGetNonBlocking()
    {
        $redis = new \Redis();

        $connection = Connection::fromDsn('redis://localhost/messenger-getnonblocking', [], $redis);

        $this->assertNull($connection->get()); // no message, should return null immediately
        $connection->add('1', []);
        $this->assertNotEmpty($message = $connection->get());
        $connection->reject($message['id']);
        $redis->del('messenger-getnonblocking');
    }

    public function testJsonError()
    {
        $redis = new \Redis();
<<<<<<< HEAD

        $connection = Connection::fromDsn('redis://localhost/json-error', [], $redis);

=======
        $connection = Connection::fromDsn('redis://localhost/json-error', [], $redis);
>>>>>>> 9b11c36b
        try {
            $connection->add("\xB1\x31", []);
        } catch (TransportException $e) {
        }
<<<<<<< HEAD

        $this->assertSame('Malformed UTF-8 characters, possibly incorrectly encoded', $e->getMessage());
    }

    public function testMaxEntries()
    {
        $redis = $this->getMockBuilder(\Redis::class)->disableOriginalConstructor()->getMock();

        $redis->expects($this->exactly(1))->method('xadd')
            ->with('queue', '*', ['message' => '{"body":"1","headers":[]}'], 20000, true)
            ->willReturn(1);

        $connection = Connection::fromDsn('redis://localhost/queue?stream_max_entries=20000', [], $redis); // 1 = always
        $connection->add('1', []);
    }

=======
        $this->assertSame('Malformed UTF-8 characters, possibly incorrectly encoded', $e->getMessage());
    }

>>>>>>> 9b11c36b
    public function testLastErrorGetsCleared()
    {
        $redis = $this->getMockBuilder(\Redis::class)->disableOriginalConstructor()->getMock();

        $redis->expects($this->once())->method('xadd')->willReturn(0);
        $redis->expects($this->once())->method('xack')->willReturn(0);

        $redis->method('getLastError')->willReturnOnConsecutiveCalls('xadd error', 'xack error');
        $redis->expects($this->exactly(2))->method('clearLastError');

        $connection = Connection::fromDsn('redis://localhost/messenger-clearlasterror', ['auto_setup' => false], $redis);

        try {
            $connection->add('message', []);
        } catch (TransportException $e) {
        }

        $this->assertSame('xadd error', $e->getMessage());

        try {
            $connection->ack('1');
        } catch (TransportException $e) {
        }

        $this->assertSame('xack error', $e->getMessage());
    }
}<|MERGE_RESOLUTION|>--- conflicted
+++ resolved
@@ -189,18 +189,11 @@
     public function testJsonError()
     {
         $redis = new \Redis();
-<<<<<<< HEAD
-
         $connection = Connection::fromDsn('redis://localhost/json-error', [], $redis);
-
-=======
-        $connection = Connection::fromDsn('redis://localhost/json-error', [], $redis);
->>>>>>> 9b11c36b
         try {
             $connection->add("\xB1\x31", []);
         } catch (TransportException $e) {
         }
-<<<<<<< HEAD
 
         $this->assertSame('Malformed UTF-8 characters, possibly incorrectly encoded', $e->getMessage());
     }
@@ -217,11 +210,6 @@
         $connection->add('1', []);
     }
 
-=======
-        $this->assertSame('Malformed UTF-8 characters, possibly incorrectly encoded', $e->getMessage());
-    }
-
->>>>>>> 9b11c36b
     public function testLastErrorGetsCleared()
     {
         $redis = $this->getMockBuilder(\Redis::class)->disableOriginalConstructor()->getMock();
