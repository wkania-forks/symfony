<?php

/*
 * This file is part of the Symfony package.
 *
 * (c) Fabien Potencier <fabien@symfony.com>
 *
 * For the full copyright and license information, please view the LICENSE
 * file that was distributed with this source code.
 */

namespace Symfony\Component\Cache\Tests\Adapter;

use Symfony\Bridge\PhpUnit\ForwardCompatTestTrait;
use Symfony\Component\Cache\Adapter\AdapterInterface;
use Symfony\Component\Cache\Adapter\ArrayAdapter;
use Symfony\Component\Cache\Adapter\ChainAdapter;
use Symfony\Component\Cache\Adapter\FilesystemAdapter;
use Symfony\Component\Cache\PruneableInterface;
use Symfony\Component\Cache\Tests\Fixtures\ExternalAdapter;

/**
 * @author Kévin Dunglas <dunglas@gmail.com>
 * @group time-sensitive
 */
class ChainAdapterTest extends AdapterTestCase
{
<<<<<<< HEAD
    public function createCachePool($defaultLifetime = 0, $testMethod = null)
=======
    use ForwardCompatTestTrait;

    public function createCachePool($defaultLifetime = 0)
>>>>>>> 8173dafd
    {
        if ('testGetMetadata' === $testMethod) {
            return new ChainAdapter([new FilesystemAdapter('', $defaultLifetime)], $defaultLifetime);
        }

        return new ChainAdapter([new ArrayAdapter($defaultLifetime), new ExternalAdapter(), new FilesystemAdapter('', $defaultLifetime)], $defaultLifetime);
    }

    public function testEmptyAdaptersException()
    {
        $this->expectException('Symfony\Component\Cache\Exception\InvalidArgumentException');
        $this->expectExceptionMessage('At least one adapter must be specified.');
        new ChainAdapter([]);
    }

    public function testInvalidAdapterException()
    {
        $this->expectException('Symfony\Component\Cache\Exception\InvalidArgumentException');
        $this->expectExceptionMessage('The class "stdClass" does not implement');
        new ChainAdapter([new \stdClass()]);
    }

    public function testPrune()
    {
        if (isset($this->skippedTests[__FUNCTION__])) {
            $this->markTestSkipped($this->skippedTests[__FUNCTION__]);
        }

        $cache = new ChainAdapter([
            $this->getPruneableMock(),
            $this->getNonPruneableMock(),
            $this->getPruneableMock(),
        ]);
        $this->assertTrue($cache->prune());

        $cache = new ChainAdapter([
            $this->getPruneableMock(),
            $this->getFailingPruneableMock(),
            $this->getPruneableMock(),
        ]);
        $this->assertFalse($cache->prune());
    }

    /**
     * @return \PHPUnit_Framework_MockObject_MockObject|PruneableCacheInterface
     */
    private function getPruneableMock()
    {
        $pruneable = $this
            ->getMockBuilder(PruneableCacheInterface::class)
            ->getMock();

        $pruneable
            ->expects($this->atLeastOnce())
            ->method('prune')
            ->willReturn(true);

        return $pruneable;
    }

    /**
     * @return \PHPUnit_Framework_MockObject_MockObject|PruneableCacheInterface
     */
    private function getFailingPruneableMock()
    {
        $pruneable = $this
            ->getMockBuilder(PruneableCacheInterface::class)
            ->getMock();

        $pruneable
            ->expects($this->atLeastOnce())
            ->method('prune')
            ->willReturn(false);

        return $pruneable;
    }

    /**
     * @return \PHPUnit_Framework_MockObject_MockObject|AdapterInterface
     */
    private function getNonPruneableMock()
    {
        return $this
            ->getMockBuilder(AdapterInterface::class)
            ->getMock();
    }
}

interface PruneableCacheInterface extends PruneableInterface, AdapterInterface
{
}<|MERGE_RESOLUTION|>--- conflicted
+++ resolved
@@ -25,13 +25,9 @@
  */
 class ChainAdapterTest extends AdapterTestCase
 {
-<<<<<<< HEAD
-    public function createCachePool($defaultLifetime = 0, $testMethod = null)
-=======
     use ForwardCompatTestTrait;
 
-    public function createCachePool($defaultLifetime = 0)
->>>>>>> 8173dafd
+    public function createCachePool($defaultLifetime = 0, $testMethod = null)
     {
         if ('testGetMetadata' === $testMethod) {
             return new ChainAdapter([new FilesystemAdapter('', $defaultLifetime)], $defaultLifetime);
