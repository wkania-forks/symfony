<?php

/*
 * This file is part of the Symfony package.
 *
 * (c) Fabien Potencier <fabien@symfony.com>
 *
 * For the full copyright and license information, please view the LICENSE
 * file that was distributed with this source code.
 */

namespace Symfony\Component\Cache\Traits;

use Symfony\Component\Cache\Exception\CacheException;
use Symfony\Component\Cache\Exception\InvalidArgumentException;
use Symfony\Component\Cache\Marshaller\DefaultMarshaller;
use Symfony\Component\Cache\Marshaller\MarshallerInterface;

/**
 * @author Rob Frawley 2nd <rmf@src.run>
 * @author Nicolas Grekas <p@tchwork.com>
 *
 * @internal
 */
trait MemcachedTrait
{
    private static $defaultClientOptions = [
        'persistent_id' => null,
        'username' => null,
        'password' => null,
        \Memcached::OPT_SERIALIZER => \Memcached::SERIALIZER_PHP,
    ];

    private $marshaller;
    private $client;
    private $lazyClient;

    public static function isSupported()
    {
        return \extension_loaded('memcached') && version_compare(phpversion('memcached'), '2.2.0', '>=');
    }

    private function init(\Memcached $client, string $namespace, int $defaultLifetime, ?MarshallerInterface $marshaller)
    {
        if (!static::isSupported()) {
            throw new CacheException('Memcached >= 2.2.0 is required.');
        }
        if ('Memcached' === \get_class($client)) {
            $opt = $client->getOption(\Memcached::OPT_SERIALIZER);
            if (\Memcached::SERIALIZER_PHP !== $opt && \Memcached::SERIALIZER_IGBINARY !== $opt) {
                throw new CacheException('MemcachedAdapter: "serializer" option must be "php" or "igbinary".');
            }
            $this->maxIdLength -= \strlen($client->getOption(\Memcached::OPT_PREFIX_KEY));
            $this->client = $client;
        } else {
            $this->lazyClient = $client;
        }

        parent::__construct($namespace, $defaultLifetime);
        $this->enableVersioning();
        $this->marshaller = $marshaller ?? new DefaultMarshaller();
    }

    /**
     * Creates a Memcached instance.
     *
     * By default, the binary protocol, no block, and libketama compatible options are enabled.
     *
     * Examples for servers:
     * - 'memcached://user:pass@localhost?weight=33'
     * - [['localhost', 11211, 33]]
     *
     * @param array[]|string|string[] $servers An array of servers, a DSN, or an array of DSNs
     *
     * @return \Memcached
     *
     * @throws \ErrorException When invalid options or servers are provided
     */
    public static function createConnection($servers, array $options = [])
    {
        if (\is_string($servers)) {
            $servers = [$servers];
        } elseif (!\is_array($servers)) {
            throw new InvalidArgumentException(sprintf('MemcachedAdapter::createClient() expects array or string as first argument, "%s" given.', \gettype($servers)));
        }
        if (!static::isSupported()) {
            throw new CacheException('Memcached >= 2.2.0 is required.');
        }
        set_error_handler(function ($type, $msg, $file, $line) { throw new \ErrorException($msg, 0, $type, $file, $line); });
        try {
            $options += static::$defaultClientOptions;
            $client = new \Memcached($options['persistent_id']);
            $username = $options['username'];
            $password = $options['password'];

            // parse any DSN in $servers
            foreach ($servers as $i => $dsn) {
                if (\is_array($dsn)) {
                    continue;
                }
                if (0 !== strpos($dsn, 'memcached:')) {
                    throw new InvalidArgumentException(sprintf('Invalid Memcached DSN: "%s" does not start with "memcached:".', $dsn));
                }
                $params = preg_replace_callback('#^memcached:(//)?(?:([^@]*+)@)?#', function ($m) use (&$username, &$password) {
                    if (!empty($m[2])) {
                        list($username, $password) = explode(':', $m[2], 2) + [1 => null];
                    }

                    return 'file:'.($m[1] ?? '');
                }, $dsn);
                if (false === $params = parse_url($params)) {
                    throw new InvalidArgumentException(sprintf('Invalid Memcached DSN: "%s".', $dsn));
                }
                $query = $hosts = [];
                if (isset($params['query'])) {
                    parse_str($params['query'], $query);

                    if (isset($query['host'])) {
                        if (!\is_array($hosts = $query['host'])) {
                            throw new InvalidArgumentException(sprintf('Invalid Memcached DSN: "%s".', $dsn));
                        }
                        foreach ($hosts as $host => $weight) {
                            if (false === $port = strrpos($host, ':')) {
                                $hosts[$host] = [$host, 11211, (int) $weight];
                            } else {
                                $hosts[$host] = [substr($host, 0, $port), (int) substr($host, 1 + $port), (int) $weight];
                            }
                        }
                        $hosts = array_values($hosts);
                        unset($query['host']);
                    }
                    if ($hosts && !isset($params['host']) && !isset($params['path'])) {
                        unset($servers[$i]);
                        $servers = array_merge($servers, $hosts);
                        continue;
                    }
                }
                if (!isset($params['host']) && !isset($params['path'])) {
                    throw new InvalidArgumentException(sprintf('Invalid Memcached DSN: "%s".', $dsn));
                }
                if (isset($params['path']) && preg_match('#/(\d+)$#', $params['path'], $m)) {
                    $params['weight'] = $m[1];
                    $params['path'] = substr($params['path'], 0, -\strlen($m[0]));
                }
                $params += [
                    'host' => isset($params['host']) ? $params['host'] : $params['path'],
                    'port' => isset($params['host']) ? 11211 : null,
                    'weight' => 0,
                ];
                if ($query) {
                    $params += $query;
                    $options = $query + $options;
                }

                $servers[$i] = [$params['host'], $params['port'], $params['weight']];

                if ($hosts) {
                    $servers = array_merge($servers, $hosts);
                }
            }

            // set client's options
            unset($options['persistent_id'], $options['username'], $options['password'], $options['weight'], $options['lazy']);
            $options = array_change_key_case($options, \CASE_UPPER);
            $client->setOption(\Memcached::OPT_BINARY_PROTOCOL, true);
            $client->setOption(\Memcached::OPT_NO_BLOCK, true);
            $client->setOption(\Memcached::OPT_TCP_NODELAY, true);
            if (!\array_key_exists('LIBKETAMA_COMPATIBLE', $options) && !\array_key_exists(\Memcached::OPT_LIBKETAMA_COMPATIBLE, $options)) {
                $client->setOption(\Memcached::OPT_LIBKETAMA_COMPATIBLE, true);
            }
            foreach ($options as $name => $value) {
                if (\is_int($name)) {
                    continue;
                }
                if ('HASH' === $name || 'SERIALIZER' === $name || 'DISTRIBUTION' === $name) {
                    $value = \constant('Memcached::'.$name.'_'.strtoupper($value));
                }
                $opt = \constant('Memcached::OPT_'.$name);

                unset($options[$name]);
                $options[$opt] = $value;
            }
            $client->setOptions($options);

            // set client's servers, taking care of persistent connections
            if (!$client->isPristine()) {
                $oldServers = [];
                foreach ($client->getServerList() as $server) {
                    $oldServers[] = [$server['host'], $server['port']];
                }

                $newServers = [];
                foreach ($servers as $server) {
                    if (1 < \count($server)) {
                        $server = array_values($server);
                        unset($server[2]);
                        $server[1] = (int) $server[1];
                    }
                    $newServers[] = $server;
                }

                if ($oldServers !== $newServers) {
                    $client->resetServerList();
                    $client->addServers($servers);
                }
            } else {
                $client->addServers($servers);
            }

            if (null !== $username || null !== $password) {
                if (!method_exists($client, 'setSaslAuthData')) {
                    trigger_error('Missing SASL support: the memcached extension must be compiled with --enable-memcached-sasl.');
                }
                $client->setSaslAuthData($username, $password);
            }

            return $client;
        } finally {
            restore_error_handler();
        }
    }

    /**
     * {@inheritdoc}
     */
    protected function doSave(array $values, int $lifetime)
    {
        if (!$values = $this->marshaller->marshall($values, $failed)) {
            return $failed;
        }

        if ($lifetime && $lifetime > 30 * 86400) {
            $lifetime += time();
        }

        $encodedValues = [];
        foreach ($values as $key => $value) {
            $encodedValues[rawurlencode($key)] = $value;
        }

        return $this->checkResultCode($this->getClient()->setMulti($encodedValues, $lifetime)) ? $failed : false;
    }

    /**
     * {@inheritdoc}
     */
    protected function doFetch(array $ids)
    {
        try {
            $encodedIds = array_map('rawurlencode', $ids);

            $encodedResult = $this->checkResultCode($this->getClient()->getMulti($encodedIds));

            $result = [];
            foreach ($encodedResult as $key => $value) {
                $result[rawurldecode($key)] = $this->marshaller->unmarshall($value);
            }

            return $result;
        } catch (\Error $e) {
<<<<<<< HEAD
            throw new \ErrorException($e->getMessage(), $e->getCode(), E_ERROR, $e->getFile(), $e->getLine());
=======
            throw new \ErrorException($e->getMessage(), $e->getCode(), \E_ERROR, $e->getFile(), $e->getLine());
        } finally {
            ini_set('unserialize_callback_func', $unserializeCallbackHandler);
>>>>>>> 4351a706
        }
    }

    /**
     * {@inheritdoc}
     */
    protected function doHave($id)
    {
        return false !== $this->getClient()->get(rawurlencode($id)) || $this->checkResultCode(\Memcached::RES_SUCCESS === $this->client->getResultCode());
    }

    /**
     * {@inheritdoc}
     */
    protected function doDelete(array $ids)
    {
        $ok = true;
        $encodedIds = array_map('rawurlencode', $ids);
        foreach ($this->checkResultCode($this->getClient()->deleteMulti($encodedIds)) as $result) {
            if (\Memcached::RES_SUCCESS !== $result && \Memcached::RES_NOTFOUND !== $result) {
                $ok = false;
                break;
            }
        }

        return $ok;
    }

    /**
     * {@inheritdoc}
     */
    protected function doClear($namespace)
    {
        return '' === $namespace && $this->getClient()->flush();
    }

    private function checkResultCode($result)
    {
        $code = $this->client->getResultCode();

        if (\Memcached::RES_SUCCESS === $code || \Memcached::RES_NOTFOUND === $code) {
            return $result;
        }

        throw new CacheException('MemcachedAdapter client error: '.strtolower($this->client->getResultMessage()));
    }

    private function getClient(): \Memcached
    {
        if ($this->client) {
            return $this->client;
        }

        $opt = $this->lazyClient->getOption(\Memcached::OPT_SERIALIZER);
        if (\Memcached::SERIALIZER_PHP !== $opt && \Memcached::SERIALIZER_IGBINARY !== $opt) {
            throw new CacheException('MemcachedAdapter: "serializer" option must be "php" or "igbinary".');
        }
        if ('' !== $prefix = (string) $this->lazyClient->getOption(\Memcached::OPT_PREFIX_KEY)) {
            throw new CacheException(sprintf('MemcachedAdapter: "prefix_key" option must be empty when using proxified connections, "%s" given.', $prefix));
        }

        return $this->client = $this->lazyClient;
    }
}<|MERGE_RESOLUTION|>--- conflicted
+++ resolved
@@ -258,13 +258,7 @@
 
             return $result;
         } catch (\Error $e) {
-<<<<<<< HEAD
-            throw new \ErrorException($e->getMessage(), $e->getCode(), E_ERROR, $e->getFile(), $e->getLine());
-=======
             throw new \ErrorException($e->getMessage(), $e->getCode(), \E_ERROR, $e->getFile(), $e->getLine());
-        } finally {
-            ini_set('unserialize_callback_func', $unserializeCallbackHandler);
->>>>>>> 4351a706
         }
     }
 
