--- conflicted
+++ resolved
@@ -54,7 +54,6 @@
         if (preg_match('#[^-+_.A-Za-z0-9]#', $namespace, $match)) {
             throw new InvalidArgumentException(sprintf('RedisAdapter namespace contains "%s" but only characters in [-+_.A-Za-z0-9] are allowed.', $match[0]));
         }
-<<<<<<< HEAD
 
         if (!$redisClient instanceof \Redis && !$redisClient instanceof \RedisArray && !$redisClient instanceof \RedisCluster && !$redisClient instanceof \Predis\ClientInterface && !$redisClient instanceof RedisProxy && !$redisClient instanceof RedisClusterProxy) {
             throw new InvalidArgumentException(sprintf('%s() expects parameter 1 to be Redis, RedisArray, RedisCluster or Predis\ClientInterface, %s given.', __METHOD__, \is_object($redisClient) ? \get_class($redisClient) : \gettype($redisClient)));
@@ -64,10 +63,6 @@
             $options = clone $redisClient->getOptions();
             \Closure::bind(function () { $this->options['exceptions'] = false; }, $options, $options)();
             $redisClient = new $redisClient($redisClient->getConnection(), $options);
-=======
-        if (!$redisClient instanceof \Redis && !$redisClient instanceof \RedisArray && !$redisClient instanceof \RedisCluster && !$redisClient instanceof \Predis\Client && !$redisClient instanceof RedisProxy) {
-            throw new InvalidArgumentException(sprintf('%s() expects parameter 1 to be Redis, RedisArray, RedisCluster or Predis\Client, %s given.', __METHOD__, \is_object($redisClient) ? \get_class($redisClient) : \gettype($redisClient)));
->>>>>>> 13ea421e
         }
 
         $this->redis = $redisClient;
@@ -93,7 +88,6 @@
      */
     public static function createConnection($dsn, array $options = [])
     {
-<<<<<<< HEAD
         if (0 === strpos($dsn, 'redis:')) {
             $scheme = 'redis';
         } elseif (0 === strpos($dsn, 'rediss:')) {
@@ -104,10 +98,6 @@
 
         if (!\extension_loaded('redis') && !class_exists(\Predis\Client::class)) {
             throw new CacheException(sprintf('Cannot find the "redis" extension nor the "predis/predis" package: %s', $dsn));
-=======
-        if (0 !== strpos($dsn, 'redis://')) {
-            throw new InvalidArgumentException(sprintf('Invalid Redis DSN: %s does not start with "redis://".', $dsn));
->>>>>>> 13ea421e
         }
 
         $params = preg_replace_callback('#^'.$scheme.':(//)?(?:(?:[^:@]*+:)?([^@]*+)@)?#', function ($m) use (&$auth) {
@@ -121,7 +111,6 @@
         if (false === $params = parse_url($params)) {
             throw new InvalidArgumentException(sprintf('Invalid Redis DSN: %s.', $dsn));
         }
-<<<<<<< HEAD
 
         $query = $hosts = [];
 
@@ -146,10 +135,6 @@
                 }
                 $hosts = array_values($hosts);
             }
-=======
-        if (!isset($params['host']) && !isset($params['path'])) {
-            throw new InvalidArgumentException(sprintf('Invalid Redis DSN: %s.', $dsn));
->>>>>>> 13ea421e
         }
 
         if (isset($params['host']) || isset($params['path'])) {
@@ -172,7 +157,6 @@
         if (isset($params['redis_sentinel']) && !class_exists(\Predis\Client::class)) {
             throw new CacheException(sprintf('Redis Sentinel support requires the "predis/predis" package: %s', $dsn));
         }
-<<<<<<< HEAD
 
         $params += $query + $options + self::$defaultConnectionOptions;
 
@@ -180,11 +164,6 @@
             $class = $params['redis_cluster'] ? \RedisCluster::class : (1 < \count($hosts) ? \RedisArray::class : \Redis::class);
         } else {
             $class = null === $params['class'] ? \Predis\Client::class : $params['class'];
-=======
-        $params += $options + self::$defaultConnectionOptions;
-        if (null === $params['class'] && !\extension_loaded('redis') && !class_exists(\Predis\Client::class)) {
-            throw new CacheException(sprintf('Cannot find the "redis" extension, and "predis/predis" is not installed: %s.', $dsn));
->>>>>>> 13ea421e
         }
 
         if (is_a($class, \Redis::class, true)) {
@@ -303,11 +282,7 @@
                 $redis->getConnection()->setSentinelTimeout($params['timeout']);
             }
         } elseif (class_exists($class, false)) {
-<<<<<<< HEAD
             throw new InvalidArgumentException(sprintf('"%s" is not a subclass of "Redis", "RedisArray", "RedisCluster" nor "Predis\ClientInterface".', $class));
-=======
-            throw new InvalidArgumentException(sprintf('"%s" is not a subclass of "Redis" or "Predis\Client".', $class));
->>>>>>> 13ea421e
         } else {
             throw new InvalidArgumentException(sprintf('Class "%s" does not exist.', $class));
         }
