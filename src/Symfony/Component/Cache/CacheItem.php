<?php

/*
 * This file is part of the Symfony package.
 *
 * (c) Fabien Potencier <fabien@symfony.com>
 *
 * For the full copyright and license information, please view the LICENSE
 * file that was distributed with this source code.
 */

namespace Symfony\Component\Cache;

use Psr\Log\LoggerInterface;
use Symfony\Component\Cache\Exception\InvalidArgumentException;
use Symfony\Component\Cache\Exception\LogicException;
use Symfony\Contracts\Cache\ItemInterface;

/**
 * @author Nicolas Grekas <p@tchwork.com>
 */
final class CacheItem implements ItemInterface
{
    private const METADATA_EXPIRY_OFFSET = 1527506807;

    protected $key;
    protected $value;
    protected $isHit = false;
    protected $expiry;
    protected $defaultLifetime;
    protected $metadata = [];
    protected $newMetadata = [];
    protected $innerItem;
    protected $poolHash;
    protected $isTaggable = false;

    /**
     * {@inheritdoc}
     */
    public function getKey(): string
    {
        return $this->key;
    }

    /**
     * {@inheritdoc}
     */
    public function get()
    {
        return $this->value;
    }

    /**
     * {@inheritdoc}
     */
    public function isHit(): bool
    {
        return $this->isHit;
    }

    /**
     * {@inheritdoc}
     *
     * @return $this
     */
    public function set($value): self
    {
        $this->value = $value;

        return $this;
    }

    /**
     * {@inheritdoc}
     *
     * @return $this
     */
    public function expiresAt($expiration): self
    {
        if (null === $expiration) {
            $this->expiry = $this->defaultLifetime > 0 ? microtime(true) + $this->defaultLifetime : null;
        } elseif ($expiration instanceof \DateTimeInterface) {
            $this->expiry = (float) $expiration->format('U.u');
        } else {
            throw new InvalidArgumentException(sprintf('Expiration date must implement DateTimeInterface or be null, "%s" given.', \is_object($expiration) ? \get_class($expiration) : \gettype($expiration)));
        }

        return $this;
    }

    /**
     * {@inheritdoc}
     *
     * @return $this
     */
    public function expiresAfter($time): self
    {
        if (null === $time) {
            $this->expiry = $this->defaultLifetime > 0 ? microtime(true) + $this->defaultLifetime : null;
        } elseif ($time instanceof \DateInterval) {
            $this->expiry = microtime(true) + \DateTime::createFromFormat('U', 0)->add($time)->format('U.u');
        } elseif (\is_int($time)) {
            $this->expiry = $time + microtime(true);
        } else {
            throw new InvalidArgumentException(sprintf('Expiration date must be an integer, a DateInterval or null, "%s" given.', \is_object($time) ? \get_class($time) : \gettype($time)));
        }

        return $this;
    }

    /**
     * {@inheritdoc}
     */
    public function tag($tags): ItemInterface
    {
        if (!$this->isTaggable) {
            throw new LogicException(sprintf('Cache item "%s" comes from a non tag-aware pool: you cannot tag it.', $this->key));
        }
        if (!is_iterable($tags)) {
            $tags = [$tags];
        }
        foreach ($tags as $tag) {
            if (!\is_string($tag)) {
                throw new InvalidArgumentException(sprintf('Cache tag must be string, "%s" given.', \is_object($tag) ? \get_class($tag) : \gettype($tag)));
            }
            if (isset($this->newMetadata[self::METADATA_TAGS][$tag])) {
                continue;
            }
            if ('' === $tag) {
                throw new InvalidArgumentException('Cache tag length must be greater than zero.');
            }
<<<<<<< HEAD
            if (false !== strpbrk($tag, self::RESERVED_CHARACTERS)) {
                throw new InvalidArgumentException(sprintf('Cache tag "%s" contains reserved characters %s', $tag, self::RESERVED_CHARACTERS));
=======
            if (false !== strpbrk($tag, '{}()/\@:')) {
                throw new InvalidArgumentException(sprintf('Cache tag "%s" contains reserved characters {}()/\@:.', $tag));
>>>>>>> 13ea421e
            }
            $this->newMetadata[self::METADATA_TAGS][$tag] = $tag;
        }

        return $this;
    }

    /**
     * {@inheritdoc}
     */
    public function getMetadata(): array
    {
        return $this->metadata;
    }

    /**
     * Returns the list of tags bound to the value coming from the pool storage if any.
     *
     * @deprecated since Symfony 4.2, use the "getMetadata()" method instead.
     */
    public function getPreviousTags(): array
    {
        @trigger_error(sprintf('The "%s()" method is deprecated since Symfony 4.2, use the "getMetadata()" method instead.', __METHOD__), E_USER_DEPRECATED);

        return $this->metadata[self::METADATA_TAGS] ?? [];
    }

    /**
     * Validates a cache key according to PSR-6.
     *
     * @param string $key The key to validate
     *
     * @throws InvalidArgumentException When $key is not valid
     */
    public static function validateKey($key): string
    {
        if (!\is_string($key)) {
            throw new InvalidArgumentException(sprintf('Cache key must be string, "%s" given.', \is_object($key) ? \get_class($key) : \gettype($key)));
        }
        if ('' === $key) {
            throw new InvalidArgumentException('Cache key length must be greater than zero.');
        }
<<<<<<< HEAD
        if (false !== strpbrk($key, self::RESERVED_CHARACTERS)) {
            throw new InvalidArgumentException(sprintf('Cache key "%s" contains reserved characters %s', $key, self::RESERVED_CHARACTERS));
=======
        if (false !== strpbrk($key, '{}()/\@:')) {
            throw new InvalidArgumentException(sprintf('Cache key "%s" contains reserved characters {}()/\@:.', $key));
>>>>>>> 13ea421e
        }

        return $key;
    }

    /**
     * Internal logging helper.
     *
     * @internal
     */
    public static function log(?LoggerInterface $logger, string $message, array $context = [])
    {
        if ($logger) {
            $logger->warning($message, $context);
        } else {
            $replace = [];
            foreach ($context as $k => $v) {
                if (is_scalar($v)) {
                    $replace['{'.$k.'}'] = $v;
                }
            }
            @trigger_error(strtr($message, $replace), E_USER_WARNING);
        }
    }
}<|MERGE_RESOLUTION|>--- conflicted
+++ resolved
@@ -129,13 +129,8 @@
             if ('' === $tag) {
                 throw new InvalidArgumentException('Cache tag length must be greater than zero.');
             }
-<<<<<<< HEAD
             if (false !== strpbrk($tag, self::RESERVED_CHARACTERS)) {
                 throw new InvalidArgumentException(sprintf('Cache tag "%s" contains reserved characters %s', $tag, self::RESERVED_CHARACTERS));
-=======
-            if (false !== strpbrk($tag, '{}()/\@:')) {
-                throw new InvalidArgumentException(sprintf('Cache tag "%s" contains reserved characters {}()/\@:.', $tag));
->>>>>>> 13ea421e
             }
             $this->newMetadata[self::METADATA_TAGS][$tag] = $tag;
         }
@@ -178,13 +173,8 @@
         if ('' === $key) {
             throw new InvalidArgumentException('Cache key length must be greater than zero.');
         }
-<<<<<<< HEAD
         if (false !== strpbrk($key, self::RESERVED_CHARACTERS)) {
             throw new InvalidArgumentException(sprintf('Cache key "%s" contains reserved characters %s', $key, self::RESERVED_CHARACTERS));
-=======
-        if (false !== strpbrk($key, '{}()/\@:')) {
-            throw new InvalidArgumentException(sprintf('Cache key "%s" contains reserved characters {}()/\@:.', $key));
->>>>>>> 13ea421e
         }
 
         return $key;
