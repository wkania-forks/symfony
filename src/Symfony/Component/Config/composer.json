--- conflicted
+++ resolved
@@ -16,12 +16,8 @@
         }
     ],
     "require": {
-<<<<<<< HEAD
-        "php": "^7.2.5",
+        "php": ">=7.2.5",
         "symfony/deprecation-contracts": "^2.1",
-=======
-        "php": ">=7.2.5",
->>>>>>> b429b15e
         "symfony/filesystem": "^4.4|^5.0",
         "symfony/polyfill-ctype": "~1.8",
         "symfony/polyfill-php80": "^1.15"
