--- conflicted
+++ resolved
@@ -103,11 +103,7 @@
         return $resource;
     }
 
-<<<<<<< HEAD
-    public function supports($resource, string $type = null)
-=======
-    public function supports($resource, $type = null): bool
->>>>>>> 55cd8d6f
+    public function supports($resource, string $type = null): bool
     {
         return $this->supports;
     }
