<?php

/*
 * This file is part of the Symfony package.
 *
 * (c) Fabien Potencier <fabien@symfony.com>
 *
 * For the full copyright and license information, please view the LICENSE
 * file that was distributed with this source code.
 */

namespace Symfony\Component\Process;

use Symfony\Component\Process\Exception\LogicException;
use Symfony\Component\Process\Exception\RuntimeException;

/**
 * PhpProcess runs a PHP script in an independent process.
 *
 *     $p = new PhpProcess('<?php echo "foo"; ?>');
 *     $p->run();
 *     print $p->getOutput()."\n";
 *
 * @author Fabien Potencier <fabien@symfony.com>
 */
class PhpProcess extends Process
{
    /**
     * @param string      $script  The PHP script to run (as a string)
     * @param string|null $cwd     The working directory or null to use the working dir of the current PHP process
     * @param array|null  $env     The environment variables or null to use the same environment as the current PHP process
     * @param int         $timeout The timeout in seconds
     * @param array|null  $php     Path to the PHP binary to use with any additional arguments
     */
    public function __construct(string $script, string $cwd = null, array $env = null, int $timeout = 60, array $php = null)
    {
        if (null === $php) {
            $executableFinder = new PhpExecutableFinder();
            $php = $executableFinder->find(false);
            $php = false === $php ? null : array_merge([$php], $executableFinder->findArguments());
        }
        if ('phpdbg' === \PHP_SAPI) {
            $file = tempnam(sys_get_temp_dir(), 'dbg');
            file_put_contents($file, $script);
            register_shutdown_function('unlink', $file);
            $php[] = $file;
            $script = null;
        }

        parent::__construct($php, $cwd, $env, $script, $timeout);
    }

    /**
<<<<<<< HEAD
=======
     * {@inheritdoc}
     */
    public static function fromShellCommandline(string $command, string $cwd = null, array $env = null, $input = null, ?float $timeout = 60)
    {
        throw new LogicException(sprintf('The "%s()" method cannot be called when using "%s".', __METHOD__, self::class));
    }

    /**
     * Sets the path to the PHP binary to use.
     *
     * @deprecated since Symfony 4.2, use the $php argument of the constructor instead.
     */
    public function setPhpBinary($php)
    {
        @trigger_error(sprintf('The "%s()" method is deprecated since Symfony 4.2, use the $php argument of the constructor instead.', __METHOD__), E_USER_DEPRECATED);

        $this->setCommandLine($php);
    }

    /**
>>>>>>> 48272f00
     * {@inheritdoc}
     */
    public function start(callable $callback = null, array $env = [])
    {
        if (null === $this->getCommandLine()) {
            throw new RuntimeException('Unable to find the PHP executable.');
        }

        parent::start($callback, $env);
    }
}<|MERGE_RESOLUTION|>--- conflicted
+++ resolved
@@ -51,8 +51,6 @@
     }
 
     /**
-<<<<<<< HEAD
-=======
      * {@inheritdoc}
      */
     public static function fromShellCommandline(string $command, string $cwd = null, array $env = null, $input = null, ?float $timeout = 60)
@@ -61,19 +59,6 @@
     }
 
     /**
-     * Sets the path to the PHP binary to use.
-     *
-     * @deprecated since Symfony 4.2, use the $php argument of the constructor instead.
-     */
-    public function setPhpBinary($php)
-    {
-        @trigger_error(sprintf('The "%s()" method is deprecated since Symfony 4.2, use the $php argument of the constructor instead.', __METHOD__), E_USER_DEPRECATED);
-
-        $this->setCommandLine($php);
-    }
-
-    /**
->>>>>>> 48272f00
      * {@inheritdoc}
      */
     public function start(callable $callback = null, array $env = [])
