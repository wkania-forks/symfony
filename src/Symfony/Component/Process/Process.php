--- conflicted
+++ resolved
@@ -290,7 +290,6 @@
         $this->hasCallback = null !== $callback;
         $descriptors = $this->getDescriptors();
         $inheritEnv = $this->inheritEnv;
-<<<<<<< HEAD
         $commandline = $this->commandline;
 
         if (null === $env) {
@@ -304,43 +303,17 @@
 
         $envBackup = array();
         if (null !== $env && $inheritEnv) {
-=======
-
-        $commandline = $this->commandline;
-
-        $env = $this->env;
-        $envBackup = array();
-        if (null !== $env && $inheritEnv) {
-            if ('\\' === DIRECTORY_SEPARATOR && !empty($this->options['bypass_shell']) && !$this->enhanceWindowsCompatibility) {
-                throw new LogicException('The "bypass_shell" option must be false to inherit environment variables while enhanced Windows compatibility is off');
-            }
-
->>>>>>> 6d39fd4d
             foreach ($env as $k => $v) {
                 $envBackup[$k] = getenv($v);
                 putenv(false === $v || null === $v ? $k : "$k=$v");
             }
             $env = null;
-<<<<<<< HEAD
         } elseif (null !== $env) {
             @trigger_error(sprintf('Not inheriting environment variables is deprecated since Symfony 3.3 and will always happen in 4.0. Set "Process::inheritEnvironmentVariables()" to true instead.', __METHOD__), E_USER_DEPRECATED);
         }
         if ('\\' === DIRECTORY_SEPARATOR && $this->enhanceWindowsCompatibility) {
             $this->options['bypass_shell'] = true;
             $commandline = $this->prepareWindowsCommandLine($commandline, $envBackup);
-=======
-        }
-        if ('\\' === DIRECTORY_SEPARATOR && $this->enhanceWindowsCompatibility) {
-            $commandline = 'cmd /V:ON /E:ON /D /C "('.$commandline.')';
-            foreach ($this->processPipes->getFiles() as $offset => $filename) {
-                $commandline .= ' '.$offset.'>'.ProcessUtils::escapeArgument($filename);
-            }
-            $commandline .= '"';
-
-            if (!isset($this->options['bypass_shell'])) {
-                $this->options['bypass_shell'] = true;
-            }
->>>>>>> 6d39fd4d
         } elseif (!$this->useFileHandles && $this->enhanceSigchildCompatibility && $this->isSigchildEnabled()) {
             // last exit code is output on the fourth pipe and caught to work around --enable-sigchild
             $descriptors[3] = array('pipe', 'w');
@@ -1164,14 +1137,11 @@
      */
     public function setEnv(array $env)
     {
-<<<<<<< HEAD
-=======
         // Process can not handle env values that are arrays
         $env = array_filter($env, function ($value) {
             return !is_array($value);
         });
 
->>>>>>> 6d39fd4d
         $this->env = $env;
 
         return $this;
