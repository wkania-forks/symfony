--- conflicted
+++ resolved
@@ -53,7 +53,6 @@
      */
     public function testInvalidCwd()
     {
-<<<<<<< HEAD
         try {
             // Check that it works fine if the CWD exists
             $cmd = new Process('echo test', __DIR__);
@@ -61,15 +60,6 @@
         } catch (\Exception $e) {
             $this->fail($e);
         }
-=======
-        if ('\\' === DIRECTORY_SEPARATOR) {
-            $this->markTestSkipped('False-positive on Windows/appveyor.');
-        }
-
-        // Check that it works fine if the CWD exists
-        $cmd = new Process('echo test', __DIR__);
-        $cmd->run();
->>>>>>> cc027a26
 
         $cmd = new Process('echo test', __DIR__.'/notfound/');
         $cmd->run();
