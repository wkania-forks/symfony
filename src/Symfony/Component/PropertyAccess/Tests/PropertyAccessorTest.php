--- conflicted
+++ resolved
@@ -556,7 +556,6 @@
         $this->assertSame(array('value1' => 'foo', 'value2' => 'baz'), $object->getPublicAccessor());
     }
 
-<<<<<<< HEAD
     public function testCacheReadAccess()
     {
         $obj = new TestClass('foo');
@@ -566,7 +565,8 @@
         $propertyAccessor->setValue($obj, 'publicGetSetter', 'bar');
         $propertyAccessor->setValue($obj, 'publicGetSetter', 'baz');
         $this->assertEquals('baz', $propertyAccessor->getValue($obj, 'publicGetSetter'));
-=======
+    }
+
     /**
      * @expectedException \Symfony\Component\PropertyAccess\Exception\InvalidArgumentException
      * @expectedExceptionMessage Expected argument of type "Countable", "string" given
@@ -576,6 +576,5 @@
         $object = new TypeHinted();
 
         $this->propertyAccessor->setValue($object, 'countable', 'This is a string, \Countable expected.');
->>>>>>> 537b9323
     }
 }