--- conflicted
+++ resolved
@@ -174,22 +174,14 @@
                 $value = $zval[self::VALUE];
             }
         } catch (\TypeError $e) {
-<<<<<<< HEAD
-            self::throwInvalidArgumentException($e->getMessage(), $e->getTrace(), 0, $propertyPath);
-=======
-            self::throwInvalidArgumentException($e->getMessage(), $e->getTrace(), 0, $e);
->>>>>>> 42712ee0
+            self::throwInvalidArgumentException($e->getMessage(), $e->getTrace(), 0, $propertyPath, $e);
 
             // It wasn't thrown in this class so rethrow it
             throw $e;
         }
     }
 
-<<<<<<< HEAD
-    private static function throwInvalidArgumentException($message, $trace, $i, $propertyPath)
-=======
-    private static function throwInvalidArgumentException($message, $trace, $i, $previous = null)
->>>>>>> 42712ee0
+    private static function throwInvalidArgumentException($message, $trace, $i, $propertyPath, \Throwable $previous = null)
     {
         // the type mismatch is not caused by invalid arguments (but e.g. by an incompatible return type hint of the writer method)
         if (0 !== strpos($message, 'Argument ')) {
@@ -203,11 +195,7 @@
             $type = substr($message, 2 + $j, strpos($message, ' given', $j) - $j - 2);
             $message = substr($message, $pos, $j - $pos);
 
-<<<<<<< HEAD
-            throw new InvalidArgumentException(sprintf('Expected argument of type "%s", "%s" given at property path "%s".', $message, 'NULL' === $type ? 'null' : $type, $propertyPath));
-=======
-            throw new InvalidArgumentException(sprintf('Expected argument of type "%s", "%s" given', $message, 'NULL' === $type ? 'null' : $type), 0, $previous);
->>>>>>> 42712ee0
+            throw new InvalidArgumentException(sprintf('Expected argument of type "%s", "%s" given at property path "%s".', $message, 'NULL' === $type ? 'null' : $type, $propertyPath), 0, $previous);
         }
     }
 
