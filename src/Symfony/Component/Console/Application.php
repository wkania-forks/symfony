<?php

/*
 * This file is part of the Symfony package.
 *
 * (c) Fabien Potencier <fabien@symfony.com>
 *
 * For the full copyright and license information, please view the LICENSE
 * file that was distributed with this source code.
 */

namespace Symfony\Component\Console;

use Symfony\Component\Console\CommandLoader\CommandLoaderInterface;
use Symfony\Component\Console\Exception\ExceptionInterface;
use Symfony\Component\Console\Formatter\OutputFormatter;
use Symfony\Component\Console\Helper\DebugFormatterHelper;
use Symfony\Component\Console\Helper\Helper;
use Symfony\Component\Console\Helper\ProcessHelper;
use Symfony\Component\Console\Helper\QuestionHelper;
use Symfony\Component\Console\Input\InputInterface;
use Symfony\Component\Console\Input\StreamableInputInterface;
use Symfony\Component\Console\Input\ArgvInput;
use Symfony\Component\Console\Input\ArrayInput;
use Symfony\Component\Console\Input\InputDefinition;
use Symfony\Component\Console\Input\InputOption;
use Symfony\Component\Console\Input\InputArgument;
use Symfony\Component\Console\Input\InputAwareInterface;
use Symfony\Component\Console\Output\OutputInterface;
use Symfony\Component\Console\Output\ConsoleOutput;
use Symfony\Component\Console\Output\ConsoleOutputInterface;
use Symfony\Component\Console\Command\Command;
use Symfony\Component\Console\Command\HelpCommand;
use Symfony\Component\Console\Command\ListCommand;
use Symfony\Component\Console\Helper\HelperSet;
use Symfony\Component\Console\Helper\FormatterHelper;
use Symfony\Component\Console\Event\ConsoleCommandEvent;
use Symfony\Component\Console\Event\ConsoleErrorEvent;
use Symfony\Component\Console\Event\ConsoleExceptionEvent;
use Symfony\Component\Console\Event\ConsoleTerminateEvent;
use Symfony\Component\Console\Exception\CommandNotFoundException;
use Symfony\Component\Console\Exception\LogicException;
use Symfony\Component\Debug\ErrorHandler;
use Symfony\Component\Debug\Exception\FatalThrowableError;
use Symfony\Component\EventDispatcher\EventDispatcherInterface;

/**
 * An Application is the container for a collection of commands.
 *
 * It is the main entry point of a Console application.
 *
 * This class is optimized for a standard CLI environment.
 *
 * Usage:
 *
 *     $app = new Application('myapp', '1.0 (stable)');
 *     $app->add(new SimpleCommand());
 *     $app->run();
 *
 * @author Fabien Potencier <fabien@symfony.com>
 */
class Application
{
    private $commands = array();
    private $wantHelps = false;
    private $runningCommand;
    private $name;
    private $version;
    private $commandLoader;
    private $catchExceptions = true;
    private $autoExit = true;
    private $definition;
    private $helperSet;
    private $dispatcher;
    private $terminal;
    private $defaultCommand;
    private $singleCommand;
    private $initialized;

    /**
     * @param string $name    The name of the application
     * @param string $version The version of the application
     */
    public function __construct($name = 'UNKNOWN', $version = 'UNKNOWN')
    {
        $this->name = $name;
        $this->version = $version;
        $this->terminal = new Terminal();
        $this->defaultCommand = 'list';
    }

    public function setDispatcher(EventDispatcherInterface $dispatcher)
    {
        $this->dispatcher = $dispatcher;
    }

    public function setCommandLoader(CommandLoaderInterface $commandLoader)
    {
        $this->commandLoader = $commandLoader;
    }

    /**
     * Runs the current application.
     *
     * @return int 0 if everything went fine, or an error code
     *
     * @throws \Exception When running fails. Bypass this when {@link setCatchExceptions()}.
     */
    public function run(InputInterface $input = null, OutputInterface $output = null)
    {
        putenv('LINES='.$this->terminal->getHeight());
        putenv('COLUMNS='.$this->terminal->getWidth());

        if (null === $input) {
            $input = new ArgvInput();
        }

        if (null === $output) {
            $output = new ConsoleOutput();
        }

        $renderException = function ($e) use ($output) {
            if (!$e instanceof \Exception) {
                $e = class_exists(FatalThrowableError::class) ? new FatalThrowableError($e) : new \ErrorException($e->getMessage(), $e->getCode(), E_ERROR, $e->getFile(), $e->getLine());
            }
            if ($output instanceof ConsoleOutputInterface) {
                $this->renderException($e, $output->getErrorOutput());
            } else {
                $this->renderException($e, $output);
            }
        };
        if ($phpHandler = set_exception_handler($renderException)) {
            restore_exception_handler();
            if (!is_array($phpHandler) || !$phpHandler[0] instanceof ErrorHandler) {
                $debugHandler = true;
            } elseif ($debugHandler = $phpHandler[0]->setExceptionHandler($renderException)) {
                $phpHandler[0]->setExceptionHandler($debugHandler);
            }
        }

        if (null !== $this->dispatcher && $this->dispatcher->hasListeners(ConsoleEvents::EXCEPTION)) {
            @trigger_error(sprintf('The "ConsoleEvents::EXCEPTION" event is deprecated since Symfony 3.3 and will be removed in 4.0. Listen to the "ConsoleEvents::ERROR" event instead.'), E_USER_DEPRECATED);
        }

        $this->configureIO($input, $output);

        try {
            $exitCode = $this->doRun($input, $output);
        } catch (\Exception $e) {
            if (!$this->catchExceptions) {
                throw $e;
            }

            $renderException($e);

            $exitCode = $e->getCode();
            if (is_numeric($exitCode)) {
                $exitCode = (int) $exitCode;
                if (0 === $exitCode) {
                    $exitCode = 1;
                }
            } else {
                $exitCode = 1;
            }
        } finally {
            // if the exception handler changed, keep it
            // otherwise, unregister $renderException
            if (!$phpHandler) {
                if (set_exception_handler($renderException) === $renderException) {
                    restore_exception_handler();
                }
                restore_exception_handler();
            } elseif (!$debugHandler) {
                $finalHandler = $phpHandler[0]->setExceptionHandler(null);
                if ($finalHandler !== $renderException) {
                    $phpHandler[0]->setExceptionHandler($finalHandler);
                }
            }
        }

        if ($this->autoExit) {
            if ($exitCode > 255) {
                $exitCode = 255;
            }

            exit($exitCode);
        }

        return $exitCode;
    }

    /**
     * Runs the current application.
     *
     * @return int 0 if everything went fine, or an error code
     */
    public function doRun(InputInterface $input, OutputInterface $output)
    {
        if (true === $input->hasParameterOption(array('--version', '-V'), true)) {
            $output->writeln($this->getLongVersion());

            return 0;
        }

        $name = $this->getCommandName($input);
        if (true === $input->hasParameterOption(array('--help', '-h'), true)) {
            if (!$name) {
                $name = 'help';
                $input = new ArrayInput(array('command_name' => $this->defaultCommand));
            } else {
                $this->wantHelps = true;
            }
        }

        if (!$name) {
            $name = $this->defaultCommand;
            $definition = $this->getDefinition();
            $definition->setArguments(array_merge(
                $definition->getArguments(),
                array(
                    'command' => new InputArgument('command', InputArgument::OPTIONAL, $definition->getArgument('command')->getDescription(), $name),
                )
            ));
        }

        try {
            $e = $this->runningCommand = null;
            // the command name MUST be the first element of the input
            $command = $this->find($name);
        } catch (\Exception $e) {
        } catch (\Throwable $e) {
        }
        if (null !== $e) {
            if (null !== $this->dispatcher) {
                $event = new ConsoleErrorEvent($input, $output, $e);
                $this->dispatcher->dispatch(ConsoleEvents::ERROR, $event);
                $e = $event->getError();

                if (0 === $event->getExitCode()) {
                    return 0;
                }
            }

            throw $e;
        }

        $this->runningCommand = $command;
        $exitCode = $this->doRunCommand($command, $input, $output);
        $this->runningCommand = null;

        return $exitCode;
    }

    public function setHelperSet(HelperSet $helperSet)
    {
        $this->helperSet = $helperSet;
    }

    /**
     * Get the helper set associated with the command.
     *
     * @return HelperSet The HelperSet instance associated with this command
     */
    public function getHelperSet()
    {
        if (!$this->helperSet) {
            $this->helperSet = $this->getDefaultHelperSet();
        }

        return $this->helperSet;
    }

    public function setDefinition(InputDefinition $definition)
    {
        $this->definition = $definition;
    }

    /**
     * Gets the InputDefinition related to this Application.
     *
     * @return InputDefinition The InputDefinition instance
     */
    public function getDefinition()
    {
        if (!$this->definition) {
            $this->definition = $this->getDefaultInputDefinition();
        }

        if ($this->singleCommand) {
            $inputDefinition = $this->definition;
            $inputDefinition->setArguments();

            return $inputDefinition;
        }

        return $this->definition;
    }

    /**
     * Gets the help message.
     *
     * @return string A help message
     */
    public function getHelp()
    {
        return $this->getLongVersion();
    }

    /**
     * Gets whether to catch exceptions or not during commands execution.
     *
     * @return bool Whether to catch exceptions or not during commands execution
     */
    public function areExceptionsCaught()
    {
        return $this->catchExceptions;
    }

    /**
     * Sets whether to catch exceptions or not during commands execution.
     *
     * @param bool $boolean Whether to catch exceptions or not during commands execution
     */
    public function setCatchExceptions($boolean)
    {
        $this->catchExceptions = (bool) $boolean;
    }

    /**
     * Gets whether to automatically exit after a command execution or not.
     *
     * @return bool Whether to automatically exit after a command execution or not
     */
    public function isAutoExitEnabled()
    {
        return $this->autoExit;
    }

    /**
     * Sets whether to automatically exit after a command execution or not.
     *
     * @param bool $boolean Whether to automatically exit after a command execution or not
     */
    public function setAutoExit($boolean)
    {
        $this->autoExit = (bool) $boolean;
    }

    /**
     * Gets the name of the application.
     *
     * @return string The application name
     */
    public function getName()
    {
        return $this->name;
    }

    /**
     * Sets the application name.
     *
     * @param string $name The application name
     */
    public function setName($name)
    {
        $this->name = $name;
    }

    /**
     * Gets the application version.
     *
     * @return string The application version
     */
    public function getVersion()
    {
        return $this->version;
    }

    /**
     * Sets the application version.
     *
     * @param string $version The application version
     */
    public function setVersion($version)
    {
        $this->version = $version;
    }

    /**
     * Returns the long version of the application.
     *
     * @return string The long application version
     */
    public function getLongVersion()
    {
        if ('UNKNOWN' !== $this->getName()) {
            if ('UNKNOWN' !== $this->getVersion()) {
                return sprintf('%s <info>%s</info>', $this->getName(), $this->getVersion());
            }

            return $this->getName();
        }

        return 'Console Tool';
    }

    /**
     * Registers a new command.
     *
     * @param string $name The command name
     *
     * @return Command The newly created command
     */
    public function register($name)
    {
        return $this->add(new Command($name));
    }

    /**
     * Adds an array of command objects.
     *
     * If a Command is not enabled it will not be added.
     *
     * @param Command[] $commands An array of commands
     */
    public function addCommands(array $commands)
    {
        foreach ($commands as $command) {
            $this->add($command);
        }
    }

    /**
     * Adds a command object.
     *
     * If a command with the same name already exists, it will be overridden.
     * If the command is not enabled it will not be added.
     *
     * @return Command|null The registered command if enabled or null
     */
    public function add(Command $command)
    {
        $this->init();

        $command->setApplication($this);

        if (!$command->isEnabled()) {
            $command->setApplication(null);

            return;
        }

        if (null === $command->getDefinition()) {
            throw new LogicException(sprintf('Command class "%s" is not correctly initialized. You probably forgot to call the parent constructor.', \get_class($command)));
        }

        if (!$command->getName()) {
            throw new LogicException(sprintf('The command defined in "%s" cannot have an empty name.', get_class($command)));
        }

        $this->commands[$command->getName()] = $command;

        foreach ($command->getAliases() as $alias) {
            $this->commands[$alias] = $command;
        }

        return $command;
    }

    /**
     * Returns a registered command by name or alias.
     *
     * @param string $name The command name or alias
     *
     * @return Command A Command object
     *
     * @throws CommandNotFoundException When given command name does not exist
     */
    public function get($name)
    {
        $this->init();

        if (!$this->has($name)) {
            throw new CommandNotFoundException(sprintf('The command "%s" does not exist.', $name));
        }

        $command = $this->commands[$name];

        if ($this->wantHelps) {
            $this->wantHelps = false;

            $helpCommand = $this->get('help');
            $helpCommand->setCommand($command);

            return $helpCommand;
        }

        return $command;
    }

    /**
     * Returns true if the command exists, false otherwise.
     *
     * @param string $name The command name or alias
     *
     * @return bool true if the command exists, false otherwise
     */
    public function has($name)
    {
        $this->init();

        return isset($this->commands[$name]) || ($this->commandLoader && $this->commandLoader->has($name) && $this->add($this->commandLoader->get($name)));
    }

    /**
     * Returns an array of all unique namespaces used by currently registered commands.
     *
     * It does not return the global namespace which always exists.
     *
     * @return string[] An array of namespaces
     */
    public function getNamespaces()
    {
        $namespaces = array();
        foreach ($this->all() as $command) {
            $namespaces = array_merge($namespaces, $this->extractAllNamespaces($command->getName()));

            foreach ($command->getAliases() as $alias) {
                $namespaces = array_merge($namespaces, $this->extractAllNamespaces($alias));
            }
        }

        return array_values(array_unique(array_filter($namespaces)));
    }

    /**
     * Finds a registered namespace by a name or an abbreviation.
     *
     * @param string $namespace A namespace or abbreviation to search for
     *
     * @return string A registered namespace
     *
     * @throws CommandNotFoundException When namespace is incorrect or ambiguous
     */
    public function findNamespace($namespace)
    {
        $allNamespaces = $this->getNamespaces();
        $expr = preg_replace_callback('{([^:]+|)}', function ($matches) { return preg_quote($matches[1]).'[^:]*'; }, $namespace);
        $namespaces = preg_grep('{^'.$expr.'}', $allNamespaces);

        if (empty($namespaces)) {
            $message = sprintf('There are no commands defined in the "%s" namespace.', $namespace);

            if ($alternatives = $this->findAlternatives($namespace, $allNamespaces)) {
                if (1 == \count($alternatives)) {
                    $message .= "\n\nDid you mean this?\n    ";
                } else {
                    $message .= "\n\nDid you mean one of these?\n    ";
                }

                $message .= implode("\n    ", $alternatives);
            }

            throw new CommandNotFoundException($message, $alternatives);
        }

<<<<<<< HEAD
        $exact = in_array($namespace, $namespaces, true);
        if (count($namespaces) > 1 && !$exact) {
            throw new CommandNotFoundException(sprintf("The namespace \"%s\" is ambiguous.\nDid you mean one of these?\n%s", $namespace, $this->getAbbreviationSuggestions(array_values($namespaces))), array_values($namespaces));
=======
        $exact = \in_array($namespace, $namespaces, true);
        if (\count($namespaces) > 1 && !$exact) {
            throw new CommandNotFoundException(sprintf('The namespace "%s" is ambiguous (%s).', $namespace, $this->getAbbreviationSuggestions(array_values($namespaces))), array_values($namespaces));
>>>>>>> 82d13dae
        }

        return $exact ? $namespace : reset($namespaces);
    }

    /**
     * Finds a command by name or alias.
     *
     * Contrary to get, this command tries to find the best
     * match if you give it an abbreviation of a name or alias.
     *
     * @param string $name A command name or a command alias
     *
     * @return Command A Command instance
     *
     * @throws CommandNotFoundException When command name is incorrect or ambiguous
     */
    public function find($name)
    {
        $this->init();

        $aliases = array();
        $allCommands = $this->commandLoader ? array_merge($this->commandLoader->getNames(), array_keys($this->commands)) : array_keys($this->commands);
        $expr = preg_replace_callback('{([^:]+|)}', function ($matches) { return preg_quote($matches[1]).'[^:]*'; }, $name);
        $commands = preg_grep('{^'.$expr.'}', $allCommands);

<<<<<<< HEAD
        if (empty($commands)) {
            $commands = preg_grep('{^'.$expr.'}i', $allCommands);
        }

        // if no commands matched or we just matched namespaces
        if (empty($commands) || count(preg_grep('{^'.$expr.'$}i', $commands)) < 1) {
=======
        if (empty($commands) || \count(preg_grep('{^'.$expr.'$}', $commands)) < 1) {
>>>>>>> 82d13dae
            if (false !== $pos = strrpos($name, ':')) {
                // check if a namespace exists and contains commands
                $this->findNamespace(substr($name, 0, $pos));
            }

            $message = sprintf('Command "%s" is not defined.', $name);

            if ($alternatives = $this->findAlternatives($name, $allCommands)) {
                if (1 == \count($alternatives)) {
                    $message .= "\n\nDid you mean this?\n    ";
                } else {
                    $message .= "\n\nDid you mean one of these?\n    ";
                }
                $message .= implode("\n    ", $alternatives);
            }

            throw new CommandNotFoundException($message, $alternatives);
        }

        // filter out aliases for commands which are already on the list
<<<<<<< HEAD
        if (count($commands) > 1) {
            $commandList = $this->commandLoader ? array_merge(array_flip($this->commandLoader->getNames()), $this->commands) : $this->commands;
            $commands = array_unique(array_filter($commands, function ($nameOrAlias) use ($commandList, $commands, &$aliases) {
                $commandName = $commandList[$nameOrAlias] instanceof Command ? $commandList[$nameOrAlias]->getName() : $nameOrAlias;
                $aliases[$nameOrAlias] = $commandName;

                return $commandName === $nameOrAlias || !in_array($commandName, $commands);
            }));
        }

        $exact = in_array($name, $commands, true) || isset($aliases[$name]);
        if (count($commands) > 1 && !$exact) {
            $usableWidth = $this->terminal->getWidth() - 10;
            $abbrevs = array_values($commands);
            $maxLen = 0;
            foreach ($abbrevs as $abbrev) {
                $maxLen = max(Helper::strlen($abbrev), $maxLen);
            }
            $abbrevs = array_map(function ($cmd) use ($commandList, $usableWidth, $maxLen) {
                if (!$commandList[$cmd] instanceof Command) {
                    return $cmd;
                }
                $abbrev = str_pad($cmd, $maxLen, ' ').' '.$commandList[$cmd]->getDescription();
=======
        if (\count($commands) > 1) {
            $commandList = $this->commands;
            $commands = array_filter($commands, function ($nameOrAlias) use ($commandList, $commands, &$aliases) {
                $commandName = $commandList[$nameOrAlias]->getName();
                $aliases[$nameOrAlias] = $commandName;

                return $commandName === $nameOrAlias || !\in_array($commandName, $commands);
            });
        }

        $exact = \in_array($name, $commands, true) || isset($aliases[$name]);
        if (!$exact && \count($commands) > 1) {
            $suggestions = $this->getAbbreviationSuggestions(array_values($commands));
>>>>>>> 82d13dae

                return Helper::strlen($abbrev) > $usableWidth ? Helper::substr($abbrev, 0, $usableWidth - 3).'...' : $abbrev;
            }, array_values($commands));
            $suggestions = $this->getAbbreviationSuggestions($abbrevs);

            throw new CommandNotFoundException(sprintf("Command \"%s\" is ambiguous.\nDid you mean one of these?\n%s", $name, $suggestions), array_values($commands));
        }

        return $this->get($exact ? $name : reset($commands));
    }

    /**
     * Gets the commands (registered in the given namespace if provided).
     *
     * The array keys are the full names and the values the command instances.
     *
     * @param string $namespace A namespace name
     *
     * @return Command[] An array of Command instances
     */
    public function all($namespace = null)
    {
        $this->init();

        if (null === $namespace) {
            if (!$this->commandLoader) {
                return $this->commands;
            }

            $commands = $this->commands;
            foreach ($this->commandLoader->getNames() as $name) {
                if (!isset($commands[$name]) && $this->has($name)) {
                    $commands[$name] = $this->get($name);
                }
            }

            return $commands;
        }

        $commands = array();
        foreach ($this->commands as $name => $command) {
            if ($namespace === $this->extractNamespace($name, substr_count($namespace, ':') + 1)) {
                $commands[$name] = $command;
            }
        }

        if ($this->commandLoader) {
            foreach ($this->commandLoader->getNames() as $name) {
                if (!isset($commands[$name]) && $namespace === $this->extractNamespace($name, substr_count($namespace, ':') + 1) && $this->has($name)) {
                    $commands[$name] = $this->get($name);
                }
            }
        }

        return $commands;
    }

    /**
     * Returns an array of possible abbreviations given a set of names.
     *
     * @param array $names An array of names
     *
     * @return array An array of abbreviations
     */
    public static function getAbbreviations($names)
    {
        $abbrevs = array();
        foreach ($names as $name) {
            for ($len = \strlen($name); $len > 0; --$len) {
                $abbrev = substr($name, 0, $len);
                $abbrevs[$abbrev][] = $name;
            }
        }

        return $abbrevs;
    }

    /**
     * Renders a caught exception.
     */
    public function renderException(\Exception $e, OutputInterface $output)
    {
        $output->writeln('', OutputInterface::VERBOSITY_QUIET);

        $this->doRenderException($e, $output);

        if (null !== $this->runningCommand) {
            $output->writeln(sprintf('<info>%s</info>', sprintf($this->runningCommand->getSynopsis(), $this->getName())), OutputInterface::VERBOSITY_QUIET);
            $output->writeln('', OutputInterface::VERBOSITY_QUIET);
        }
    }

    protected function doRenderException(\Exception $e, OutputInterface $output)
    {
        do {
<<<<<<< HEAD
            $message = trim($e->getMessage());
            if ('' === $message || OutputInterface::VERBOSITY_VERBOSE <= $output->getVerbosity()) {
                $title = sprintf('  [%s%s]  ', get_class($e), 0 !== ($code = $e->getCode()) ? ' ('.$code.')' : '');
                $len = Helper::strlen($title);
            } else {
                $len = 0;
            }
=======
            $title = sprintf('  [%s]  ', \get_class($e));

            $len = Helper::strlen($title);
>>>>>>> 82d13dae

            $width = $this->terminal->getWidth() ? $this->terminal->getWidth() - 1 : PHP_INT_MAX;
            // HHVM only accepts 32 bits integer in str_split, even when PHP_INT_MAX is a 64 bit integer: https://github.com/facebook/hhvm/issues/1327
            if (\defined('HHVM_VERSION') && $width > 1 << 31) {
                $width = 1 << 31;
            }
            $lines = array();
            foreach ('' !== $message ? preg_split('/\r?\n/', $message) : array() as $line) {
                foreach ($this->splitStringByWidth($line, $width - 4) as $line) {
                    // pre-format lines to get the right string length
                    $lineLength = Helper::strlen($line) + 4;
                    $lines[] = array($line, $lineLength);

                    $len = max($lineLength, $len);
                }
            }

            $messages = array();
            if (!$e instanceof ExceptionInterface || OutputInterface::VERBOSITY_VERBOSE <= $output->getVerbosity()) {
                $messages[] = sprintf('<comment>%s</comment>', OutputFormatter::escape(sprintf('In %s line %s:', basename($e->getFile()) ?: 'n/a', $e->getLine() ?: 'n/a')));
            }
            $messages[] = $emptyLine = sprintf('<error>%s</error>', str_repeat(' ', $len));
            if ('' === $message || OutputInterface::VERBOSITY_VERBOSE <= $output->getVerbosity()) {
                $messages[] = sprintf('<error>%s%s</error>', $title, str_repeat(' ', max(0, $len - Helper::strlen($title))));
            }
            foreach ($lines as $line) {
                $messages[] = sprintf('<error>  %s  %s</error>', OutputFormatter::escape($line[0]), str_repeat(' ', $len - $line[1]));
            }
            $messages[] = $emptyLine;
            $messages[] = '';

            $output->writeln($messages, OutputInterface::VERBOSITY_QUIET);

            if (OutputInterface::VERBOSITY_VERBOSE <= $output->getVerbosity()) {
                $output->writeln('<comment>Exception trace:</comment>', OutputInterface::VERBOSITY_QUIET);

                // exception related properties
                $trace = $e->getTrace();

                for ($i = 0, $count = \count($trace); $i < $count; ++$i) {
                    $class = isset($trace[$i]['class']) ? $trace[$i]['class'] : '';
                    $type = isset($trace[$i]['type']) ? $trace[$i]['type'] : '';
                    $function = $trace[$i]['function'];
                    $file = isset($trace[$i]['file']) ? $trace[$i]['file'] : 'n/a';
                    $line = isset($trace[$i]['line']) ? $trace[$i]['line'] : 'n/a';

                    $output->writeln(sprintf(' %s%s%s() at <info>%s:%s</info>', $class, $type, $function, $file, $line), OutputInterface::VERBOSITY_QUIET);
                }

                $output->writeln('', OutputInterface::VERBOSITY_QUIET);
            }
        } while ($e = $e->getPrevious());
    }

    /**
     * Tries to figure out the terminal width in which this application runs.
     *
     * @return int|null
     *
     * @deprecated since version 3.2, to be removed in 4.0. Create a Terminal instance instead.
     */
    protected function getTerminalWidth()
    {
        @trigger_error(sprintf('The "%s()" method is deprecated as of 3.2 and will be removed in 4.0. Create a Terminal instance instead.', __METHOD__), E_USER_DEPRECATED);

        return $this->terminal->getWidth();
    }

    /**
     * Tries to figure out the terminal height in which this application runs.
     *
     * @return int|null
     *
     * @deprecated since version 3.2, to be removed in 4.0. Create a Terminal instance instead.
     */
    protected function getTerminalHeight()
    {
        @trigger_error(sprintf('The "%s()" method is deprecated as of 3.2 and will be removed in 4.0. Create a Terminal instance instead.', __METHOD__), E_USER_DEPRECATED);

        return $this->terminal->getHeight();
    }

    /**
     * Tries to figure out the terminal dimensions based on the current environment.
     *
     * @return array Array containing width and height
     *
     * @deprecated since version 3.2, to be removed in 4.0. Create a Terminal instance instead.
     */
    public function getTerminalDimensions()
    {
        @trigger_error(sprintf('The "%s()" method is deprecated as of 3.2 and will be removed in 4.0. Create a Terminal instance instead.', __METHOD__), E_USER_DEPRECATED);

        return array($this->terminal->getWidth(), $this->terminal->getHeight());
    }

    /**
     * Sets terminal dimensions.
     *
     * Can be useful to force terminal dimensions for functional tests.
     *
     * @param int $width  The width
     * @param int $height The height
     *
     * @return $this
     *
     * @deprecated since version 3.2, to be removed in 4.0. Set the COLUMNS and LINES env vars instead.
     */
    public function setTerminalDimensions($width, $height)
    {
        @trigger_error(sprintf('The "%s()" method is deprecated as of 3.2 and will be removed in 4.0. Set the COLUMNS and LINES env vars instead.', __METHOD__), E_USER_DEPRECATED);

        putenv('COLUMNS='.$width);
        putenv('LINES='.$height);

        return $this;
    }

    /**
     * Configures the input and output instances based on the user arguments and options.
     */
    protected function configureIO(InputInterface $input, OutputInterface $output)
    {
        if (true === $input->hasParameterOption(array('--ansi'), true)) {
            $output->setDecorated(true);
        } elseif (true === $input->hasParameterOption(array('--no-ansi'), true)) {
            $output->setDecorated(false);
        }

        if (true === $input->hasParameterOption(array('--no-interaction', '-n'), true)) {
            $input->setInteractive(false);
<<<<<<< HEAD
        } elseif (function_exists('posix_isatty')) {
            $inputStream = null;

            if ($input instanceof StreamableInputInterface) {
                $inputStream = $input->getStream();
            }

            // This check ensures that calling QuestionHelper::setInputStream() works
            // To be removed in 4.0 (in the same time as QuestionHelper::setInputStream)
            if (!$inputStream && $this->getHelperSet()->has('question')) {
                $inputStream = $this->getHelperSet()->get('question')->getInputStream(false);
            }

=======
        } elseif (\function_exists('posix_isatty') && $this->getHelperSet()->has('question')) {
            $inputStream = $this->getHelperSet()->get('question')->getInputStream();
>>>>>>> 82d13dae
            if (!@posix_isatty($inputStream) && false === getenv('SHELL_INTERACTIVE')) {
                $input->setInteractive(false);
            }
        }

        switch ($shellVerbosity = (int) getenv('SHELL_VERBOSITY')) {
            case -1: $output->setVerbosity(OutputInterface::VERBOSITY_QUIET); break;
            case 1: $output->setVerbosity(OutputInterface::VERBOSITY_VERBOSE); break;
            case 2: $output->setVerbosity(OutputInterface::VERBOSITY_VERY_VERBOSE); break;
            case 3: $output->setVerbosity(OutputInterface::VERBOSITY_DEBUG); break;
            default: $shellVerbosity = 0; break;
        }

        if (true === $input->hasParameterOption(array('--quiet', '-q'), true)) {
            $output->setVerbosity(OutputInterface::VERBOSITY_QUIET);
            $shellVerbosity = -1;
        } else {
            if ($input->hasParameterOption('-vvv', true) || $input->hasParameterOption('--verbose=3', true) || 3 === $input->getParameterOption('--verbose', false, true)) {
                $output->setVerbosity(OutputInterface::VERBOSITY_DEBUG);
                $shellVerbosity = 3;
            } elseif ($input->hasParameterOption('-vv', true) || $input->hasParameterOption('--verbose=2', true) || 2 === $input->getParameterOption('--verbose', false, true)) {
                $output->setVerbosity(OutputInterface::VERBOSITY_VERY_VERBOSE);
                $shellVerbosity = 2;
            } elseif ($input->hasParameterOption('-v', true) || $input->hasParameterOption('--verbose=1', true) || $input->hasParameterOption('--verbose', true) || $input->getParameterOption('--verbose', false, true)) {
                $output->setVerbosity(OutputInterface::VERBOSITY_VERBOSE);
                $shellVerbosity = 1;
            }
        }

        if (-1 === $shellVerbosity) {
            $input->setInteractive(false);
        }

        putenv('SHELL_VERBOSITY='.$shellVerbosity);
        $_ENV['SHELL_VERBOSITY'] = $shellVerbosity;
        $_SERVER['SHELL_VERBOSITY'] = $shellVerbosity;
    }

    /**
     * Runs the current command.
     *
     * If an event dispatcher has been attached to the application,
     * events are also dispatched during the life-cycle of the command.
     *
     * @return int 0 if everything went fine, or an error code
     */
    protected function doRunCommand(Command $command, InputInterface $input, OutputInterface $output)
    {
        foreach ($command->getHelperSet() as $helper) {
            if ($helper instanceof InputAwareInterface) {
                $helper->setInput($input);
            }
        }

        if (null === $this->dispatcher) {
            return $command->run($input, $output);
        }

        // bind before the console.command event, so the listeners have access to input options/arguments
        try {
            $command->mergeApplicationDefinition();
            $input->bind($command->getDefinition());
        } catch (ExceptionInterface $e) {
            // ignore invalid options/arguments for now, to allow the event listeners to customize the InputDefinition
        }

        $event = new ConsoleCommandEvent($command, $input, $output);
        $e = null;

        try {
            $this->dispatcher->dispatch(ConsoleEvents::COMMAND, $event);

            if ($event->commandShouldRun()) {
                $exitCode = $command->run($input, $output);
            } else {
                $exitCode = ConsoleCommandEvent::RETURN_CODE_DISABLED;
            }
        } catch (\Exception $e) {
        } catch (\Throwable $e) {
        }
        if (null !== $e) {
            if ($this->dispatcher->hasListeners(ConsoleEvents::EXCEPTION)) {
                $x = $e instanceof \Exception ? $e : new FatalThrowableError($e);
                $event = new ConsoleExceptionEvent($command, $input, $output, $x, $x->getCode());
                $this->dispatcher->dispatch(ConsoleEvents::EXCEPTION, $event);

                if ($x !== $event->getException()) {
                    $e = $event->getException();
                }
            }
            $event = new ConsoleErrorEvent($input, $output, $e, $command);
            $this->dispatcher->dispatch(ConsoleEvents::ERROR, $event);
            $e = $event->getError();

            if (0 === $exitCode = $event->getExitCode()) {
                $e = null;
            }
        }

        $event = new ConsoleTerminateEvent($command, $input, $output, $exitCode);
        $this->dispatcher->dispatch(ConsoleEvents::TERMINATE, $event);

        if (null !== $e) {
            throw $e;
        }

        return $event->getExitCode();
    }

    /**
     * Gets the name of the command based on input.
     *
     * @return string The command name
     */
    protected function getCommandName(InputInterface $input)
    {
        return $this->singleCommand ? $this->defaultCommand : $input->getFirstArgument();
    }

    /**
     * Gets the default input definition.
     *
     * @return InputDefinition An InputDefinition instance
     */
    protected function getDefaultInputDefinition()
    {
        return new InputDefinition(array(
            new InputArgument('command', InputArgument::REQUIRED, 'The command to execute'),

            new InputOption('--help', '-h', InputOption::VALUE_NONE, 'Display this help message'),
            new InputOption('--quiet', '-q', InputOption::VALUE_NONE, 'Do not output any message'),
            new InputOption('--verbose', '-v|vv|vvv', InputOption::VALUE_NONE, 'Increase the verbosity of messages: 1 for normal output, 2 for more verbose output and 3 for debug'),
            new InputOption('--version', '-V', InputOption::VALUE_NONE, 'Display this application version'),
            new InputOption('--ansi', '', InputOption::VALUE_NONE, 'Force ANSI output'),
            new InputOption('--no-ansi', '', InputOption::VALUE_NONE, 'Disable ANSI output'),
            new InputOption('--no-interaction', '-n', InputOption::VALUE_NONE, 'Do not ask any interactive question'),
        ));
    }

    /**
     * Gets the default commands that should always be available.
     *
     * @return Command[] An array of default Command instances
     */
    protected function getDefaultCommands()
    {
        return array(new HelpCommand(), new ListCommand());
    }

    /**
     * Gets the default helper set with the helpers that should always be available.
     *
     * @return HelperSet A HelperSet instance
     */
    protected function getDefaultHelperSet()
    {
        return new HelperSet(array(
            new FormatterHelper(),
            new DebugFormatterHelper(),
            new ProcessHelper(),
            new QuestionHelper(),
        ));
    }

    /**
<<<<<<< HEAD
=======
     * Runs and parses stty -a if it's available, suppressing any error output.
     *
     * @return string
     */
    private function getSttyColumns()
    {
        if (!\function_exists('proc_open')) {
            return;
        }

        $descriptorspec = array(1 => array('pipe', 'w'), 2 => array('pipe', 'w'));
        $process = proc_open('stty -a | grep columns', $descriptorspec, $pipes, null, null, array('suppress_errors' => true));
        if (\is_resource($process)) {
            $info = stream_get_contents($pipes[1]);
            fclose($pipes[1]);
            fclose($pipes[2]);
            proc_close($process);

            return $info;
        }
    }

    /**
     * Runs and parses mode CON if it's available, suppressing any error output.
     *
     * @return string|null <width>x<height> or null if it could not be parsed
     */
    private function getConsoleMode()
    {
        if (!\function_exists('proc_open')) {
            return;
        }

        $descriptorspec = array(1 => array('pipe', 'w'), 2 => array('pipe', 'w'));
        $process = proc_open('mode CON', $descriptorspec, $pipes, null, null, array('suppress_errors' => true));
        if (\is_resource($process)) {
            $info = stream_get_contents($pipes[1]);
            fclose($pipes[1]);
            fclose($pipes[2]);
            proc_close($process);

            if (preg_match('/--------+\r?\n.+?(\d+)\r?\n.+?(\d+)\r?\n/', $info, $matches)) {
                return $matches[2].'x'.$matches[1];
            }
        }
    }

    /**
>>>>>>> 82d13dae
     * Returns abbreviated suggestions in string format.
     *
     * @param array $abbrevs Abbreviated suggestions to convert
     *
     * @return string A formatted string of abbreviated suggestions
     */
    private function getAbbreviationSuggestions($abbrevs)
    {
<<<<<<< HEAD
        return '    '.implode("\n    ", $abbrevs);
=======
        return sprintf('%s, %s%s', $abbrevs[0], $abbrevs[1], \count($abbrevs) > 2 ? sprintf(' and %d more', \count($abbrevs) - 2) : '');
>>>>>>> 82d13dae
    }

    /**
     * Returns the namespace part of the command name.
     *
     * This method is not part of public API and should not be used directly.
     *
     * @param string $name  The full name of the command
     * @param string $limit The maximum number of parts of the namespace
     *
     * @return string The namespace of the command
     */
    public function extractNamespace($name, $limit = null)
    {
        $parts = explode(':', $name);
        array_pop($parts);

        return implode(':', null === $limit ? $parts : \array_slice($parts, 0, $limit));
    }

    /**
     * Finds alternative of $name among $collection,
     * if nothing is found in $collection, try in $abbrevs.
     *
     * @param string   $name       The string
     * @param iterable $collection The collection
     *
     * @return string[] A sorted array of similar string
     */
    private function findAlternatives($name, $collection)
    {
        $threshold = 1e3;
        $alternatives = array();

        $collectionParts = array();
        foreach ($collection as $item) {
            $collectionParts[$item] = explode(':', $item);
        }

        foreach (explode(':', $name) as $i => $subname) {
            foreach ($collectionParts as $collectionName => $parts) {
                $exists = isset($alternatives[$collectionName]);
                if (!isset($parts[$i]) && $exists) {
                    $alternatives[$collectionName] += $threshold;
                    continue;
                } elseif (!isset($parts[$i])) {
                    continue;
                }

                $lev = levenshtein($subname, $parts[$i]);
                if ($lev <= \strlen($subname) / 3 || '' !== $subname && false !== strpos($parts[$i], $subname)) {
                    $alternatives[$collectionName] = $exists ? $alternatives[$collectionName] + $lev : $lev;
                } elseif ($exists) {
                    $alternatives[$collectionName] += $threshold;
                }
            }
        }

        foreach ($collection as $item) {
            $lev = levenshtein($name, $item);
            if ($lev <= \strlen($name) / 3 || false !== strpos($item, $name)) {
                $alternatives[$item] = isset($alternatives[$item]) ? $alternatives[$item] - $lev : $lev;
            }
        }

        $alternatives = array_filter($alternatives, function ($lev) use ($threshold) { return $lev < 2 * $threshold; });
        ksort($alternatives, SORT_NATURAL | SORT_FLAG_CASE);

        return array_keys($alternatives);
    }

    /**
     * Sets the default Command name.
     *
     * @param string $commandName     The Command name
     * @param bool   $isSingleCommand Set to true if there is only one command in this application
     *
     * @return self
     */
    public function setDefaultCommand($commandName, $isSingleCommand = false)
    {
        $this->defaultCommand = $commandName;

        if ($isSingleCommand) {
            // Ensure the command exist
            $this->find($commandName);

            $this->singleCommand = true;
        }

        return $this;
    }

    private function splitStringByWidth($string, $width)
    {
        // str_split is not suitable for multi-byte characters, we should use preg_split to get char array properly.
        // additionally, array_slice() is not enough as some character has doubled width.
        // we need a function to split string not by character count but by string width
        if (false === $encoding = mb_detect_encoding($string, null, true)) {
            return str_split($string, $width);
        }

        $utf8String = mb_convert_encoding($string, 'utf8', $encoding);
        $lines = array();
        $line = '';
        foreach (preg_split('//u', $utf8String) as $char) {
            // test if $char could be appended to current line
            if (mb_strwidth($line.$char, 'utf8') <= $width) {
                $line .= $char;
                continue;
            }
            // if not, push current line to array and make new line
            $lines[] = str_pad($line, $width);
            $line = $char;
        }

        $lines[] = \count($lines) ? str_pad($line, $width) : $line;

        mb_convert_variables($encoding, 'utf8', $lines);

        return $lines;
    }

    /**
     * Returns all namespaces of the command name.
     *
     * @param string $name The full name of the command
     *
     * @return string[] The namespaces of the command
     */
    private function extractAllNamespaces($name)
    {
        // -1 as third argument is needed to skip the command short name when exploding
        $parts = explode(':', $name, -1);
        $namespaces = array();

        foreach ($parts as $part) {
            if (\count($namespaces)) {
                $namespaces[] = end($namespaces).':'.$part;
            } else {
                $namespaces[] = $part;
            }
        }

        return $namespaces;
    }

    private function init()
    {
        if ($this->initialized) {
            return;
        }
        $this->initialized = true;

        foreach ($this->getDefaultCommands() as $command) {
            $this->add($command);
        }
    }
}<|MERGE_RESOLUTION|>--- conflicted
+++ resolved
@@ -131,7 +131,7 @@
         };
         if ($phpHandler = set_exception_handler($renderException)) {
             restore_exception_handler();
-            if (!is_array($phpHandler) || !$phpHandler[0] instanceof ErrorHandler) {
+            if (!\is_array($phpHandler) || !$phpHandler[0] instanceof ErrorHandler) {
                 $debugHandler = true;
             } elseif ($debugHandler = $phpHandler[0]->setExceptionHandler($renderException)) {
                 $phpHandler[0]->setExceptionHandler($debugHandler);
@@ -455,7 +455,7 @@
         }
 
         if (!$command->getName()) {
-            throw new LogicException(sprintf('The command defined in "%s" cannot have an empty name.', get_class($command)));
+            throw new LogicException(sprintf('The command defined in "%s" cannot have an empty name.', \get_class($command)));
         }
 
         $this->commands[$command->getName()] = $command;
@@ -564,15 +564,9 @@
             throw new CommandNotFoundException($message, $alternatives);
         }
 
-<<<<<<< HEAD
-        $exact = in_array($namespace, $namespaces, true);
-        if (count($namespaces) > 1 && !$exact) {
-            throw new CommandNotFoundException(sprintf("The namespace \"%s\" is ambiguous.\nDid you mean one of these?\n%s", $namespace, $this->getAbbreviationSuggestions(array_values($namespaces))), array_values($namespaces));
-=======
         $exact = \in_array($namespace, $namespaces, true);
         if (\count($namespaces) > 1 && !$exact) {
-            throw new CommandNotFoundException(sprintf('The namespace "%s" is ambiguous (%s).', $namespace, $this->getAbbreviationSuggestions(array_values($namespaces))), array_values($namespaces));
->>>>>>> 82d13dae
+            throw new CommandNotFoundException(sprintf("The namespace \"%s\" is ambiguous.\nDid you mean one of these?\n%s", $namespace, $this->getAbbreviationSuggestions(array_values($namespaces))), array_values($namespaces));
         }
 
         return $exact ? $namespace : reset($namespaces);
@@ -599,16 +593,12 @@
         $expr = preg_replace_callback('{([^:]+|)}', function ($matches) { return preg_quote($matches[1]).'[^:]*'; }, $name);
         $commands = preg_grep('{^'.$expr.'}', $allCommands);
 
-<<<<<<< HEAD
         if (empty($commands)) {
             $commands = preg_grep('{^'.$expr.'}i', $allCommands);
         }
 
         // if no commands matched or we just matched namespaces
-        if (empty($commands) || count(preg_grep('{^'.$expr.'$}i', $commands)) < 1) {
-=======
-        if (empty($commands) || \count(preg_grep('{^'.$expr.'$}', $commands)) < 1) {
->>>>>>> 82d13dae
+        if (empty($commands) || \count(preg_grep('{^'.$expr.'$}i', $commands)) < 1) {
             if (false !== $pos = strrpos($name, ':')) {
                 // check if a namespace exists and contains commands
                 $this->findNamespace(substr($name, 0, $pos));
@@ -629,19 +619,18 @@
         }
 
         // filter out aliases for commands which are already on the list
-<<<<<<< HEAD
-        if (count($commands) > 1) {
+        if (\count($commands) > 1) {
             $commandList = $this->commandLoader ? array_merge(array_flip($this->commandLoader->getNames()), $this->commands) : $this->commands;
             $commands = array_unique(array_filter($commands, function ($nameOrAlias) use ($commandList, $commands, &$aliases) {
                 $commandName = $commandList[$nameOrAlias] instanceof Command ? $commandList[$nameOrAlias]->getName() : $nameOrAlias;
                 $aliases[$nameOrAlias] = $commandName;
 
-                return $commandName === $nameOrAlias || !in_array($commandName, $commands);
+                return $commandName === $nameOrAlias || !\in_array($commandName, $commands);
             }));
         }
 
-        $exact = in_array($name, $commands, true) || isset($aliases[$name]);
-        if (count($commands) > 1 && !$exact) {
+        $exact = \in_array($name, $commands, true) || isset($aliases[$name]);
+        if (\count($commands) > 1 && !$exact) {
             $usableWidth = $this->terminal->getWidth() - 10;
             $abbrevs = array_values($commands);
             $maxLen = 0;
@@ -653,21 +642,6 @@
                     return $cmd;
                 }
                 $abbrev = str_pad($cmd, $maxLen, ' ').' '.$commandList[$cmd]->getDescription();
-=======
-        if (\count($commands) > 1) {
-            $commandList = $this->commands;
-            $commands = array_filter($commands, function ($nameOrAlias) use ($commandList, $commands, &$aliases) {
-                $commandName = $commandList[$nameOrAlias]->getName();
-                $aliases[$nameOrAlias] = $commandName;
-
-                return $commandName === $nameOrAlias || !\in_array($commandName, $commands);
-            });
-        }
-
-        $exact = \in_array($name, $commands, true) || isset($aliases[$name]);
-        if (!$exact && \count($commands) > 1) {
-            $suggestions = $this->getAbbreviationSuggestions(array_values($commands));
->>>>>>> 82d13dae
 
                 return Helper::strlen($abbrev) > $usableWidth ? Helper::substr($abbrev, 0, $usableWidth - 3).'...' : $abbrev;
             }, array_values($commands));
@@ -763,19 +737,13 @@
     protected function doRenderException(\Exception $e, OutputInterface $output)
     {
         do {
-<<<<<<< HEAD
             $message = trim($e->getMessage());
             if ('' === $message || OutputInterface::VERBOSITY_VERBOSE <= $output->getVerbosity()) {
-                $title = sprintf('  [%s%s]  ', get_class($e), 0 !== ($code = $e->getCode()) ? ' ('.$code.')' : '');
+                $title = sprintf('  [%s%s]  ', \get_class($e), 0 !== ($code = $e->getCode()) ? ' ('.$code.')' : '');
                 $len = Helper::strlen($title);
             } else {
                 $len = 0;
             }
-=======
-            $title = sprintf('  [%s]  ', \get_class($e));
-
-            $len = Helper::strlen($title);
->>>>>>> 82d13dae
 
             $width = $this->terminal->getWidth() ? $this->terminal->getWidth() - 1 : PHP_INT_MAX;
             // HHVM only accepts 32 bits integer in str_split, even when PHP_INT_MAX is a 64 bit integer: https://github.com/facebook/hhvm/issues/1327
@@ -907,8 +875,7 @@
 
         if (true === $input->hasParameterOption(array('--no-interaction', '-n'), true)) {
             $input->setInteractive(false);
-<<<<<<< HEAD
-        } elseif (function_exists('posix_isatty')) {
+        } elseif (\function_exists('posix_isatty')) {
             $inputStream = null;
 
             if ($input instanceof StreamableInputInterface) {
@@ -921,10 +888,6 @@
                 $inputStream = $this->getHelperSet()->get('question')->getInputStream(false);
             }
 
-=======
-        } elseif (\function_exists('posix_isatty') && $this->getHelperSet()->has('question')) {
-            $inputStream = $this->getHelperSet()->get('question')->getInputStream();
->>>>>>> 82d13dae
             if (!@posix_isatty($inputStream) && false === getenv('SHELL_INTERACTIVE')) {
                 $input->setInteractive(false);
             }
@@ -1090,57 +1053,6 @@
     }
 
     /**
-<<<<<<< HEAD
-=======
-     * Runs and parses stty -a if it's available, suppressing any error output.
-     *
-     * @return string
-     */
-    private function getSttyColumns()
-    {
-        if (!\function_exists('proc_open')) {
-            return;
-        }
-
-        $descriptorspec = array(1 => array('pipe', 'w'), 2 => array('pipe', 'w'));
-        $process = proc_open('stty -a | grep columns', $descriptorspec, $pipes, null, null, array('suppress_errors' => true));
-        if (\is_resource($process)) {
-            $info = stream_get_contents($pipes[1]);
-            fclose($pipes[1]);
-            fclose($pipes[2]);
-            proc_close($process);
-
-            return $info;
-        }
-    }
-
-    /**
-     * Runs and parses mode CON if it's available, suppressing any error output.
-     *
-     * @return string|null <width>x<height> or null if it could not be parsed
-     */
-    private function getConsoleMode()
-    {
-        if (!\function_exists('proc_open')) {
-            return;
-        }
-
-        $descriptorspec = array(1 => array('pipe', 'w'), 2 => array('pipe', 'w'));
-        $process = proc_open('mode CON', $descriptorspec, $pipes, null, null, array('suppress_errors' => true));
-        if (\is_resource($process)) {
-            $info = stream_get_contents($pipes[1]);
-            fclose($pipes[1]);
-            fclose($pipes[2]);
-            proc_close($process);
-
-            if (preg_match('/--------+\r?\n.+?(\d+)\r?\n.+?(\d+)\r?\n/', $info, $matches)) {
-                return $matches[2].'x'.$matches[1];
-            }
-        }
-    }
-
-    /**
->>>>>>> 82d13dae
      * Returns abbreviated suggestions in string format.
      *
      * @param array $abbrevs Abbreviated suggestions to convert
@@ -1149,11 +1061,7 @@
      */
     private function getAbbreviationSuggestions($abbrevs)
     {
-<<<<<<< HEAD
         return '    '.implode("\n    ", $abbrevs);
-=======
-        return sprintf('%s, %s%s', $abbrevs[0], $abbrevs[1], \count($abbrevs) > 2 ? sprintf(' and %d more', \count($abbrevs) - 2) : '');
->>>>>>> 82d13dae
     }
 
     /**
