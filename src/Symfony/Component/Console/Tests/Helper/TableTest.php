--- conflicted
+++ resolved
@@ -631,7 +631,6 @@
         $this->assertEquals($expected, $this->getOutputContent($output));
     }
 
-<<<<<<< HEAD
     public function testColumnWith()
     {
         $table = new Table($output = $this->getOutputStream());
@@ -693,7 +692,8 @@
 TABLE;
 
         $this->assertEquals($expected, $this->getOutputContent($output));
-=======
+    }
+
     /**
      * @expectedException Symfony\Component\Console\Exception\InvalidArgumentException
      * @expectedExceptionMessage Style "absent" is not defined.
@@ -711,7 +711,6 @@
     public function testGetStyleDefinition()
     {
         Table::getStyleDefinition('absent');
->>>>>>> ca71e748
     }
 
     protected function getOutputStream()
