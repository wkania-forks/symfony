--- conflicted
+++ resolved
@@ -858,34 +858,4 @@
         $clientChild->setNextResponse(new Response('<html><form action="/foo"><input type="submit" /></form></html>'));
         $clientChild->submit($clientChild->request('GET', 'http://www.example.com/foo/foobar')->filter('input')->form());
     }
-<<<<<<< HEAD
-}
-
-class ClassThatInheritClient extends AbstractBrowser
-{
-    protected $nextResponse = null;
-
-    public function setNextResponse(Response $response)
-    {
-        $this->nextResponse = $response;
-    }
-
-    protected function doRequest($request): Response
-    {
-        if (null === $this->nextResponse) {
-            return new Response();
-        }
-
-        $response = $this->nextResponse;
-        $this->nextResponse = null;
-
-        return $response;
-    }
-
-    public function submit(DomCrawlerForm $form, array $values = []): Crawler
-    {
-        return parent::submit($form, $values);
-    }
-=======
->>>>>>> 7ba77ecc
 }