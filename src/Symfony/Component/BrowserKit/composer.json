{
    "name": "symfony/browser-kit",
    "type": "library",
    "description": "Symfony BrowserKit Component",
    "keywords": [],
    "homepage": "https://symfony.com",
    "license": "MIT",
    "authors": [
        {
            "name": "Fabien Potencier",
            "email": "fabien@symfony.com"
        },
        {
            "name": "Symfony Community",
            "homepage": "https://symfony.com/contributors"
        }
    ],
    "require": {
        "php": ">=5.3.9",
        "symfony/dom-crawler": "~2.0,>=2.0.5|~3.0.0"
    },
    "require-dev": {
<<<<<<< HEAD
        "symfony/process": "~2.0,>=2.0.5|~3.0.0",
        "symfony/css-selector": "~2.0,>=2.0.5|~3.0.0"
=======
        "symfony/process": "~2.3.34|~2.7,>=2.7.6",
        "symfony/css-selector": "~2.0,>=2.0.5"
>>>>>>> 86b99ab6
    },
    "suggest": {
        "symfony/process": ""
    },
    "autoload": {
        "psr-4": { "Symfony\\Component\\BrowserKit\\": "" }
    },
    "minimum-stability": "dev",
    "extra": {
        "branch-alias": {
            "dev-master": "2.8-dev"
        }
    }
}<|MERGE_RESOLUTION|>--- conflicted
+++ resolved
@@ -20,13 +20,8 @@
         "symfony/dom-crawler": "~2.0,>=2.0.5|~3.0.0"
     },
     "require-dev": {
-<<<<<<< HEAD
-        "symfony/process": "~2.0,>=2.0.5|~3.0.0",
+        "symfony/process": "~2.3.34|~2.7,>=2.7.6|~3.0.0",
         "symfony/css-selector": "~2.0,>=2.0.5|~3.0.0"
-=======
-        "symfony/process": "~2.3.34|~2.7,>=2.7.6",
-        "symfony/css-selector": "~2.0,>=2.0.5"
->>>>>>> 86b99ab6
     },
     "suggest": {
         "symfony/process": ""
