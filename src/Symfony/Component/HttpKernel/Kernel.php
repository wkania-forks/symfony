--- conflicted
+++ resolved
@@ -300,13 +300,8 @@
      */
     public function getContainer()
     {
-<<<<<<< HEAD
-        if (!$this->booted) {
+        if (!$this->container) {
             throw new \LogicException('Cannot retrieve the container from a non-booted kernel.');
-=======
-        if (!$this->container) {
-            @trigger_error('Getting the container from a non-booted kernel is deprecated since Symfony 4.4.', E_USER_DEPRECATED);
->>>>>>> 791810a4
         }
 
         return $this->container;
