{
    "name": "symfony/http-kernel",
    "type": "library",
    "description": "Symfony HttpKernel Component",
    "keywords": [],
    "homepage": "https://symfony.com",
    "license": "MIT",
    "authors": [
        {
            "name": "Fabien Potencier",
            "email": "fabien@symfony.com"
        },
        {
            "name": "Symfony Community",
            "homepage": "https://symfony.com/contributors"
        }
    ],
    "require": {
        "php": ">=5.3.9",
<<<<<<< HEAD
        "symfony/event-dispatcher": "~2.6,>=2.6.7|~3.0.0",
        "symfony/http-foundation": "~2.5,>=2.5.4|~3.0.0",
=======
        "symfony/event-dispatcher": "~2.6,>=2.6.7",
        "symfony/http-foundation": "~2.7.15|~2.8.8",
>>>>>>> 692740b5
        "symfony/debug": "~2.6,>=2.6.2",
        "psr/log": "~1.0"
    },
    "require-dev": {
        "symfony/browser-kit": "~2.3|~3.0.0",
        "symfony/class-loader": "~2.1|~3.0.0",
        "symfony/config": "~2.8",
        "symfony/console": "~2.3|~3.0.0",
        "symfony/css-selector": "~2.0,>=2.0.5|~3.0.0",
        "symfony/dependency-injection": "~2.8|~3.0.0",
        "symfony/dom-crawler": "~2.0,>=2.0.5|~3.0.0",
        "symfony/expression-language": "~2.4|~3.0.0",
        "symfony/finder": "~2.0,>=2.0.5|~3.0.0",
        "symfony/process": "~2.0,>=2.0.5|~3.0.0",
        "symfony/routing": "~2.8|~3.0.0",
        "symfony/stopwatch": "~2.3|~3.0.0",
        "symfony/templating": "~2.2|~3.0.0",
        "symfony/translation": "~2.0,>=2.0.5|~3.0.0",
        "symfony/var-dumper": "~2.6|~3.0.0"
    },
    "conflict": {
        "symfony/config": "<2.7"
    },
    "suggest": {
        "symfony/browser-kit": "",
        "symfony/class-loader": "",
        "symfony/config": "",
        "symfony/console": "",
        "symfony/dependency-injection": "",
        "symfony/finder": "",
        "symfony/var-dumper": ""
    },
    "autoload": {
        "psr-4": { "Symfony\\Component\\HttpKernel\\": "" },
        "exclude-from-classmap": [
            "/Tests/"
        ]
    },
    "minimum-stability": "dev",
    "extra": {
        "branch-alias": {
            "dev-master": "2.8-dev"
        }
    }
}<|MERGE_RESOLUTION|>--- conflicted
+++ resolved
@@ -17,13 +17,8 @@
     ],
     "require": {
         "php": ">=5.3.9",
-<<<<<<< HEAD
         "symfony/event-dispatcher": "~2.6,>=2.6.7|~3.0.0",
-        "symfony/http-foundation": "~2.5,>=2.5.4|~3.0.0",
-=======
-        "symfony/event-dispatcher": "~2.6,>=2.6.7",
-        "symfony/http-foundation": "~2.7.15|~2.8.8",
->>>>>>> 692740b5
+        "symfony/http-foundation": "~2.8.8|~3.0.8",
         "symfony/debug": "~2.6,>=2.6.2",
         "psr/log": "~1.0"
     },
