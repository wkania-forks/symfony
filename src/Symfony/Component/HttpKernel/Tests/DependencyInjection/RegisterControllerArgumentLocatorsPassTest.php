--- conflicted
+++ resolved
@@ -348,12 +348,12 @@
         $this->assertSame('foo_val', $container->get((string) $reference));
     }
 
-<<<<<<< HEAD
     public function provideBindScalarValueToControllerArgument()
     {
         yield array('$someArg');
         yield array('string $someArg');
-=======
+    }
+
     public function testBindingsOnChildDefinitions()
     {
         $container = new ContainerBuilder();
@@ -375,7 +375,6 @@
         $locator = $container->getDefinition((string) $locator['child::fooAction']->getValues()[0])->getArgument(0);
         $this->assertInstanceOf(ServiceClosureArgument::class, $locator['someArg']);
         $this->assertEquals(new Reference('parent'), $locator['someArg']->getValues()[0]);
->>>>>>> 8305d615
     }
 }
 
