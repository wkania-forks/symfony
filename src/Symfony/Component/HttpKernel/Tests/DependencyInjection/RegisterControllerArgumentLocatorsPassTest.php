--- conflicted
+++ resolved
@@ -268,31 +268,36 @@
         $this->assertEmpty(array_keys($locator));
     }
 
-<<<<<<< HEAD
-    /**
-     * @dataProvider provideBindings
-     */
-    public function testBindings($bindingName)
-=======
     public function testControllersAreMadePublic()
->>>>>>> 483a2749
-    {
-        $container = new ContainerBuilder();
-        $resolver = $container->register('argument_resolver.service')->addArgument(array());
-
-<<<<<<< HEAD
-        $container->register('foo', RegisterTestController::class)
-            ->setBindings(array($bindingName => new Reference('foo')))
-=======
+    {
+        $container = new ContainerBuilder();
+        $resolver = $container->register('argument_resolver.service')->addArgument(array());
+
         $container->register('foo', ArgumentWithoutTypeController::class)
             ->setPublic(false)
->>>>>>> 483a2749
-            ->addTag('controller.service_arguments');
-
-        $pass = new RegisterControllerArgumentLocatorsPass();
-        $pass->process($container);
-
-<<<<<<< HEAD
+            ->addTag('controller.service_arguments');
+
+        $pass = new RegisterControllerArgumentLocatorsPass();
+        $pass->process($container);
+
+        $this->assertTrue($container->getDefinition('foo')->isPublic());
+    }
+
+    /**
+     * @dataProvider provideBindings
+     */
+    public function testBindings($bindingName)
+    {
+        $container = new ContainerBuilder();
+        $resolver = $container->register('argument_resolver.service')->addArgument(array());
+
+        $container->register('foo', RegisterTestController::class)
+            ->setBindings(array($bindingName => new Reference('foo')))
+            ->addTag('controller.service_arguments');
+
+        $pass = new RegisterControllerArgumentLocatorsPass();
+        $pass->process($container);
+
         $locator = $container->getDefinition((string) $resolver->getArgument(0))->getArgument(0);
 
         $locator = $container->getDefinition((string) $locator['foo:fooAction']->getValues()[0]);
@@ -304,9 +309,6 @@
     public function provideBindings()
     {
         return array(array(ControllerDummy::class), array('$bar'));
-=======
-        $this->assertTrue($container->getDefinition('foo')->isPublic());
->>>>>>> 483a2749
     }
 }
 
