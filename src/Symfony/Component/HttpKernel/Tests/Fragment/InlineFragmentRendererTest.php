--- conflicted
+++ resolved
@@ -50,15 +50,10 @@
     {
         $object = new \stdClass();
 
-        $subRequest = Request::create('/_fragment?_path=_format%3Dhtml%26_controller%3Dmain_controller');
-        $subRequest->attributes->replace(array('object' => $object, '_format' => 'html', '_controller' => 'main_controller'));
-<<<<<<< HEAD
+        $subRequest = Request::create('/_fragment?_path=_format%3Dhtml%26_locale%3Den%26_controller%3Dmain_controller');
+        $subRequest->attributes->replace(array('object' => $object, '_format' => 'html', '_controller' => 'main_controller', '_locale' => 'en'));
         $subRequest->headers->set('x-forwarded-for', array('127.0.0.1'));
         $subRequest->server->set('HTTP_X_FORWARDED_FOR', '127.0.0.1');
-=======
-        $subRequest = Request::create('/_fragment?_path=_format%3Dhtml%26_locale%3Den%26_controller%3Dmain_controller');
-        $subRequest->attributes->replace(array('object' => $object, '_format' => 'html', '_controller' => 'main_controller', '_locale' => 'en'));
->>>>>>> 2165d5df
 
         $kernel = $this->getMock('Symfony\Component\HttpKernel\HttpKernelInterface');
         $kernel
