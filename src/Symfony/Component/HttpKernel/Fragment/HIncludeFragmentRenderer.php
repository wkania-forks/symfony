--- conflicted
+++ resolved
@@ -73,15 +73,9 @@
         // We need to replace ampersands in the URI with the encoded form in order to return valid html/xml content.
         $uri = str_replace('&', '&amp;', $uri);
 
-<<<<<<< HEAD
-        $template = isset($options['default']) ? $options['default'] : $this->globalDefaultTemplate;
+        $template = $options['default'] ?? $this->globalDefaultTemplate;
         if (null !== $this->twig && $template && $this->twig->getLoader()->exists($template)) {
             $content = $this->twig->render($template);
-=======
-        $template = $options['default'] ?? $this->globalDefaultTemplate;
-        if (null !== $this->templating && $template && $this->templateExists($template)) {
-            $content = $this->templating->render($template);
->>>>>>> fc794e59
         } else {
             $content = $template;
         }
