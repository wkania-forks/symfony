--- conflicted
+++ resolved
@@ -83,7 +83,10 @@
         $handler = \is_array($handler) ? $handler[0] : null;
         restore_exception_handler();
 
-<<<<<<< HEAD
+        if (!$handler instanceof ErrorHandler) {
+            $handler = $this->earlyHandler;
+        }
+
         if ($handler instanceof ErrorHandler) {
             if ($this->logger || $this->deprecationLogger) {
                 $this->setDefaultLoggers($handler);
@@ -91,31 +94,6 @@
                     $levels = 0;
                     foreach ($this->levels as $type => $log) {
                         $levels |= $type;
-=======
-        if (!$handler instanceof ErrorHandler && !$handler instanceof LegacyErrorHandler) {
-            $handler = $this->earlyHandler;
-        }
-
-        if ($this->logger || null !== $this->throwAt) {
-            if ($handler instanceof ErrorHandler || $handler instanceof LegacyErrorHandler) {
-                if ($this->logger) {
-                    $handler->setDefaultLogger($this->logger, $this->levels);
-                    if (\is_array($this->levels)) {
-                        $levels = 0;
-                        foreach ($this->levels as $type => $log) {
-                            $levels |= $type;
-                        }
-                    } else {
-                        $levels = $this->levels;
-                    }
-                    if ($this->scream) {
-                        $handler->screamAt($levels);
-                    }
-                    if ($this->scope) {
-                        $handler->scopeAt($levels & ~\E_USER_DEPRECATED & ~\E_DEPRECATED);
-                    } else {
-                        $handler->scopeAt(0, true);
->>>>>>> 0c7eb27c
                     }
                 } else {
                     $levels = $this->levels;
