--- conflicted
+++ resolved
@@ -42,13 +42,7 @@
      *
      * The method returns false if the token does not exist in the storage.
      *
-<<<<<<< HEAD
-     * @return Profile The profile associated with token
-=======
-     * @param string $token A token
-     *
      * @return Profile|null The profile associated with token
->>>>>>> 046aff2c
      */
     public function read(string $token);
 
