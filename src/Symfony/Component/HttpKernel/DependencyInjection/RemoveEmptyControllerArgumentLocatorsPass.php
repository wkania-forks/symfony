--- conflicted
+++ resolved
@@ -42,16 +42,12 @@
             } else {
                 // any methods listed for call-at-instantiation cannot be actions
                 $reason = false;
-<<<<<<< HEAD
                 list($id, $action) = explode('::', $controller);
 
                 if ($container->hasAlias($id)) {
                     continue;
                 }
 
-=======
-                [$id, $action] = explode('::', $controller);
->>>>>>> 2fb61a4e
                 $controllerDef = $container->getDefinition($id);
                 foreach ($controllerDef->getMethodCalls() as [$method]) {
                     if (0 === strcasecmp($action, $method)) {
