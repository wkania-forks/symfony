<?php

/*
 * This file is part of the Symfony package.
 *
 * (c) Fabien Potencier <fabien@symfony.com>
 *
 * For the full copyright and license information, please view the LICENSE
 * file that was distributed with this source code.
 */

namespace Symfony\Component\Translation;

use Symfony\Component\Translation\Loader\LoaderInterface;

/**
 * Translator.
 *
 * @author Fabien Potencier <fabien@symfony.com>
 *
 * @api
 */
class Translator implements TranslatorInterface
{
    protected $catalogues;
    protected $locale;
    private $fallbackLocales;
    private $loaders;
    private $resources;
    private $selector;

    /**
     * Constructor.
     *
     * @param string          $locale   The locale
     * @param MessageSelector $selector The message selector for pluralization
     *
     * @api
     */
    public function __construct($locale, MessageSelector $selector)
    {
        $this->locale = $locale;
        $this->selector = $selector;
        $this->loaders = array();
        $this->resources = array();
        $this->catalogues = array();
        $this->fallbackLocales = array();
    }

    /**
     * Adds a Loader.
     *
     * @param string          $format The name of the loader (@see addResource())
     * @param LoaderInterface $loader A LoaderInterface instance
     *
     * @api
     */
    public function addLoader($format, LoaderInterface $loader)
    {
        $this->loaders[$format] = $loader;
    }

    /**
     * Adds a Resource.
     *
     * @param string $format   The name of the loader (@see addLoader())
     * @param mixed  $resource The resource name
     * @param string $locale   The locale
     * @param string $domain   The domain
     *
     * @api
     */
    public function addResource($format, $resource, $locale, $domain = 'messages')
    {
        $this->resources[$locale][] = array($format, $resource, $domain);
    }

    /**
     * {@inheritdoc}
     *
     * @api
     */
    public function setLocale($locale)
    {
        $this->locale = $locale;
    }

    /**
     * {@inheritdoc}
     *
     * @api
     */
    public function getLocale()
    {
        return $this->locale;
    }

    /**
     * Sets the fallback locale(s).
     *
     * @param string|array $locale The fallback locale(s)
     *
     * @api
     */
    public function setFallbackLocale($locales)
    {
        // needed as the fallback locales are linked to the already loaded catalogues
        $this->catalogues = array();

        $this->fallbackLocales = is_array($locales) ? $locales : array($locales);
    }

    /**
     * {@inheritdoc}
     *
     * @api
     */
    public function trans($id, array $parameters = array(), $domain = 'messages', $locale = null)
    {
        if (!isset($locale)) {
            $locale = $this->getLocale();
        }

        if (!isset($this->catalogues[$locale])) {
            $this->loadCatalogue($locale);
        }

        return strtr($this->catalogues[$locale]->get((string) $id, $domain), $parameters);
    }

    /**
     * {@inheritdoc}
     *
     * @api
     */
    public function transChoice($id, $number, array $parameters = array(), $domain = 'messages', $locale = null)
    {
        if (!isset($locale)) {
            $locale = $this->getLocale();
        }

        if (!isset($this->catalogues[$locale])) {
            $this->loadCatalogue($locale);
        }

        $id = (string) $id;

        if (!$this->catalogues[$locale]->defines($id, $domain)) {
            // we will use the locale fallback
            foreach ($this->computeFallbackLocales($locale) as $fallback) {
                if ($this->catalogues[$fallback]->defines($id, $domain)) {
                    $locale = $fallback;
                    break;
                }
            }
        }

        return strtr($this->selector->choose($this->catalogues[$locale]->get($id, $domain), (int) $number, $locale), $parameters);
    }

    protected function loadCatalogue($locale)
    {
        $this->doLoadCatalogue($locale);
        $this->loadFallbackCatalogues($locale);
    }

    protected function doLoadCatalogue($locale)
    {
        $this->catalogues[$locale] = new MessageCatalogue($locale);

        if (isset($this->resources[$locale])) {
            foreach ($this->resources[$locale] as $resource) {
                if (!isset($this->loaders[$resource[0]])) {
                    throw new \RuntimeException(sprintf('The "%s" translation loader is not registered.', $resource[0]));
                }
                $this->catalogues[$locale]->addCatalogue($this->loaders[$resource[0]]->load($resource[1], $locale, $resource[2]));
            }
        }
<<<<<<< HEAD
    }

    private function loadFallbackCatalogues($locale)
=======

        $this->addFallbackCatalogue($locale);
    }

    protected function computeFallbackLocale($locale)
    {
        if (strlen($locale) > 3) {
            return substr($locale, 0, -strlen(strrchr($locale, '_')));
        } else {
            return $this->fallbackLocale;
        }
    }

    private function addFallbackCatalogue($locale)
>>>>>>> 6eeca8e3
    {
        $current = $this->catalogues[$locale];
        foreach ($this->computeFallbackLocales($locale) as $fallback) {
            if (!isset($this->catalogues[$fallback])) {
                $this->doLoadCatalogue($fallback);
            }

            $current->addFallbackCatalogue($this->catalogues[$fallback]);
            $current = $this->catalogues[$fallback];
        }
    }
<<<<<<< HEAD

    private function computeFallbackLocales($locale)
    {
        $locales = array();
        foreach ($this->fallbackLocales as $fallback) {
            if ($fallback === $locale) {
                continue;
            }

            $locales[] = $fallback;
        }

        if (strlen($locale) > 3) {
            array_unshift($locales, substr($locale, 0, -strlen(strrchr($locale, '_'))));
        }

        return $locales;
    }
=======
>>>>>>> 6eeca8e3
}<|MERGE_RESOLUTION|>--- conflicted
+++ resolved
@@ -176,28 +176,12 @@
                 $this->catalogues[$locale]->addCatalogue($this->loaders[$resource[0]]->load($resource[1], $locale, $resource[2]));
             }
         }
-<<<<<<< HEAD
     }
 
     private function loadFallbackCatalogues($locale)
-=======
-
-        $this->addFallbackCatalogue($locale);
-    }
-
-    protected function computeFallbackLocale($locale)
-    {
-        if (strlen($locale) > 3) {
-            return substr($locale, 0, -strlen(strrchr($locale, '_')));
-        } else {
-            return $this->fallbackLocale;
-        }
-    }
-
-    private function addFallbackCatalogue($locale)
->>>>>>> 6eeca8e3
     {
         $current = $this->catalogues[$locale];
+
         foreach ($this->computeFallbackLocales($locale) as $fallback) {
             if (!isset($this->catalogues[$fallback])) {
                 $this->doLoadCatalogue($fallback);
@@ -207,7 +191,6 @@
             $current = $this->catalogues[$fallback];
         }
     }
-<<<<<<< HEAD
 
     private function computeFallbackLocales($locale)
     {
@@ -226,6 +209,4 @@
 
         return $locales;
     }
-=======
->>>>>>> 6eeca8e3
 }