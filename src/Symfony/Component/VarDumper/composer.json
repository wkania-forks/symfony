{
    "name": "symfony/var-dumper",
    "type": "library",
    "description": "Symfony mechanism for exploring and dumping PHP variables",
    "keywords": ["dump", "debug"],
    "homepage": "https://symfony.com",
    "license": "MIT",
    "authors": [
        {
            "name": "Nicolas Grekas",
            "email": "p@tchwork.com"
        },
        {
            "name": "Symfony Community",
            "homepage": "https://symfony.com/contributors"
        }
    ],
    "require": {
        "php": ">=5.5.9"
    },
    "require-dev": {
<<<<<<< HEAD
        "symfony/phpunit-bridge": "~2.8|~3.0"
=======
        "symfony/phpunit-bridge": "~2.7|~3.0.0",
        "twig/twig": "~1.20|~2.0"
>>>>>>> 5ad49c68
    },
    "suggest": {
        "ext-symfony_debug": ""
    },
    "autoload": {
        "files": [ "Resources/functions/dump.php" ],
        "psr-4": { "Symfony\\Component\\VarDumper\\": "" }
    },
    "minimum-stability": "dev",
    "extra": {
        "branch-alias": {
            "dev-master": "3.0-dev"
        }
    }
}<|MERGE_RESOLUTION|>--- conflicted
+++ resolved
@@ -19,12 +19,8 @@
         "php": ">=5.5.9"
     },
     "require-dev": {
-<<<<<<< HEAD
-        "symfony/phpunit-bridge": "~2.8|~3.0"
-=======
-        "symfony/phpunit-bridge": "~2.7|~3.0.0",
+        "symfony/phpunit-bridge": "~2.8|~3.0",
         "twig/twig": "~1.20|~2.0"
->>>>>>> 5ad49c68
     },
     "suggest": {
         "ext-symfony_debug": ""
