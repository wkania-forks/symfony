<?php

/*
 * This file is part of the Symfony package.
 *
 * (c) Fabien Potencier <fabien@symfony.com>
 *
 * For the full copyright and license information, please view the LICENSE
 * file that was distributed with this source code.
 */

namespace Symfony\Component\VarDumper\Cloner;

/**
 * DumperInterface used by Data objects.
 *
 * @author Nicolas Grekas <p@tchwork.com>
 */
interface DumperInterface
{
    /**
     * Dumps a scalar value.
     *
     * @param string                $type  The PHP type of the value being dumped
     * @param string|int|float|bool $value The scalar value being dumped
     */
    public function dumpScalar(Cursor $cursor, $type, $value);

    /**
     * Dumps a string.
     *
     * @param string $str The string being dumped
     * @param bool   $bin Whether $str is UTF-8 or binary encoded
     * @param int    $cut The number of characters $str has been cut by
     */
    public function dumpString(Cursor $cursor, $str, $bin, $cut);

    /**
     * Dumps while entering an hash.
     *
<<<<<<< HEAD
     * @param int    $type     A Cursor::HASH_* const for the type of hash
     * @param string $class    The object class, resource type or array count
     * @param bool   $hasChild When the dump of the hash has child item
=======
     * @param Cursor     $cursor   The Cursor position in the dump
     * @param int        $type     A Cursor::HASH_* const for the type of hash
     * @param string|int $class    The object class, resource type or array count
     * @param bool       $hasChild When the dump of the hash has child item
>>>>>>> 8aff3ad6
     */
    public function enterHash(Cursor $cursor, $type, $class, $hasChild);

    /**
     * Dumps while leaving an hash.
     *
<<<<<<< HEAD
     * @param int    $type     A Cursor::HASH_* const for the type of hash
     * @param string $class    The object class, resource type or array count
     * @param bool   $hasChild When the dump of the hash has child item
     * @param int    $cut      The number of items the hash has been cut by
=======
     * @param Cursor     $cursor   The Cursor position in the dump
     * @param int        $type     A Cursor::HASH_* const for the type of hash
     * @param string|int $class    The object class, resource type or array count
     * @param bool       $hasChild When the dump of the hash has child item
     * @param int        $cut      The number of items the hash has been cut by
>>>>>>> 8aff3ad6
     */
    public function leaveHash(Cursor $cursor, $type, $class, $hasChild, $cut);
}<|MERGE_RESOLUTION|>--- conflicted
+++ resolved
@@ -38,34 +38,19 @@
     /**
      * Dumps while entering an hash.
      *
-<<<<<<< HEAD
-     * @param int    $type     A Cursor::HASH_* const for the type of hash
-     * @param string $class    The object class, resource type or array count
-     * @param bool   $hasChild When the dump of the hash has child item
-=======
-     * @param Cursor     $cursor   The Cursor position in the dump
      * @param int        $type     A Cursor::HASH_* const for the type of hash
      * @param string|int $class    The object class, resource type or array count
      * @param bool       $hasChild When the dump of the hash has child item
->>>>>>> 8aff3ad6
      */
     public function enterHash(Cursor $cursor, $type, $class, $hasChild);
 
     /**
      * Dumps while leaving an hash.
      *
-<<<<<<< HEAD
-     * @param int    $type     A Cursor::HASH_* const for the type of hash
-     * @param string $class    The object class, resource type or array count
-     * @param bool   $hasChild When the dump of the hash has child item
-     * @param int    $cut      The number of items the hash has been cut by
-=======
-     * @param Cursor     $cursor   The Cursor position in the dump
      * @param int        $type     A Cursor::HASH_* const for the type of hash
      * @param string|int $class    The object class, resource type or array count
      * @param bool       $hasChild When the dump of the hash has child item
      * @param int        $cut      The number of items the hash has been cut by
->>>>>>> 8aff3ad6
      */
     public function leaveHash(Cursor $cursor, $type, $class, $hasChild, $cut);
 }