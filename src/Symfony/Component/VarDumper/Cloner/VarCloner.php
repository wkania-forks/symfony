<?php

/*
 * This file is part of the Symfony package.
 *
 * (c) Fabien Potencier <fabien@symfony.com>
 *
 * For the full copyright and license information, please view the LICENSE
 * file that was distributed with this source code.
 */

namespace Symfony\Component\VarDumper\Cloner;

/**
 * @author Nicolas Grekas <p@tchwork.com>
 */
class VarCloner extends AbstractCloner
{
    private static $gid;
    private static $arrayCache = [];

    /**
     * {@inheritdoc}
     */
    protected function doClone($var)
    {
        $len = 1;                       // Length of $queue
        $pos = 0;                       // Number of cloned items past the minimum depth
        $refsCounter = 0;               // Hard references counter
        $queue = [[$var]];    // This breadth-first queue is the return value
        $indexedArrays = [];       // Map of queue indexes that hold numerically indexed arrays
        $hardRefs = [];            // Map of original zval ids to stub objects
        $objRefs = [];             // Map of original object handles to their stub object counterpart
        $objects = [];             // Keep a ref to objects to ensure their handle cannot be reused while cloning
        $resRefs = [];             // Map of original resource handles to their stub object counterpart
        $values = [];              // Map of stub objects' ids to original values
        $maxItems = $this->maxItems;
        $maxString = $this->maxString;
        $minDepth = $this->minDepth;
        $currentDepth = 0;              // Current tree depth
        $currentDepthFinalIndex = 0;    // Final $queue index for current tree depth
        $minimumDepthReached = 0 === $minDepth; // Becomes true when minimum tree depth has been reached
        $cookie = (object) [];     // Unique object used to detect hard references
        $a = null;                      // Array cast for nested structures
        $stub = null;                   // Stub capturing the main properties of an original item value
                                        // or null if the original value is used directly

        if (!$gid = self::$gid) {
            $gid = self::$gid = uniqid(mt_rand(), true); // Unique string used to detect the special $GLOBALS variable
        }
        $arrayStub = new Stub();
        $arrayStub->type = Stub::TYPE_ARRAY;
        $fromObjCast = false;

        for ($i = 0; $i < $len; ++$i) {
            // Detect when we move on to the next tree depth
            if ($i > $currentDepthFinalIndex) {
                ++$currentDepth;
                $currentDepthFinalIndex = $len - 1;
                if ($currentDepth >= $minDepth) {
                    $minimumDepthReached = true;
                }
            }

            $refs = $vals = $queue[$i];
<<<<<<< HEAD
=======
            if (\PHP_VERSION_ID < 70200 && empty($indexedArrays[$i])) {
                // see https://wiki.php.net/rfc/convert_numeric_keys_in_object_array_casts
                foreach ($vals as $k => $v) {
                    if (\is_int($k)) {
                        continue;
                    }
                    foreach ([$k => true] as $gk => $gv) {
                    }
                    if ($gk !== $k) {
                        $fromObjCast = true;
                        $refs = $vals = array_values($queue[$i]);
                        break;
                    }
                }
            }
>>>>>>> fa384979
            foreach ($vals as $k => $v) {
                // $v is the original value or a stub object in case of hard references
                $refs[$k] = $cookie;
                if ($zvalIsRef = $vals[$k] === $cookie) {
                    $vals[$k] = &$stub;         // Break hard references to make $queue completely
                    unset($stub);               // independent from the original structure
                    if ($v instanceof Stub && isset($hardRefs[spl_object_id($v)])) {
                        $vals[$k] = $refs[$k] = $v;
                        if ($v->value instanceof Stub && (Stub::TYPE_OBJECT === $v->value->type || Stub::TYPE_RESOURCE === $v->value->type)) {
                            ++$v->value->refCount;
                        }
                        ++$v->refCount;
                        continue;
                    }
                    $refs[$k] = $vals[$k] = new Stub();
                    $refs[$k]->value = $v;
                    $h = spl_object_id($refs[$k]);
                    $hardRefs[$h] = &$refs[$k];
                    $values[$h] = $v;
                    $vals[$k]->handle = ++$refsCounter;
                }
                // Create $stub when the original value $v can not be used directly
                // If $v is a nested structure, put that structure in array $a
                switch (true) {
                    case null === $v:
                    case \is_bool($v):
                    case \is_int($v):
                    case \is_float($v):
                        continue 2;

                    case \is_string($v):
                        if ('' === $v) {
                            continue 2;
                        }
                        if (!preg_match('//u', $v)) {
                            $stub = new Stub();
                            $stub->type = Stub::TYPE_STRING;
                            $stub->class = Stub::STRING_BINARY;
                            if (0 <= $maxString && 0 < $cut = \strlen($v) - $maxString) {
                                $stub->cut = $cut;
                                $stub->value = substr($v, 0, -$cut);
                            } else {
                                $stub->value = $v;
                            }
                        } elseif (0 <= $maxString && isset($v[1 + ($maxString >> 2)]) && 0 < $cut = mb_strlen($v, 'UTF-8') - $maxString) {
                            $stub = new Stub();
                            $stub->type = Stub::TYPE_STRING;
                            $stub->class = Stub::STRING_UTF8;
                            $stub->cut = $cut;
                            $stub->value = mb_substr($v, 0, $maxString, 'UTF-8');
                        } else {
                            continue 2;
                        }
                        $a = null;
                        break;

                    case \is_array($v):
                        if (!$v) {
                            continue 2;
                        }
                        $stub = $arrayStub;
                        $stub->class = Stub::ARRAY_INDEXED;

                        $j = -1;
                        foreach ($v as $gk => $gv) {
                            if ($gk !== ++$j) {
                                $stub->class = Stub::ARRAY_ASSOC;
                                break;
                            }
                        }
                        $a = $v;

                        if (Stub::ARRAY_ASSOC === $stub->class) {
                            // Copies of $GLOBALS have very strange behavior,
                            // let's detect them with some black magic
                            $a[$gid] = true;

                            // Happens with copies of $GLOBALS
                            if (isset($v[$gid])) {
                                unset($v[$gid]);
                                $a = [];
                                foreach ($v as $gk => &$gv) {
                                    $a[$gk] = &$gv;
                                }
                                unset($gv);
                            } else {
                                $a = $v;
                            }
                        }
                        break;

                    case \is_object($v):
                    case $v instanceof \__PHP_Incomplete_Class:
                        if (empty($objRefs[$h = spl_object_id($v)])) {
                            $stub = new Stub();
                            $stub->type = Stub::TYPE_OBJECT;
                            $stub->class = \get_class($v);
                            $stub->value = $v;
                            $stub->handle = $h;
                            $a = $this->castObject($stub, 0 < $i);
                            if ($v !== $stub->value) {
                                if (Stub::TYPE_OBJECT !== $stub->type || null === $stub->value) {
                                    break;
                                }
                                $stub->handle = $h = spl_object_id($stub->value);
                            }
                            $stub->value = null;
                            if (0 <= $maxItems && $maxItems <= $pos && $minimumDepthReached) {
                                $stub->cut = \count($a);
                                $a = null;
                            }
                        }
                        if (empty($objRefs[$h])) {
                            $objRefs[$h] = $stub;
                            $objects[] = $v;
                        } else {
                            $stub = $objRefs[$h];
                            ++$stub->refCount;
                            $a = null;
                        }
                        break;

                    default: // resource
                        if (empty($resRefs[$h = (int) $v])) {
                            $stub = new Stub();
                            $stub->type = Stub::TYPE_RESOURCE;
                            if ('Unknown' === $stub->class = @get_resource_type($v)) {
                                $stub->class = 'Closed';
                            }
                            $stub->value = $v;
                            $stub->handle = $h;
                            $a = $this->castResource($stub, 0 < $i);
                            $stub->value = null;
                            if (0 <= $maxItems && $maxItems <= $pos && $minimumDepthReached) {
                                $stub->cut = \count($a);
                                $a = null;
                            }
                        }
                        if (empty($resRefs[$h])) {
                            $resRefs[$h] = $stub;
                        } else {
                            $stub = $resRefs[$h];
                            ++$stub->refCount;
                            $a = null;
                        }
                        break;
                }

                if ($a) {
                    if (!$minimumDepthReached || 0 > $maxItems) {
                        $queue[$len] = $a;
                        $stub->position = $len++;
                    } elseif ($pos < $maxItems) {
                        if ($maxItems < $pos += \count($a)) {
                            $a = \array_slice($a, 0, $maxItems - $pos);
                            if ($stub->cut >= 0) {
                                $stub->cut += $pos - $maxItems;
                            }
                        }
                        $queue[$len] = $a;
                        $stub->position = $len++;
                    } elseif ($stub->cut >= 0) {
                        $stub->cut += \count($a);
                        $stub->position = 0;
                    }
                }

                if ($arrayStub === $stub) {
                    if ($arrayStub->cut) {
                        $stub = [$arrayStub->cut, $arrayStub->class => $arrayStub->position];
                        $arrayStub->cut = 0;
                    } elseif (isset(self::$arrayCache[$arrayStub->class][$arrayStub->position])) {
                        $stub = self::$arrayCache[$arrayStub->class][$arrayStub->position];
                    } else {
                        self::$arrayCache[$arrayStub->class][$arrayStub->position] = $stub = [$arrayStub->class => $arrayStub->position];
                    }
                }

                if ($zvalIsRef) {
                    $refs[$k]->value = $stub;
                } else {
                    $vals[$k] = $stub;
                }
            }

            if ($fromObjCast) {
                $fromObjCast = false;
                $refs = $vals;
                $vals = [];
                $j = -1;
                foreach ($queue[$i] as $k => $v) {
                    foreach ([$k => true] as $gk => $gv) {
                    }
                    if ($gk !== $k) {
                        $vals = (object) $vals;
                        $vals->{$k} = $refs[++$j];
                        $vals = (array) $vals;
                    } else {
                        $vals[$k] = $refs[++$j];
                    }
                }
            }

            $queue[$i] = $vals;
        }

        foreach ($values as $h => $v) {
            $hardRefs[$h] = $v;
        }

        return $queue;
    }
}<|MERGE_RESOLUTION|>--- conflicted
+++ resolved
@@ -63,24 +63,6 @@
             }
 
             $refs = $vals = $queue[$i];
-<<<<<<< HEAD
-=======
-            if (\PHP_VERSION_ID < 70200 && empty($indexedArrays[$i])) {
-                // see https://wiki.php.net/rfc/convert_numeric_keys_in_object_array_casts
-                foreach ($vals as $k => $v) {
-                    if (\is_int($k)) {
-                        continue;
-                    }
-                    foreach ([$k => true] as $gk => $gv) {
-                    }
-                    if ($gk !== $k) {
-                        $fromObjCast = true;
-                        $refs = $vals = array_values($queue[$i]);
-                        break;
-                    }
-                }
-            }
->>>>>>> fa384979
             foreach ($vals as $k => $v) {
                 // $v is the original value or a stub object in case of hard references
                 $refs[$k] = $cookie;
