--- conflicted
+++ resolved
@@ -72,13 +72,8 @@
     public static function castTimeZone(\DateTimeZone $timeZone, array $a, Stub $stub, $isNested, $filter)
     {
         $location = $timeZone->getLocation();
-<<<<<<< HEAD
-        $formatted = (new \Datetime('now', $timeZone))->format($location ? 'e (P)' : 'P');
+        $formatted = (new \DateTime('now', $timeZone))->format($location ? 'e (P)' : 'P');
         $title = $location && extension_loaded('intl') ? \Locale::getDisplayRegion('-'.$location['country_code']) : '';
-=======
-        $formatted = (new \DateTime('now', $timeZone))->format($location ? 'e (P)' : 'P');
-        $title = $location && extension_loaded('intl') ? \Locale::getDisplayRegion('-'.$location['country_code'], \Locale::getDefault()) : '';
->>>>>>> 2dbe17b9
 
         $z = array(Caster::PREFIX_VIRTUAL.'timezone' => new ConstStub($formatted, $title));
 
