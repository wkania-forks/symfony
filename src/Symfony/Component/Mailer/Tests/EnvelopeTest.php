<?php

/*
 * This file is part of the Symfony package.
 *
 * (c) Fabien Potencier <fabien@symfony.com>
 *
 * For the full copyright and license information, please view the LICENSE
 * file that was distributed with this source code.
 */

namespace Symfony\Component\Mailer\Tests;

use PHPUnit\Framework\TestCase;
use Symfony\Component\Mailer\Envelope;
use Symfony\Component\Mailer\Exception\InvalidArgumentException;
use Symfony\Component\Mailer\Exception\LogicException;
use Symfony\Component\Mime\Address;
use Symfony\Component\Mime\Header\Headers;
use Symfony\Component\Mime\Header\PathHeader;
use Symfony\Component\Mime\Message;
use Symfony\Component\Mime\RawMessage;

class EnvelopeTest extends TestCase
{
    public function testConstructorWithAddressSender()
    {
        $e = new Envelope(new Address('fabien@symfony.com'), [new Address('thomas@symfony.com')]);
        $this->assertEquals(new Address('fabien@symfony.com'), $e->getSender());
    }

    public function testConstructorWithAddressSenderAndNonAsciiCharactersInLocalPartOfAddress()
    {
        $this->expectException(InvalidArgumentException::class);
        $this->expectExceptionMessage('Invalid sender "fabièn@symfony.com": non-ASCII characters not supported in local-part of email.');
        new Envelope(new Address('fabièn@symfony.com'), [new Address('thomas@symfony.com')]);
    }

    public function testConstructorWithNamedAddressSender()
    {
        $e = new Envelope($sender = new Address('fabien@symfony.com', 'Fabien'), [new Address('thomas@symfony.com')]);
        $this->assertEquals($sender, $e->getSender());
    }

    public function testConstructorWithAddressRecipients()
    {
        $e = new Envelope(new Address('fabien@symfony.com'), [new Address('thomas@symfony.com'), new Address('lucas@symfony.com', 'Lucas')]);
        $this->assertEquals([new Address('thomas@symfony.com'), new Address('lucas@symfony.com')], $e->getRecipients());
    }

    public function testConstructorWithNoRecipients()
    {
        $this->expectException(\InvalidArgumentException::class);
        new Envelope(new Address('fabien@symfony.com'), []);
    }

    public function testConstructorWithWrongRecipients()
    {
        $this->expectException(\InvalidArgumentException::class);
        new Envelope(new Address('fabien@symfony.com'), ['lucas@symfony.com']);
    }

    public function testSenderFromHeaders()
    {
        $headers = new Headers();
        $headers->addPathHeader('Return-Path', $return = new Address('return@symfony.com', 'return'));
        $headers->addMailboxListHeader('To', ['to@symfony.com']);
        $e = Envelope::create(new Message($headers));
<<<<<<< HEAD
        $this->assertEquals(new Address('return@symfony.com'), $e->getSender());
=======
        $this->assertEquals($return, $e->getSender());
>>>>>>> 28e072a8

        $headers = new Headers();
        $headers->addMailboxHeader('Sender', $sender = new Address('sender@symfony.com', 'sender'));
        $headers->addMailboxListHeader('To', ['to@symfony.com']);
        $e = Envelope::create(new Message($headers));
<<<<<<< HEAD
        $this->assertEquals(new Address('sender@symfony.com'), $e->getSender());
=======
        $this->assertEquals($sender, $e->getSender());
>>>>>>> 28e072a8

        $headers = new Headers();
        $headers->addMailboxListHeader('From', [$from = new Address('from@symfony.com', 'from'), 'some@symfony.com']);
        $headers->addMailboxListHeader('To', ['to@symfony.com']);
        $e = Envelope::create(new Message($headers));
<<<<<<< HEAD
        $this->assertEquals(new Address('from@symfony.com'), $e->getSender());
    }

    public function testSenderFromHeadersFailsWithNonAsciiCharactersInLocalPart()
    {
        $this->expectException(InvalidArgumentException::class);
        $this->expectExceptionMessage('Invalid sender "fabièn@symfony.com": non-ASCII characters not supported in local-part of email.');
        $message = new Message(new Headers(new PathHeader('Return-Path', new Address('fabièn@symfony.com'))));
        Envelope::create($message)->getSender();
=======
        $this->assertEquals($from, $e->getSender());
>>>>>>> 28e072a8
    }

    public function testSenderFromHeadersWithoutFrom()
    {
        $headers = new Headers();
        $headers->addMailboxListHeader('To', ['to@symfony.com']);
        $e = Envelope::create($message = new Message($headers));
<<<<<<< HEAD
        $message->getHeaders()->addMailboxListHeader('From', [new Address('from@symfony.com', 'from')]);
        $this->assertEquals(new Address('from@symfony.com'), $e->getSender());
=======
        $message->getHeaders()->addMailboxListHeader('From', [$from = new Address('from@symfony.com', 'from')]);
        $this->assertEquals($from, $e->getSender());
>>>>>>> 28e072a8
    }

    public function testRecipientsFromHeaders()
    {
        $headers = new Headers();
        $headers->addPathHeader('Return-Path', 'return@symfony.com');
        $headers->addMailboxListHeader('To', [new Address('to@symfony.com')]);
        $headers->addMailboxListHeader('Cc', [new Address('cc@symfony.com')]);
        $headers->addMailboxListHeader('Bcc', [new Address('bcc@symfony.com')]);
        $e = Envelope::create(new Message($headers));
        $this->assertEquals([new Address('to@symfony.com'), new Address('cc@symfony.com'), new Address('bcc@symfony.com')], $e->getRecipients());
    }

    public function testRecipientsFromHeadersWithNames()
    {
        $headers = new Headers();
        $headers->addPathHeader('Return-Path', 'return@symfony.com');
        $headers->addMailboxListHeader('To', [new Address('to@symfony.com', 'to')]);
        $headers->addMailboxListHeader('Cc', [new Address('cc@symfony.com', 'cc')]);
        $headers->addMailboxListHeader('Bcc', [new Address('bcc@symfony.com', 'bcc')]);
        $e = Envelope::create(new Message($headers));
        $this->assertEquals([new Address('to@symfony.com', 'to'), new Address('cc@symfony.com', 'cc'), new Address('bcc@symfony.com', 'bcc')], $e->getRecipients());
    }

    public function testFromRawMessages()
    {
        $this->expectException(LogicException::class);

        Envelope::create(new RawMessage('Some raw email message'));
    }
}<|MERGE_RESOLUTION|>--- conflicted
+++ resolved
@@ -66,28 +66,19 @@
         $headers->addPathHeader('Return-Path', $return = new Address('return@symfony.com', 'return'));
         $headers->addMailboxListHeader('To', ['to@symfony.com']);
         $e = Envelope::create(new Message($headers));
-<<<<<<< HEAD
-        $this->assertEquals(new Address('return@symfony.com'), $e->getSender());
-=======
         $this->assertEquals($return, $e->getSender());
->>>>>>> 28e072a8
 
         $headers = new Headers();
         $headers->addMailboxHeader('Sender', $sender = new Address('sender@symfony.com', 'sender'));
         $headers->addMailboxListHeader('To', ['to@symfony.com']);
         $e = Envelope::create(new Message($headers));
-<<<<<<< HEAD
-        $this->assertEquals(new Address('sender@symfony.com'), $e->getSender());
-=======
         $this->assertEquals($sender, $e->getSender());
->>>>>>> 28e072a8
 
         $headers = new Headers();
         $headers->addMailboxListHeader('From', [$from = new Address('from@symfony.com', 'from'), 'some@symfony.com']);
         $headers->addMailboxListHeader('To', ['to@symfony.com']);
         $e = Envelope::create(new Message($headers));
-<<<<<<< HEAD
-        $this->assertEquals(new Address('from@symfony.com'), $e->getSender());
+        $this->assertEquals($from, $e->getSender());
     }
 
     public function testSenderFromHeadersFailsWithNonAsciiCharactersInLocalPart()
@@ -96,9 +87,6 @@
         $this->expectExceptionMessage('Invalid sender "fabièn@symfony.com": non-ASCII characters not supported in local-part of email.');
         $message = new Message(new Headers(new PathHeader('Return-Path', new Address('fabièn@symfony.com'))));
         Envelope::create($message)->getSender();
-=======
-        $this->assertEquals($from, $e->getSender());
->>>>>>> 28e072a8
     }
 
     public function testSenderFromHeadersWithoutFrom()
@@ -106,13 +94,8 @@
         $headers = new Headers();
         $headers->addMailboxListHeader('To', ['to@symfony.com']);
         $e = Envelope::create($message = new Message($headers));
-<<<<<<< HEAD
-        $message->getHeaders()->addMailboxListHeader('From', [new Address('from@symfony.com', 'from')]);
-        $this->assertEquals(new Address('from@symfony.com'), $e->getSender());
-=======
         $message->getHeaders()->addMailboxListHeader('From', [$from = new Address('from@symfony.com', 'from')]);
         $this->assertEquals($from, $e->getSender());
->>>>>>> 28e072a8
     }
 
     public function testRecipientsFromHeaders()
