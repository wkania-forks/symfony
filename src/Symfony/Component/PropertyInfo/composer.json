--- conflicted
+++ resolved
@@ -26,12 +26,7 @@
         "php": ">=5.5.9"
     },
     "require-dev": {
-<<<<<<< HEAD
-        "symfony/phpunit-bridge": "~2.8|~3.0",
         "symfony/serializer": "~2.8|~3.0",
-=======
-        "symfony/serializer": "~2.7|~3.0.0",
->>>>>>> c8475c93
         "phpdocumentor/reflection": "^1.0.7",
         "doctrine/annotations": "~1.0"
     },
