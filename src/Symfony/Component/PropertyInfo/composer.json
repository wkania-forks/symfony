--- conflicted
+++ resolved
@@ -34,14 +34,9 @@
         "doctrine/annotations": "~1.0"
     },
     "conflict": {
-<<<<<<< HEAD
-        "phpdocumentor/reflection-docblock": "<3.0",
+        "phpdocumentor/reflection-docblock": "<3.0||>=3.2.0",
         "phpdocumentor/type-resolver": "<0.2.0",
         "symfony/dependency-injection": "<3.3"
-=======
-        "phpdocumentor/reflection-docblock": "<3.0||>=3.2.0",
-        "phpdocumentor/type-resolver": "<0.2.0"
->>>>>>> 09446473
     },
     "suggest": {
         "psr/cache-implementation": "To cache results",
