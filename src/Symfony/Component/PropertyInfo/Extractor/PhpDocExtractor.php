<?php

/*
 * This file is part of the Symfony package.
 *
 * (c) Fabien Potencier <fabien@symfony.com>
 *
 * For the full copyright and license information, please view the LICENSE
 * file that was distributed with this source code.
 */

namespace Symfony\Component\PropertyInfo\Extractor;

use phpDocumentor\Reflection\DocBlock;
use phpDocumentor\Reflection\DocBlockFactory;
use phpDocumentor\Reflection\DocBlockFactoryInterface;
use phpDocumentor\Reflection\Types\ContextFactory;
use Symfony\Component\PropertyInfo\PropertyDescriptionExtractorInterface;
use Symfony\Component\PropertyInfo\PropertyTypeExtractorInterface;
use Symfony\Component\PropertyInfo\Type;
use Symfony\Component\PropertyInfo\Util\PhpDocTypeHelper;

/**
 * Extracts data using a PHPDoc parser.
 *
 * @author Kévin Dunglas <dunglas@gmail.com>
 *
 * @final since version 3.3
 */
class PhpDocExtractor implements PropertyDescriptionExtractorInterface, PropertyTypeExtractorInterface
{
    const PROPERTY = 0;
    const ACCESSOR = 1;
    const MUTATOR = 2;

    /**
     * @var DocBlock[]
     */
    private $docBlocks = array();

    /**
     * @var DocBlockFactory
     */
    private $docBlockFactory;

    /**
     * @var ContextFactory
     */
    private $contextFactory;

    /**
     * @var PhpDocTypeHelper
     */
    private $phpDocTypeHelper;

    public function __construct(DocBlockFactoryInterface $docBlockFactory = null)
    {
        $this->docBlockFactory = $docBlockFactory ?: DocBlockFactory::createInstance();
        $this->contextFactory = new ContextFactory();
        $this->phpDocTypeHelper = new PhpDocTypeHelper();
    }

    /**
     * {@inheritdoc}
     */
    public function getShortDescription($class, $property, array $context = array())
    {
        /** @var $docBlock DocBlock */
        list($docBlock) = $this->getDocBlock($class, $property);
        if (!$docBlock) {
            return;
        }

        $shortDescription = $docBlock->getSummary();

        if (!empty($shortDescription)) {
            return $shortDescription;
        }

        foreach ($docBlock->getTagsByName('var') as $var) {
            $varDescription = $var->getDescription()->render();

            if (!empty($varDescription)) {
                return $varDescription;
            }
        }
    }

    /**
     * {@inheritdoc}
     */
    public function getLongDescription($class, $property, array $context = array())
    {
        /** @var $docBlock DocBlock */
        list($docBlock) = $this->getDocBlock($class, $property);
        if (!$docBlock) {
            return;
        }

        $contents = $docBlock->getDescription()->render();

        return '' === $contents ? null : $contents;
    }

    /**
     * {@inheritdoc}
     */
    public function getTypes($class, $property, array $context = array())
    {
        /** @var $docBlock DocBlock */
        list($docBlock, $source, $prefix) = $this->getDocBlock($class, $property);
        if (!$docBlock) {
            return;
        }

        switch ($source) {
            case self::PROPERTY:
                $tag = 'var';
                break;

            case self::ACCESSOR:
                $tag = 'return';
                break;

            case self::MUTATOR:
                $tag = 'param';
                break;
        }

        $types = array();
        /** @var DocBlock\Tags\Var_|DocBlock\Tags\Return_|DocBlock\Tags\Param $tag */
        foreach ($docBlock->getTagsByName($tag) as $tag) {
            $types = array_merge($types, $this->phpDocTypeHelper->getTypes($tag->getType()));
        }

        if (!isset($types[0])) {
            return;
        }

        if (!in_array($prefix, ReflectionExtractor::$arrayMutatorPrefixes)) {
            return $types;
        }

        return array(new Type(Type::BUILTIN_TYPE_ARRAY, false, null, true, new Type(Type::BUILTIN_TYPE_INT), $types[0]));
    }

    /**
     * Gets the DocBlock for this property.
     *
     * @param string $class
     * @param string $property
     *
     * @return array
     */
    private function getDocBlock($class, $property)
    {
        $propertyHash = sprintf('%s::%s', $class, $property);

        if (isset($this->docBlocks[$propertyHash])) {
            return $this->docBlocks[$propertyHash];
        }

        $ucFirstProperty = ucfirst($property);

        try {
            switch (true) {
                case $docBlock = $this->getDocBlockFromProperty($class, $property):
                    $data = array($docBlock, self::PROPERTY, null);
                    break;

                case list($docBlock) = $this->getDocBlockFromMethod($class, $ucFirstProperty, self::ACCESSOR):
                    $data = array($docBlock, self::ACCESSOR, null);
                    break;

                case list($docBlock, $prefix) = $this->getDocBlockFromMethod($class, $ucFirstProperty, self::MUTATOR):
                    $data = array($docBlock, self::MUTATOR, $prefix);
                    break;

                default:
                    $data = array(null, null, null);
            }
        } catch (\InvalidArgumentException $e) {
            $data = array(null, null, null);
        }

        return $this->docBlocks[$propertyHash] = $data;
    }

    /**
     * Gets the DocBlock from a property.
     *
     * @param string $class
     * @param string $property
     *
     * @return DocBlock|null
     */
    private function getDocBlockFromProperty($class, $property)
    {
        // Use a ReflectionProperty instead of $class to get the parent class if applicable
        try {
            $reflectionProperty = new \ReflectionProperty($class, $property);
        } catch (\ReflectionException $e) {
            return;
        }

        return $this->docBlockFactory->create($reflectionProperty, $this->contextFactory->createFromReflector($reflectionProperty));
    }

    /**
     * Gets DocBlock from accessor or mutator method.
     *
     * @param string $class
     * @param string $ucFirstProperty
     * @param int    $type
     *
     * @return array|null
     */
    private function getDocBlockFromMethod($class, $ucFirstProperty, $type)
    {
<<<<<<< HEAD
        $prefixes = $type === self::ACCESSOR ? ReflectionExtractor::$accessorPrefixes : ReflectionExtractor::$mutatorPrefixes;
        $prefix = null;
=======
        $prefixes = self::ACCESSOR === $type ? ReflectionExtractor::$accessorPrefixes : ReflectionExtractor::$mutatorPrefixes;
>>>>>>> 6f924755

        foreach ($prefixes as $prefix) {
            $methodName = $prefix.$ucFirstProperty;

            try {
                $reflectionMethod = new \ReflectionMethod($class, $methodName);
                if ($reflectionMethod->isStatic()) {
                    continue;
                }

                if (
                    (self::ACCESSOR === $type && 0 === $reflectionMethod->getNumberOfRequiredParameters()) ||
                    (self::MUTATOR === $type && $reflectionMethod->getNumberOfParameters() >= 1)
                ) {
                    break;
                }
            } catch (\ReflectionException $e) {
                // Try the next prefix if the method doesn't exist
            }
        }

        if (!isset($reflectionMethod)) {
            return;
        }

        return array($this->docBlockFactory->create($reflectionMethod, $this->contextFactory->createFromReflector($reflectionMethod)), $prefix);
    }
}<|MERGE_RESOLUTION|>--- conflicted
+++ resolved
@@ -217,12 +217,8 @@
      */
     private function getDocBlockFromMethod($class, $ucFirstProperty, $type)
     {
-<<<<<<< HEAD
-        $prefixes = $type === self::ACCESSOR ? ReflectionExtractor::$accessorPrefixes : ReflectionExtractor::$mutatorPrefixes;
+        $prefixes = self::ACCESSOR === $type ? ReflectionExtractor::$accessorPrefixes : ReflectionExtractor::$mutatorPrefixes;
         $prefix = null;
-=======
-        $prefixes = self::ACCESSOR === $type ? ReflectionExtractor::$accessorPrefixes : ReflectionExtractor::$mutatorPrefixes;
->>>>>>> 6f924755
 
         foreach ($prefixes as $prefix) {
             $methodName = $prefix.$ucFirstProperty;
