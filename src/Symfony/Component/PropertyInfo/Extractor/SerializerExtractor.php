<?php

/*
 * This file is part of the Symfony package.
 *
 * (c) Fabien Potencier <fabien@symfony.com>
 *
 * For the full copyright and license information, please view the LICENSE
 * file that was distributed with this source code.
 */

namespace Symfony\Component\PropertyInfo\Extractor;

use Symfony\Component\PropertyInfo\PropertyListExtractorInterface;
use Symfony\Component\Serializer\Mapping\Factory\ClassMetadataFactoryInterface;

/**
 * Lists available properties using Symfony Serializer Component metadata.
 *
 * @author Kévin Dunglas <dunglas@gmail.com>
 *
 * @final
 */
class SerializerExtractor implements PropertyListExtractorInterface
{
    private $classMetadataFactory;

    public function __construct(ClassMetadataFactoryInterface $classMetadataFactory)
    {
        $this->classMetadataFactory = $classMetadataFactory;
    }

    /**
     * {@inheritdoc}
     */
    public function getProperties(string $class, array $context = []): ?array
    {
        if (!\array_key_exists('serializer_groups', $context) || (null !== $context['serializer_groups'] && !\is_array($context['serializer_groups']))) {
            return null;
        }

        if (!$this->classMetadataFactory->getMetadataFor($class)) {
            return null;
        }

        $properties = [];
        $serializerClassMetadata = $this->classMetadataFactory->getMetadataFor($class);

        foreach ($serializerClassMetadata->getAttributesMetadata() as $serializerAttributeMetadata) {
<<<<<<< HEAD
            $ignored = method_exists($serializerClassMetadata, 'isIgnored') && $serializerAttributeMetadata->isIgnored();
            if (!$ignored && (null === $context['serializer_groups'] || array_intersect($context['serializer_groups'], $serializerAttributeMetadata->getGroups()))) {
=======
            $ignored = method_exists($serializerAttributeMetadata, 'isIgnored') && $serializerAttributeMetadata->isIgnored();
            if (!$ignored && array_intersect($context['serializer_groups'], $serializerAttributeMetadata->getGroups())) {
>>>>>>> ae2925dc
                $properties[] = $serializerAttributeMetadata->getName();
            }
        }

        return $properties;
    }
}<|MERGE_RESOLUTION|>--- conflicted
+++ resolved
@@ -47,13 +47,8 @@
         $serializerClassMetadata = $this->classMetadataFactory->getMetadataFor($class);
 
         foreach ($serializerClassMetadata->getAttributesMetadata() as $serializerAttributeMetadata) {
-<<<<<<< HEAD
-            $ignored = method_exists($serializerClassMetadata, 'isIgnored') && $serializerAttributeMetadata->isIgnored();
+            $ignored = method_exists($serializerAttributeMetadata, 'isIgnored') && $serializerAttributeMetadata->isIgnored();
             if (!$ignored && (null === $context['serializer_groups'] || array_intersect($context['serializer_groups'], $serializerAttributeMetadata->getGroups()))) {
-=======
-            $ignored = method_exists($serializerAttributeMetadata, 'isIgnored') && $serializerAttributeMetadata->isIgnored();
-            if (!$ignored && array_intersect($context['serializer_groups'], $serializerAttributeMetadata->getGroups())) {
->>>>>>> ae2925dc
                 $properties[] = $serializerAttributeMetadata->getName();
             }
         }
