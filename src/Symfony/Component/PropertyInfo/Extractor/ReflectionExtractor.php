<?php

/*
 * This file is part of the Symfony package.
 *
 * (c) Fabien Potencier <fabien@symfony.com>
 *
 * For the full copyright and license information, please view the LICENSE
 * file that was distributed with this source code.
 */

namespace Symfony\Component\PropertyInfo\Extractor;

use Symfony\Component\Inflector\Inflector;
use Symfony\Component\PropertyInfo\PropertyAccessExtractorInterface;
use Symfony\Component\PropertyInfo\PropertyInitializableExtractorInterface;
use Symfony\Component\PropertyInfo\PropertyListExtractorInterface;
use Symfony\Component\PropertyInfo\PropertyTypeExtractorInterface;
use Symfony\Component\PropertyInfo\Type;

/**
 * Extracts data using the reflection API.
 *
 * @author Kévin Dunglas <dunglas@gmail.com>
 *
 * @final
 */
class ReflectionExtractor implements PropertyListExtractorInterface, PropertyTypeExtractorInterface, PropertyAccessExtractorInterface, PropertyInitializableExtractorInterface
{
    /**
     * @internal
     */
    public static $defaultMutatorPrefixes = ['add', 'remove', 'set'];

    /**
     * @internal
     */
    public static $defaultAccessorPrefixes = ['is', 'can', 'get', 'has'];

    /**
     * @internal
     */
    public static $defaultArrayMutatorPrefixes = ['add', 'remove'];

    public const ALLOW_PRIVATE = 1;
    public const ALLOW_PROTECTED = 2;
    public const ALLOW_PUBLIC = 4;

    private const MAP_TYPES = [
        'integer' => Type::BUILTIN_TYPE_INT,
        'boolean' => Type::BUILTIN_TYPE_BOOL,
        'double' => Type::BUILTIN_TYPE_FLOAT,
    ];

    private $mutatorPrefixes;
    private $accessorPrefixes;
    private $arrayMutatorPrefixes;
    private $enableConstructorExtraction;
    private $accessFlags;

    private $arrayMutatorPrefixesFirst;
    private $arrayMutatorPrefixesLast;

    /**
     * @param string[]|null $mutatorPrefixes
     * @param string[]|null $accessorPrefixes
     * @param string[]|null $arrayMutatorPrefixes
     */
    public function __construct(array $mutatorPrefixes = null, array $accessorPrefixes = null, array $arrayMutatorPrefixes = null, bool $enableConstructorExtraction = true, int $accessFlags = self::ALLOW_PUBLIC)
    {
        $this->mutatorPrefixes = null !== $mutatorPrefixes ? $mutatorPrefixes : self::$defaultMutatorPrefixes;
        $this->accessorPrefixes = null !== $accessorPrefixes ? $accessorPrefixes : self::$defaultAccessorPrefixes;
        $this->arrayMutatorPrefixes = null !== $arrayMutatorPrefixes ? $arrayMutatorPrefixes : self::$defaultArrayMutatorPrefixes;
        $this->enableConstructorExtraction = $enableConstructorExtraction;
        $this->accessFlags = $accessFlags;

        $this->arrayMutatorPrefixesFirst = array_merge($this->arrayMutatorPrefixes, array_diff($this->mutatorPrefixes, $this->arrayMutatorPrefixes));
        $this->arrayMutatorPrefixesLast = array_reverse($this->arrayMutatorPrefixesFirst);
    }

    /**
     * {@inheritdoc}
     */
    public function getProperties($class, array $context = []): ?array
    {
        try {
            $reflectionClass = new \ReflectionClass($class);
        } catch (\ReflectionException $e) {
            return null;
        }

        $propertyFlags = 0;
        $methodFlags = 0;

        if ($this->accessFlags & self::ALLOW_PUBLIC) {
            $propertyFlags = $propertyFlags | \ReflectionProperty::IS_PUBLIC;
            $methodFlags = $methodFlags | \ReflectionMethod::IS_PUBLIC;
        }

        if ($this->accessFlags & self::ALLOW_PRIVATE) {
            $propertyFlags = $propertyFlags | \ReflectionProperty::IS_PRIVATE;
            $methodFlags = $methodFlags | \ReflectionMethod::IS_PRIVATE;
        }

        if ($this->accessFlags & self::ALLOW_PROTECTED) {
            $propertyFlags = $propertyFlags | \ReflectionProperty::IS_PROTECTED;
            $methodFlags = $methodFlags | \ReflectionMethod::IS_PROTECTED;
        }

        $reflectionProperties = $reflectionClass->getProperties();

        $properties = [];
        foreach ($reflectionProperties as $reflectionProperty) {
            if ($reflectionProperty->getModifiers() & $propertyFlags) {
                $properties[$reflectionProperty->name] = $reflectionProperty->name;
            }
        }

        foreach ($reflectionClass->getMethods($methodFlags) as $reflectionMethod) {
            if ($reflectionMethod->isStatic()) {
                continue;
            }

            $propertyName = $this->getPropertyName($reflectionMethod->name, $reflectionProperties);
            if (!$propertyName || isset($properties[$propertyName])) {
                continue;
            }
            if ($reflectionClass->hasProperty($lowerCasedPropertyName = lcfirst($propertyName)) || (!$reflectionClass->hasProperty($propertyName) && !preg_match('/^[A-Z]{2,}/', $propertyName))) {
                $propertyName = $lowerCasedPropertyName;
            }
            $properties[$propertyName] = $propertyName;
        }

        return $properties ? array_values($properties) : null;
    }

    /**
     * {@inheritdoc}
     */
    public function getTypes($class, $property, array $context = []): ?array
    {
        if ($fromMutator = $this->extractFromMutator($class, $property)) {
            return $fromMutator;
        }

        if ($fromAccessor = $this->extractFromAccessor($class, $property)) {
            return $fromAccessor;
        }

        if (
            ($context['enable_constructor_extraction'] ?? $this->enableConstructorExtraction) &&
            $fromConstructor = $this->extractFromConstructor($class, $property)
        ) {
            return $fromConstructor;
        }

        if ($fromDefaultValue = $this->extractFromDefaultValue($class, $property)) {
            return $fromDefaultValue;
        }

        return null;
    }

    /**
     * {@inheritdoc}
     */
    public function isReadable($class, $property, array $context = []): ?bool
    {
        if ($this->isAllowedProperty($class, $property)) {
            return true;
        }

        list($reflectionMethod) = $this->getAccessorMethod($class, $property);

        return null !== $reflectionMethod;
    }

    /**
     * {@inheritdoc}
     */
    public function isWritable($class, $property, array $context = []): ?bool
    {
        if ($this->isAllowedProperty($class, $property)) {
            return true;
        }

        list($reflectionMethod) = $this->getMutatorMethod($class, $property);

        return null !== $reflectionMethod;
    }

    /**
     * {@inheritdoc}
     */
    public function isInitializable(string $class, string $property, array $context = []): ?bool
    {
        try {
            $reflectionClass = new \ReflectionClass($class);
        } catch (\ReflectionException $e) {
            return null;
        }

        if (!$reflectionClass->isInstantiable()) {
            return false;
        }

        if ($constructor = $reflectionClass->getConstructor()) {
            foreach ($constructor->getParameters() as $parameter) {
                if ($property === $parameter->name) {
                    return true;
                }
            }
        } elseif ($parentClass = $reflectionClass->getParentClass()) {
            return $this->isInitializable($parentClass->getName(), $property);
        }

        return false;
    }

    /**
     * @return Type[]|null
     */
    private function extractFromMutator(string $class, string $property): ?array
    {
        list($reflectionMethod, $prefix) = $this->getMutatorMethod($class, $property);
        if (null === $reflectionMethod) {
            return null;
        }

        $reflectionParameters = $reflectionMethod->getParameters();
        $reflectionParameter = $reflectionParameters[0];

<<<<<<< HEAD
        if (!$reflectionType = $reflectionParameter->getType()) {
=======
        if ($this->supportsParameterType) {
            if (!$reflectionType = $reflectionParameter->getType()) {
                return null;
            }
            $type = $this->extractFromReflectionType($reflectionType, $reflectionMethod);

            // HHVM reports variadics with "array" but not builtin type hints
            if (1 === \count($type) && !$reflectionType->isBuiltin() && Type::BUILTIN_TYPE_ARRAY === $type[0]->getBuiltinType()) {
                return null;
            }
        } elseif (preg_match('/^(?:[^ ]++ ){4}([a-zA-Z_\x7F-\xFF][^ ]++)/', $reflectionParameter, $info)) {
            if (Type::BUILTIN_TYPE_ARRAY === $info[1]) {
                $type = [new Type(Type::BUILTIN_TYPE_ARRAY, $reflectionParameter->allowsNull(), null, true)];
            } elseif (Type::BUILTIN_TYPE_CALLABLE === $info[1]) {
                $type = [new Type(Type::BUILTIN_TYPE_CALLABLE, $reflectionParameter->allowsNull())];
            } else {
                $type = [new Type(Type::BUILTIN_TYPE_OBJECT, $reflectionParameter->allowsNull(), $this->resolveTypeName($info[1], $reflectionMethod))];
            }
        } else {
>>>>>>> cf66f033
            return null;
        }
        $type = $this->extractFromReflectionType($reflectionType, $reflectionMethod);

        if (1 === \count($type) && \in_array($prefix, $this->arrayMutatorPrefixes)) {
            $type = [new Type(Type::BUILTIN_TYPE_ARRAY, false, null, true, new Type(Type::BUILTIN_TYPE_INT), $type[0])];
        }

        return $type;
    }

    /**
     * Tries to extract type information from accessors.
     *
     * @return Type[]|null
     */
    private function extractFromAccessor(string $class, string $property): ?array
    {
        list($reflectionMethod, $prefix) = $this->getAccessorMethod($class, $property);
        if (null === $reflectionMethod) {
            return null;
        }

<<<<<<< HEAD
        if ($reflectionType = $reflectionMethod->getReturnType()) {
            return [$this->extractFromReflectionType($reflectionType, $reflectionMethod)];
=======
        if ($this->supportsParameterType && $reflectionType = $reflectionMethod->getReturnType()) {
            return $this->extractFromReflectionType($reflectionType, $reflectionMethod);
>>>>>>> cf66f033
        }

        if (\in_array($prefix, ['is', 'can', 'has'])) {
            return [new Type(Type::BUILTIN_TYPE_BOOL)];
        }

        return null;
    }

    /**
     * Tries to extract type information from constructor.
     *
<<<<<<< HEAD
     * @return Type[]|null
=======
     * @return Type[]
>>>>>>> cf66f033
     */
    private function extractFromConstructor(string $class, string $property): ?array
    {
<<<<<<< HEAD
        try {
            $reflectionClass = new \ReflectionClass($class);
        } catch (\ReflectionException $e) {
            return null;
        }

        $constructor = $reflectionClass->getConstructor();

        if (!$constructor) {
            return null;
        }

        foreach ($constructor->getParameters() as $parameter) {
            if ($property !== $parameter->name) {
                continue;
            }
            $reflectionType = $parameter->getType();

            return $reflectionType ? [$this->extractFromReflectionType($reflectionType, $constructor)] : null;
        }

        if ($parentClass = $reflectionClass->getParentClass()) {
            return $this->extractFromConstructor($parentClass->getName(), $property);
        }

        return null;
    }

    private function extractFromDefaultValue(string $class, string $property): ?array
    {
        try {
            $reflectionClass = new \ReflectionClass($class);
        } catch (\ReflectionException $e) {
            return null;
        }

        $defaultValue = $reflectionClass->getDefaultProperties()[$property] ?? null;

        if (null === $defaultValue) {
            return null;
        }

        $type = \gettype($defaultValue);

        return [new Type(static::MAP_TYPES[$type] ?? $type)];
    }

    private function extractFromReflectionType(\ReflectionType $reflectionType, \ReflectionMethod $reflectionMethod): Type
    {
        $phpTypeOrClass = $reflectionType->getName();
=======
        $types = [];
>>>>>>> cf66f033
        $nullable = $reflectionType->allowsNull();

        foreach ($reflectionType instanceof \ReflectionUnionType ? $reflectionType->getTypes() : [$reflectionType] as $type) {
            $phpTypeOrClass = $reflectionType instanceof \ReflectionNamedType ? $reflectionType->getName() : (string) $type;

            if (Type::BUILTIN_TYPE_ARRAY === $phpTypeOrClass) {
                $types[] = new Type(Type::BUILTIN_TYPE_ARRAY, $nullable, null, true);
            } elseif ('void' === $phpTypeOrClass || 'null' === $phpTypeOrClass) {
                $types[] = new Type(Type::BUILTIN_TYPE_NULL, $nullable);
            } elseif ($reflectionType->isBuiltin()) {
                $types[] = new Type($phpTypeOrClass, $nullable);
            } else {
                $types[] = new Type(Type::BUILTIN_TYPE_OBJECT, $nullable, $this->resolveTypeName($phpTypeOrClass, $reflectionMethod));
            }
        }

        return $types;
    }

    private function resolveTypeName(string $name, \ReflectionMethod $reflectionMethod): string
    {
        if ('self' === $lcName = strtolower($name)) {
            return $reflectionMethod->getDeclaringClass()->name;
        }
        if ('parent' === $lcName && $parent = $reflectionMethod->getDeclaringClass()->getParentClass()) {
            return $parent->name;
        }

        return $name;
    }

    private function isAllowedProperty(string $class, string $property): bool
    {
        try {
            $reflectionProperty = new \ReflectionProperty($class, $property);

            if ($this->accessFlags & self::ALLOW_PUBLIC && $reflectionProperty->isPublic()) {
                return true;
            }

            if ($this->accessFlags & self::ALLOW_PROTECTED && $reflectionProperty->isProtected()) {
                return true;
            }

            if ($this->accessFlags & self::ALLOW_PRIVATE && $reflectionProperty->isPrivate()) {
                return true;
            }

            return false;
        } catch (\ReflectionException $e) {
            // Return false if the property doesn't exist
        }

        return false;
    }

    /**
     * Gets the accessor method.
     *
     * Returns an array with a the instance of \ReflectionMethod as first key
     * and the prefix of the method as second or null if not found.
     */
    private function getAccessorMethod(string $class, string $property): ?array
    {
        $ucProperty = ucfirst($property);

        foreach ($this->accessorPrefixes as $prefix) {
            try {
                $reflectionMethod = new \ReflectionMethod($class, $prefix.$ucProperty);
                if ($reflectionMethod->isStatic()) {
                    continue;
                }

                if (0 === $reflectionMethod->getNumberOfRequiredParameters()) {
                    return [$reflectionMethod, $prefix];
                }
            } catch (\ReflectionException $e) {
                // Return null if the property doesn't exist
            }
        }

        return null;
    }

    /**
     * Returns an array with a the instance of \ReflectionMethod as first key
     * and the prefix of the method as second or null if not found.
     */
    private function getMutatorMethod(string $class, string $property): ?array
    {
        $ucProperty = ucfirst($property);
        $ucSingulars = (array) Inflector::singularize($ucProperty);

        $mutatorPrefixes = \in_array($ucProperty, $ucSingulars, true) ? $this->arrayMutatorPrefixesLast : $this->arrayMutatorPrefixesFirst;

        foreach ($mutatorPrefixes as $prefix) {
            $names = [$ucProperty];
            if (\in_array($prefix, $this->arrayMutatorPrefixes)) {
                $names = array_merge($names, $ucSingulars);
            }

            foreach ($names as $name) {
                try {
                    $reflectionMethod = new \ReflectionMethod($class, $prefix.$name);
                    if ($reflectionMethod->isStatic()) {
                        continue;
                    }

                    // Parameter can be optional to allow things like: method(array $foo = null)
                    if ($reflectionMethod->getNumberOfParameters() >= 1) {
                        return [$reflectionMethod, $prefix];
                    }
                } catch (\ReflectionException $e) {
                    // Try the next prefix if the method doesn't exist
                }
            }
        }

        return null;
    }

    private function getPropertyName(string $methodName, array $reflectionProperties): ?string
    {
        $pattern = implode('|', array_merge($this->accessorPrefixes, $this->mutatorPrefixes));

        if ('' !== $pattern && preg_match('/^('.$pattern.')(.+)$/i', $methodName, $matches)) {
            if (!\in_array($matches[1], $this->arrayMutatorPrefixes)) {
                return $matches[2];
            }

            foreach ($reflectionProperties as $reflectionProperty) {
                foreach ((array) Inflector::singularize($reflectionProperty->name) as $name) {
                    if (strtolower($name) === strtolower($matches[2])) {
                        return $reflectionProperty->name;
                    }
                }
            }

            return $matches[2];
        }

        return null;
    }
}<|MERGE_RESOLUTION|>--- conflicted
+++ resolved
@@ -230,29 +230,7 @@
         $reflectionParameters = $reflectionMethod->getParameters();
         $reflectionParameter = $reflectionParameters[0];
 
-<<<<<<< HEAD
         if (!$reflectionType = $reflectionParameter->getType()) {
-=======
-        if ($this->supportsParameterType) {
-            if (!$reflectionType = $reflectionParameter->getType()) {
-                return null;
-            }
-            $type = $this->extractFromReflectionType($reflectionType, $reflectionMethod);
-
-            // HHVM reports variadics with "array" but not builtin type hints
-            if (1 === \count($type) && !$reflectionType->isBuiltin() && Type::BUILTIN_TYPE_ARRAY === $type[0]->getBuiltinType()) {
-                return null;
-            }
-        } elseif (preg_match('/^(?:[^ ]++ ){4}([a-zA-Z_\x7F-\xFF][^ ]++)/', $reflectionParameter, $info)) {
-            if (Type::BUILTIN_TYPE_ARRAY === $info[1]) {
-                $type = [new Type(Type::BUILTIN_TYPE_ARRAY, $reflectionParameter->allowsNull(), null, true)];
-            } elseif (Type::BUILTIN_TYPE_CALLABLE === $info[1]) {
-                $type = [new Type(Type::BUILTIN_TYPE_CALLABLE, $reflectionParameter->allowsNull())];
-            } else {
-                $type = [new Type(Type::BUILTIN_TYPE_OBJECT, $reflectionParameter->allowsNull(), $this->resolveTypeName($info[1], $reflectionMethod))];
-            }
-        } else {
->>>>>>> cf66f033
             return null;
         }
         $type = $this->extractFromReflectionType($reflectionType, $reflectionMethod);
@@ -276,13 +254,8 @@
             return null;
         }
 
-<<<<<<< HEAD
         if ($reflectionType = $reflectionMethod->getReturnType()) {
-            return [$this->extractFromReflectionType($reflectionType, $reflectionMethod)];
-=======
-        if ($this->supportsParameterType && $reflectionType = $reflectionMethod->getReturnType()) {
             return $this->extractFromReflectionType($reflectionType, $reflectionMethod);
->>>>>>> cf66f033
         }
 
         if (\in_array($prefix, ['is', 'can', 'has'])) {
@@ -295,15 +268,10 @@
     /**
      * Tries to extract type information from constructor.
      *
-<<<<<<< HEAD
      * @return Type[]|null
-=======
-     * @return Type[]
->>>>>>> cf66f033
      */
     private function extractFromConstructor(string $class, string $property): ?array
     {
-<<<<<<< HEAD
         try {
             $reflectionClass = new \ReflectionClass($class);
         } catch (\ReflectionException $e) {
@@ -322,7 +290,7 @@
             }
             $reflectionType = $parameter->getType();
 
-            return $reflectionType ? [$this->extractFromReflectionType($reflectionType, $constructor)] : null;
+            return $reflectionType ? $this->extractFromReflectionType($reflectionType, $constructor) : null;
         }
 
         if ($parentClass = $reflectionClass->getParentClass()) {
@@ -351,12 +319,9 @@
         return [new Type(static::MAP_TYPES[$type] ?? $type)];
     }
 
-    private function extractFromReflectionType(\ReflectionType $reflectionType, \ReflectionMethod $reflectionMethod): Type
-    {
-        $phpTypeOrClass = $reflectionType->getName();
-=======
+    private function extractFromReflectionType(\ReflectionType $reflectionType, \ReflectionMethod $reflectionMethod): array
+    {
         $types = [];
->>>>>>> cf66f033
         $nullable = $reflectionType->allowsNull();
 
         foreach ($reflectionType instanceof \ReflectionUnionType ? $reflectionType->getTypes() : [$reflectionType] as $type) {
