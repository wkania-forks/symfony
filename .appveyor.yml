--- conflicted
+++ resolved
@@ -9,12 +9,7 @@
 init:
     - SET PATH=c:\php;%PATH%
     - SET COMPOSER_NO_INTERACTION=1
-<<<<<<< HEAD
-    - SET SYMFONY_DEPRECATIONS_HELPER=max[indirect]=7
-    - SET "SYMFONY_REQUIRE=>=4.4"
-=======
     - SET SYMFONY_DEPRECATIONS_HELPER=strict
->>>>>>> ea8b1a51
     - SET ANSICON=121x90 (121x90)
     - SET SYMFONY_PHPUNIT_DISABLE_RESULT_CACHE=1
     - REG ADD "HKEY_CURRENT_USER\Software\Microsoft\Command Processor" /v DelayedExpansion /t REG_DWORD /d 1 /f
